--- conflicted
+++ resolved
@@ -8,10 +8,7 @@
   getFilesWithGlob,
   getRemoteFileContent,
   isRemoteFile,
-<<<<<<< HEAD
-=======
   isRemoteFileAvailable,
->>>>>>> e9f83074
   isRemoteTextFile,
   loadFilesFromPaths,
   loadGitignore,
@@ -533,17 +530,32 @@
       expect(isRemoteFile("https://example.com/file.md")).toBe(true);
     });
 
-<<<<<<< HEAD
     test("should return false for local paths", () => {
       expect(isRemoteFile("file.md")).toBe(false);
       expect(isRemoteFile("/absolute/path/file.md")).toBe(false);
-=======
-    describe("isRemoteFile", () => {
-      test("should detect http and https URLs", () => {
-        expect(isRemoteFile("http://example.com/file.md")).toBe(true);
-        expect(isRemoteFile("https://example.com/file.md")).toBe(true);
-      });
-
+    });
+  });
+
+  describe("isRemoteTextFile", () => {
+    test("should return true for text content types", async () => {
+      const originalFetch = globalThis.fetch;
+      globalThis.fetch = mock(async () => ({
+        headers: {
+          get(key) {
+            if (key === "content-type") {
+              return "text/plain";
+            }
+            return null;
+          },
+        },
+      }));
+
+      try {
+        const result = await isRemoteTextFile("https://example.com/file.txt");
+        expect(result).toBe(true);
+      } finally {
+        globalThis.fetch = originalFetch;
+      }
       test("should return false for local paths", () => {
         expect(isRemoteFile("file.md")).toBe(false);
         expect(isRemoteFile("/absolute/path/file.md")).toBe(false);
@@ -589,30 +601,6 @@
           globalThis.fetch = originalFetch;
         }
       });
->>>>>>> e9f83074
-    });
-  });
-
-  describe("isRemoteTextFile", () => {
-    test("should return true for text content types", async () => {
-      const originalFetch = globalThis.fetch;
-      globalThis.fetch = mock(async () => ({
-        headers: {
-          get(key) {
-            if (key === "content-type") {
-              return "text/plain";
-            }
-            return null;
-          },
-        },
-      }));
-
-      try {
-        const result = await isRemoteTextFile("https://example.com/file.txt");
-        expect(result).toBe(true);
-      } finally {
-        globalThis.fetch = originalFetch;
-      }
     });
 
     test("should return false for binary content types", async () => {
