#!/usr/bin/env aigne

chat_model:
  provider: gemini
  name: gemini-2.5-pro-preview-05-06
  # name: gemini-2.5-flash-preview-05-20
  temperature: 0.8
agents:
  - ./agents/structure-planning.yaml
  - ./agents/batch-docs-detail-generator.yaml
  - ./agents/load-sources.mjs
  - ./agents/save-docs.mjs
  - ./agents/translate.yaml
  - ./agents/detail-generator-and-translate.yaml
  - ./agents/check-detail-generated.mjs
  - ./agents/transform-detail-datasources.mjs
  - ./agents/batch-translate.yaml
  - ./agents/save-single-doc.mjs
  - ./agents/save-output.mjs
  - ./agents/check-structure-planning.mjs
  - ./agents/content-detail-generator.yaml
  - ./agents/reflective-structure-planner.yaml
  - ./agents/check-structure-planning-result.yaml
  - ./agents/input-generator.mjs
  - ./agents/docs-generator.yaml
  - ./agents/detail-regenerator.yaml
  - ./agents/publish-docs.mjs
  - ./agents/format-structure-plan.mjs
  - ./agents/load-config.mjs
  - ./agents/team-publish-docs.yaml
  - ./agents/find-item-by-path.mjs
<<<<<<< HEAD
mcp_server:
  agents:
    - ./agents/input-generator.mjs
    - ./agents/docs-generator.yaml
    - ./agents/detail-regenerator.yaml
    - ./agents/publish-docs.mjs
=======
  - ./docs-mcp/get-docs-structure.mjs
  - ./docs-mcp/get-docs-detail.mjs
  - ./docs-mcp/docs-search.yaml
  - ./docs-mcp/analyze-docs-relevance.yaml
  - ./docs-mcp/read-doc-content.mjs
  - ./docs-mcp/analyze-content-relevance.yaml
>>>>>>> 8cb0a5ce
cli:
  agents:
    - ./agents/input-generator.mjs
    - ./agents/docs-generator.yaml
    - ./agents/detail-regenerator.yaml
<<<<<<< HEAD
    - ./agents/publish-docs.mjs
=======
    - ./agents/team-publish-docs.yaml
mcp_server:
  agents:
    - ./docs-mcp/get-docs-structure.mjs
    - ./docs-mcp/get-docs-detail.mjs
    - ./docs-mcp/docs-search.yaml
>>>>>>> 8cb0a5ce
<|MERGE_RESOLUTION|>--- conflicted
+++ resolved
@@ -29,33 +29,20 @@
   - ./agents/load-config.mjs
   - ./agents/team-publish-docs.yaml
   - ./agents/find-item-by-path.mjs
-<<<<<<< HEAD
-mcp_server:
-  agents:
-    - ./agents/input-generator.mjs
-    - ./agents/docs-generator.yaml
-    - ./agents/detail-regenerator.yaml
-    - ./agents/publish-docs.mjs
-=======
   - ./docs-mcp/get-docs-structure.mjs
   - ./docs-mcp/get-docs-detail.mjs
   - ./docs-mcp/docs-search.yaml
   - ./docs-mcp/analyze-docs-relevance.yaml
   - ./docs-mcp/read-doc-content.mjs
   - ./docs-mcp/analyze-content-relevance.yaml
->>>>>>> 8cb0a5ce
 cli:
   agents:
     - ./agents/input-generator.mjs
     - ./agents/docs-generator.yaml
     - ./agents/detail-regenerator.yaml
-<<<<<<< HEAD
-    - ./agents/publish-docs.mjs
-=======
     - ./agents/team-publish-docs.yaml
 mcp_server:
   agents:
     - ./docs-mcp/get-docs-structure.mjs
     - ./docs-mcp/get-docs-detail.mjs
-    - ./docs-mcp/docs-search.yaml
->>>>>>> 8cb0a5ce
+    - ./docs-mcp/docs-search.yaml