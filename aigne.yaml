#!/usr/bin/env aigne

chat_model:
  provider: google
  name: gemini-2.5-pro
  # name: gemini-2.5-flash
  temperature: 0.8
agents:
  - ./agents/generate/generate-structure.yaml
  - ./agents/update/batch-generate-document.yaml
  - ./agents/utils/load-sources.mjs
  - ./agents/utils/save-docs.mjs
  - ./agents/translate/translate-document.yaml
  - ./agents/update/generate-and-translate-document.yaml
  - ./agents/update/check-document.mjs
  - ./agents/utils/transform-detail-datasources.mjs
  - ./agents/translate/translate-multilingual.yaml
  - ./agents/utils/save-single-doc.mjs
  - ./agents/utils/save-output.mjs
  - ./agents/generate/check-need-generate-structure.mjs
  - ./agents/update/generate-document.yaml
  - ./agents/generate/refine-document-structure.yaml
  - ./agents/generate/check-document-structure.yaml
  - ./agents/init/index.mjs
  - ./agents/generate/index.yaml
  - ./agents/update/index.yaml
  - ./agents/publish/publish-docs.mjs
  - ./agents/utils/format-document-structure.mjs
  - ./agents/publish/index.yaml
  - ./agents/utils/find-item-by-path.mjs
  - ./agents/translate/index.yaml
  - ./agents/translate/choose-language.mjs
  - ./docs-mcp/get-docs-structure.mjs
  - ./docs-mcp/get-docs-detail.mjs
  - ./docs-mcp/docs-search.yaml
  - ./docs-mcp/analyze-docs-relevance.yaml
  - ./docs-mcp/read-doc-content.mjs
  - ./docs-mcp/analyze-content-relevance.yaml
<<<<<<< HEAD
  - ./agents/check-feedback-refiner.mjs
  - ./agents/feedback-refiner.yaml
  - ./agents/manage-prefs.mjs
  - ./agents/certify/certify.yaml
=======
  - ./agents/utils/check-feedback-refiner.mjs
  - ./agents/utils/feedback-refiner.yaml
  - ./agents/prefs/index.mjs
  - ./agents/chat/index.yaml
>>>>>>> 16c97ea2
cli:
  chat: ./agents/chat/index.yaml
  agents:
    - ./agents/init/index.mjs
    - ./agents/generate/index.yaml
    - ./agents/update/index.yaml
    - ./agents/publish/index.yaml
    - ./agents/translate/index.yaml
    - ./agents/prefs/index.mjs
mcp_server:
  agents:
    - ./docs-mcp/get-docs-structure.mjs
    - ./docs-mcp/get-docs-detail.mjs
    # - ./docs-mcp/docs-search.yaml<|MERGE_RESOLUTION|>--- conflicted
+++ resolved
@@ -36,17 +36,11 @@
   - ./docs-mcp/analyze-docs-relevance.yaml
   - ./docs-mcp/read-doc-content.mjs
   - ./docs-mcp/analyze-content-relevance.yaml
-<<<<<<< HEAD
-  - ./agents/check-feedback-refiner.mjs
-  - ./agents/feedback-refiner.yaml
-  - ./agents/manage-prefs.mjs
-  - ./agents/certify/certify.yaml
-=======
   - ./agents/utils/check-feedback-refiner.mjs
   - ./agents/utils/feedback-refiner.yaml
   - ./agents/prefs/index.mjs
   - ./agents/chat/index.yaml
->>>>>>> 16c97ea2
+  - ./agents/certify/certify.yaml
 cli:
   chat: ./agents/chat/index.yaml
   agents:
