#!/usr/bin/env aigne

chat_model:
  provider: google
  name: gemini-2.5-pro
  # name: gemini-2.5-flash
  temperature: 0.8
agents:
  - ./agents/generate/generate-structure.yaml
  - ./agents/update/batch-generate-document.yaml
  - ./agents/utils/load-sources.mjs
  - ./agents/utils/save-docs.mjs
  - ./agents/translate/translate-document.yaml
  - ./agents/update/generate-and-translate-document.yaml
  - ./agents/update/check-document.mjs
  - ./agents/utils/transform-detail-datasources.mjs
  - ./agents/translate/translate-multilingual.yaml
  - ./agents/utils/save-single-doc.mjs
  - ./agents/utils/save-output.mjs
  - ./agents/generate/check-need-generate-structure.mjs
  - ./agents/update/generate-document.yaml
  - ./agents/generate/refine-document-structure.yaml
  - ./agents/generate/check-document-structure.yaml
  - ./agents/init/index.mjs
  - ./agents/generate/index.yaml
  - ./agents/update/index.yaml
  - ./agents/publish/publish-docs.mjs
  - ./agents/utils/format-document-structure.mjs
  - ./agents/publish/index.yaml
  - ./agents/utils/find-item-by-path.mjs
  - ./agents/translate/index.yaml
  - ./agents/translate/choose-language.mjs
  - ./docs-mcp/get-docs-structure.mjs
  - ./docs-mcp/get-docs-detail.mjs
  - ./docs-mcp/docs-search.yaml
  - ./docs-mcp/analyze-docs-relevance.yaml
  - ./docs-mcp/read-doc-content.mjs
  - ./docs-mcp/analyze-content-relevance.yaml
  - ./agents/utils/check-feedback-refiner.mjs
  - ./agents/utils/feedback-refiner.yaml
  - ./agents/prefs/index.mjs
  - ./agents/chat/index.yaml
<<<<<<< HEAD
  - ./agents/certify/index.yaml
=======
  - ./agents/generate/user-review-document-structure.mjs
>>>>>>> 47769d59
cli:
  chat: ./agents/chat/index.yaml
  agents:
    - ./agents/init/index.mjs
    - ./agents/generate/index.yaml
    - ./agents/update/index.yaml
    - ./agents/publish/index.yaml
    - ./agents/translate/index.yaml
    - ./agents/prefs/index.mjs
mcp_server:
  agents:
    - ./docs-mcp/get-docs-structure.mjs
    - ./docs-mcp/get-docs-detail.mjs
    # - ./docs-mcp/docs-search.yaml<|MERGE_RESOLUTION|>--- conflicted
+++ resolved
@@ -40,11 +40,8 @@
   - ./agents/utils/feedback-refiner.yaml
   - ./agents/prefs/index.mjs
   - ./agents/chat/index.yaml
-<<<<<<< HEAD
   - ./agents/certify/index.yaml
-=======
   - ./agents/generate/user-review-document-structure.mjs
->>>>>>> 47769d59
 cli:
   chat: ./agents/chat/index.yaml
   agents:
