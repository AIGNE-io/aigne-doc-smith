lockfileVersion: '9.0'

settings:
  autoInstallPeers: true
  excludeLinksFromLockfile: false

importers:

  .:
    dependencies:
      '@aigne/aigne-hub':
        specifier: ^0.8.9
        version: 0.8.9(@libsql/client@0.15.10)(@modelcontextprotocol/sdk@1.16.0)(@types/node@24.0.15)(chokidar@3.6.0)(ws@8.18.3)
      '@aigne/anthropic':
        specifier: ^0.12.2
        version: 0.12.2(@libsql/client@0.15.10)(@types/node@24.0.15)(chokidar@3.6.0)
      '@aigne/cli':
<<<<<<< HEAD
        specifier: ^1.44.2
        version: 1.44.2(@libsql/client@0.15.10)(@opentelemetry/api@1.9.0)(@types/node@24.0.15)(chokidar@3.6.0)(listr2@9.0.1)(ws@8.18.3)
=======
        specifier: ^1.44.0
        version: 1.44.0(@libsql/client@0.15.10)(@opentelemetry/api@1.9.0)(@types/node@24.0.15)(chokidar@3.6.0)(debug@4.4.1)(listr2@9.0.1)(ws@8.18.3)
>>>>>>> b0c38898
      '@aigne/core':
        specifier: ^1.58.2
        version: 1.58.2(@libsql/client@0.15.10)(@types/node@24.0.15)(chokidar@3.6.0)
      '@aigne/gemini':
        specifier: ^0.12.2
        version: 0.12.2(@libsql/client@0.15.10)(@modelcontextprotocol/sdk@1.16.0)(@types/node@24.0.15)(chokidar@3.6.0)(ws@8.18.3)
      '@aigne/openai':
        specifier: ^0.14.2
        version: 0.14.2(@libsql/client@0.15.10)(@types/node@24.0.15)(chokidar@3.6.0)(ws@8.18.3)
      '@aigne/publish-docs':
        specifier: ^0.9.4
        version: 0.9.4(react-dom@19.1.0(react@19.1.0))(react@19.1.0)(yjs@13.6.27)
      chalk:
        specifier: ^5.5.0
        version: 5.5.0
      debug:
        specifier: ^4.4.1
        version: 4.4.1
      dompurify:
        specifier: ^3.2.6
        version: 3.2.6
      fs-extra:
        specifier: ^11.3.1
        version: 11.3.1
      glob:
        specifier: ^11.0.3
        version: 11.0.3
      jsdom:
        specifier: ^26.1.0
        version: 26.1.0
      mermaid:
        specifier: ^11.9.0
        version: 11.9.0
      open:
        specifier: ^10.2.0
        version: 10.2.0
      p-map:
        specifier: ^7.0.3
        version: 7.0.3
      remark-gfm:
        specifier: ^4.0.1
        version: 4.0.1
      remark-lint:
        specifier: ^10.0.1
        version: 10.0.1
      remark-parse:
        specifier: ^11.0.0
        version: 11.0.0
      terminal-link:
        specifier: ^4.0.0
        version: 4.0.0
      ufo:
        specifier: ^1.6.1
        version: 1.6.1
      unified:
        specifier: ^11.0.5
        version: 11.0.5
      unist-util-visit:
        specifier: ^5.0.0
        version: 5.0.0
      vfile:
        specifier: ^6.0.3
        version: 6.0.3
      yaml:
        specifier: ^2.8.0
        version: 2.8.0
    devDependencies:
      '@biomejs/biome':
        specifier: ^2.1.4
        version: 2.1.4

packages:

  '@aigne/agent-library@1.21.39':
    resolution: {integrity: sha512-b1a2VUFZJyfsZ4piJH3F+YGc9tr05vMQ6Z2pHukkyHEiTpA1a5Bd/N9kG8dCyCh4W6pgrPSn2z/WixkpCNC4Uw==}

  '@aigne/agentic-memory@1.0.39':
    resolution: {integrity: sha512-nmr/NcNAf03JIcBffZNynzLkR/rNJiFKNYrAEtUq9l+8bqFryRjr4utPHBxSkCO5GUwP+bSGl4G2ylNxHRCLbg==}

  '@aigne/aigne-hub@0.8.9':
    resolution: {integrity: sha512-zAu/z6VKDJUOZbFUrOLxd2e5qrAaoxEBkGSYZcv9KTclCNtol9IWtZ2jxlVXEvJf64IAR+7+l54xxeGZQF0ZhQ==}

  '@aigne/anthropic@0.12.2':
    resolution: {integrity: sha512-c4WqnqspRYeIccGfn6NIzD9orFmBKdWvYOghUOXhWU9436k3dWf4P+O+saOOefWPeOAmfrwVUIch0E5ISaqRdQ==}

  '@aigne/bedrock@0.9.20':
    resolution: {integrity: sha512-vMtfQQJBzzgjJrPxWg99BBMv0/9lyVw/avfIxzkJkFcgPvktcEpFFnZKvunhIEe0UszPiz2wNBlJq6P2AWpwLw==}

  '@aigne/cli@1.44.2':
    resolution: {integrity: sha512-zNjVGneRzdvnvuaxFUVx7u0XmqdbyoEJI21tU7K0SUwv9rym/vKBS2EwlwSsRh86Rdrsr20/B/sdxm6z4epMdA==}
    hasBin: true

  '@aigne/core@1.58.2':
    resolution: {integrity: sha512-Y6mUzxiCiWXr2zVCon2is4Sek1iza8w5oKMW5VSyvqK2h7cPmVnnvFvkB4ccsFzYb3xvR4Rc0XkIZF8jB/JMJQ==}

  '@aigne/deepseek@0.7.39':
    resolution: {integrity: sha512-lGhLimz98sZqYH1x7zur/g3URkE4slRQY+mE+FHTVbrDqZL8Kt1ElEG7lxd8NJe0TzE4QDz/Q3qgoOvZO30pzQ==}

  '@aigne/default-memory@1.2.2':
    resolution: {integrity: sha512-mkQB+P9iUvQAgcyzzW32QyVOIdQ/P7do32kua4Hy82Y2xlrHsh9ZpasEhc53FatDHGPhXr4pQYihomBN5X3i/g==}

  '@aigne/doubao@1.0.33':
    resolution: {integrity: sha512-wjA56vwIi4PM+P6h6WvLgc5fLfB2CqM02orvpiHfiUtJAx07x+jHURnq90WFc7Ro4kwd8v8AvFXEpQnrY0ewDg==}

  '@aigne/gemini@0.12.2':
    resolution: {integrity: sha512-Ke3MU132/0rjS+aAj1E3NYw9y2gIXQEzJLQhzez9LWcNjeVFGpZq4Z74bT/mecjhV2YBqyNBCzaMV3sXT7aDwg==}

  '@aigne/ideogram@0.3.9':
    resolution: {integrity: sha512-E5JPgLlBeXEBDCaORZgNqHVLsQpSCYUOQCN0ID+q9Cd4RNFx1NSYqveR32L7Rk8NX8e1ajQnxOo52vKuBOAfJg==}

  '@aigne/json-schema-to-zod@1.3.3':
    resolution: {integrity: sha512-8QsF5Vm/Znj16KAvfNIoXghSB7XzGGp+HHoI3CWyuFLX6DbI0YrzRm3EpKo87OhbpdtiWQurC0bidkH2cbsYNQ==}
    peerDependencies:
      zod: ^3.0.0

  '@aigne/listr2@1.0.10':
    resolution: {integrity: sha512-Naihs/9vGDS/Ovu84daVEq4O+kq6q44eMikmm2DX25rv6DUNRJ6SuwqSvBmBlzYFkGgZDcmfm9n6sH2qg3+phw==}
    engines: {node: '>=18.0.0'}

  '@aigne/marked-terminal@7.3.2':
    resolution: {integrity: sha512-iaBdHAyHRSldQxESw/3YAuul/6NHX4anoKxo4MSFaSktZlYW6GPDbSjhUEl7cN4BJDcJIBBrIFYTOGC4BgZx7A==}
    engines: {node: '>=16.0.0'}
    peerDependencies:
      marked: '>=1 <17'

  '@aigne/observability-api@0.10.2':
    resolution: {integrity: sha512-DRJg2QHrCJpoGxAHMQtBVkC40/QrURFCm5jFWmKU1Ae4Z88QbCI7Hds6rq8svPxZ59TiUTX7IJZfCsRxPDbJOw==}

  '@aigne/ollama@0.7.39':
    resolution: {integrity: sha512-Um84ubaaAC88AUdHDBN+erkpuGl487sRPm082L14gxx2YYjhB3Lvq2mI7T0XCytNC7kBYngSs6ex7TP1mxBeXw==}

  '@aigne/open-router@0.7.39':
    resolution: {integrity: sha512-THmzaZ1C8Y60YeIx2ihJ1y7y2LGWghTDHABpW8/YVnRTZgZBEKIpOT9uqg2KiIPsVug+icmHCzSrb1Olo36A8w==}

  '@aigne/openai@0.14.2':
    resolution: {integrity: sha512-QLDUv45zcNRLRaaXKIo2jMVEHeGRayN132omrcfncEDoSGidtm0oOITf/VJRBOs27okcYpS6t5nF9GBtcPUn0w==}

  '@aigne/platform-helpers@0.6.2':
    resolution: {integrity: sha512-UFp8siwBCfhfRL188i/0SQYsctJIeaN6dqVAzt+tvID59UQDUXGNdLpcP48fPSf+dI0aIjNi2TVsTn5itgl3Uw==}

  '@aigne/poe@1.0.19':
    resolution: {integrity: sha512-nnyVmj4w8bjyFYVW2KPdIMH32KsTVtXwk4S11aTaWSINXfaUMK9vigchrlj162KYSYCdWYcB3bkivZkZDKjeTA==}

  '@aigne/publish-docs@0.9.4':
    resolution: {integrity: sha512-PtI0e5KVVzLTKLdrP6kqi6lDP2sAG//8NX8xy/SUm2GtceJaufCHT+8TYpGUkd5DwDPgJImdFJmLacI1U0aH8Q==}

  '@aigne/sqlite@0.4.1':
    resolution: {integrity: sha512-npOrVQSUMuq8hZIMRuwEOynUAu1R/h0f27gI6CmPLo2T43zqg/w/sakR2sJyjL/jO/KZw3YDkcw9APzErO5sXw==}

  '@aigne/transport@0.15.2':
    resolution: {integrity: sha512-eVvk6MwVGFoDaXtWKcJPjC8G7sYGOgmwFDp0Y0lsmtvy+5IQ8rVEpTOokvGx71I5Qi/SMMQtpm9h1cVG9pIf/w==}

  '@aigne/xai@0.7.39':
    resolution: {integrity: sha512-f8PkYsYWEwB/aGJcQh3eKfAWOMNc3j6D044IM7Y9Q/hfhgI2Rmr1T4SkZ122zfM6FYneQYRqZoqcismUl9mWOA==}

  '@antfu/install-pkg@1.1.0':
    resolution: {integrity: sha512-MGQsmw10ZyI+EJo45CdSER4zEb+p31LpDAFp2Z3gkSd1yqVZGi0Ebx++YTEMonJy4oChEMLsxZ64j8FH6sSqtQ==}

  '@antfu/utils@8.1.1':
    resolution: {integrity: sha512-Mex9nXf9vR6AhcXmMrlz/HVgYYZpVGJ6YlPgwl7UnaFpnshXs6EK/oa5Gpf3CzENMjkvEx2tQtntGnb7UtSTOQ==}

  '@anthropic-ai/sdk@0.56.0':
    resolution: {integrity: sha512-SLCB8M8+VMg1cpCucnA1XWHGWqVSZtIWzmOdDOEu3eTFZMB+A0sGZ1ESO5MHDnqrNTXz3safMrWx9x4rMZSOqA==}
    hasBin: true

  '@asamuzakjp/css-color@3.2.0':
    resolution: {integrity: sha512-K1A6z8tS3XsmCMM86xoWdn7Fkdn9m6RSVtocUrJYIwZnFVkng/PvkEoWtOWmP+Scc6saYWHWZYbndEEXxl24jw==}

  '@aws-crypto/crc32@5.2.0':
    resolution: {integrity: sha512-nLbCWqQNgUiwwtFsen1AdzAtvuLRsQS8rYgMuxCrdKf9kOssamGLuPwyTY9wyYblNr9+1XM8v6zoDTPPSIeANg==}
    engines: {node: '>=16.0.0'}

  '@aws-crypto/sha256-browser@5.2.0':
    resolution: {integrity: sha512-AXfN/lGotSQwu6HNcEsIASo7kWXZ5HYWvfOmSNKDsEqC4OashTp8alTmaz+F7TC2L083SFv5RdB+qU3Vs1kZqw==}

  '@aws-crypto/sha256-js@5.2.0':
    resolution: {integrity: sha512-FFQQyu7edu4ufvIZ+OadFpHHOt+eSTBaYaki44c+akjg7qZg9oOQeLlk77F6tSYqjDAFClrHJk9tMf0HdVyOvA==}
    engines: {node: '>=16.0.0'}

  '@aws-crypto/supports-web-crypto@5.2.0':
    resolution: {integrity: sha512-iAvUotm021kM33eCdNfwIN//F77/IADDSs58i+MDaOqFrVjZo9bAal0NK7HurRuWLLpF1iLX7gbWrjHjeo+YFg==}

  '@aws-crypto/util@5.2.0':
    resolution: {integrity: sha512-4RkU9EsI6ZpBve5fseQlGNUWKMa1RLPQ1dnjnQoe07ldfIzcsGb5hC5W0Dm7u423KWzawlrpbjXBrXCEv9zazQ==}

  '@aws-sdk/client-bedrock-runtime@3.848.0':
    resolution: {integrity: sha512-oWXy0eLanklzZLz6TQwcxxnwqYFjdDCHnKkdMWLOHSPgPJVZxqGfr1KD72XHwg9386+vxInZ0VYIggs0cut/Hw==}
    engines: {node: '>=18.0.0'}

  '@aws-sdk/client-sso@3.848.0':
    resolution: {integrity: sha512-mD+gOwoeZQvbecVLGoCmY6pS7kg02BHesbtIxUj+PeBqYoZV5uLvjUOmuGfw1SfoSobKvS11urxC9S7zxU/Maw==}
    engines: {node: '>=18.0.0'}

  '@aws-sdk/core@3.846.0':
    resolution: {integrity: sha512-7CX0pM906r4WSS68fCTNMTtBCSkTtf3Wggssmx13gD40gcWEZXsU00KzPp1bYheNRyPlAq3rE22xt4wLPXbuxA==}
    engines: {node: '>=18.0.0'}

  '@aws-sdk/credential-provider-env@3.846.0':
    resolution: {integrity: sha512-QuCQZET9enja7AWVISY+mpFrEIeHzvkx/JEEbHYzHhUkxcnC2Kq2c0bB7hDihGD0AZd3Xsm653hk1O97qu69zg==}
    engines: {node: '>=18.0.0'}

  '@aws-sdk/credential-provider-http@3.846.0':
    resolution: {integrity: sha512-Jh1iKUuepdmtreMYozV2ePsPcOF5W9p3U4tWhi3v6nDvz0GsBjzjAROW+BW8XMz9vAD3I9R+8VC3/aq63p5nlw==}
    engines: {node: '>=18.0.0'}

  '@aws-sdk/credential-provider-ini@3.848.0':
    resolution: {integrity: sha512-r6KWOG+En2xujuMhgZu7dzOZV3/M5U/5+PXrG8dLQ3rdPRB3vgp5tc56KMqLwm/EXKRzAOSuw/UE4HfNOAB8Hw==}
    engines: {node: '>=18.0.0'}

  '@aws-sdk/credential-provider-node@3.848.0':
    resolution: {integrity: sha512-AblNesOqdzrfyASBCo1xW3uweiSro4Kft9/htdxLeCVU1KVOnFWA5P937MNahViRmIQm2sPBCqL8ZG0u9lnh5g==}
    engines: {node: '>=18.0.0'}

  '@aws-sdk/credential-provider-process@3.846.0':
    resolution: {integrity: sha512-mEpwDYarJSH+CIXnnHN0QOe0MXI+HuPStD6gsv3z/7Q6ESl8KRWon3weFZCDnqpiJMUVavlDR0PPlAFg2MQoPg==}
    engines: {node: '>=18.0.0'}

  '@aws-sdk/credential-provider-sso@3.848.0':
    resolution: {integrity: sha512-pozlDXOwJZL0e7w+dqXLgzVDB7oCx4WvtY0sk6l4i07uFliWF/exupb6pIehFWvTUcOvn5aFTTqcQaEzAD5Wsg==}
    engines: {node: '>=18.0.0'}

  '@aws-sdk/credential-provider-web-identity@3.848.0':
    resolution: {integrity: sha512-D1fRpwPxtVDhcSc/D71exa2gYweV+ocp4D3brF0PgFd//JR3XahZ9W24rVnTQwYEcK9auiBZB89Ltv+WbWN8qw==}
    engines: {node: '>=18.0.0'}

  '@aws-sdk/eventstream-handler-node@3.840.0':
    resolution: {integrity: sha512-m/zVrSSAEHq+6h4sy0JUEBScB1pGgs/1+iRVhfzfbnf+/gTr4ut2jRq4tDiNEX9pQ1oFVvw+ntPua5qfquQeRQ==}
    engines: {node: '>=18.0.0'}

  '@aws-sdk/middleware-eventstream@3.840.0':
    resolution: {integrity: sha512-4khgf7AjJ4llh3aiNmZ+x4PGl4vkKNxRHn0xTgi6Iw1J3SChsF2mnNaLXK8hoXeydx756rw+JhqOuZH91i5l4w==}
    engines: {node: '>=18.0.0'}

  '@aws-sdk/middleware-host-header@3.840.0':
    resolution: {integrity: sha512-ub+hXJAbAje94+Ya6c6eL7sYujoE8D4Bumu1NUI8TXjUhVVn0HzVWQjpRLshdLsUp1AW7XyeJaxyajRaJQ8+Xg==}
    engines: {node: '>=18.0.0'}

  '@aws-sdk/middleware-logger@3.840.0':
    resolution: {integrity: sha512-lSV8FvjpdllpGaRspywss4CtXV8M7NNNH+2/j86vMH+YCOZ6fu2T/TyFd/tHwZ92vDfHctWkRbQxg0bagqwovA==}
    engines: {node: '>=18.0.0'}

  '@aws-sdk/middleware-recursion-detection@3.840.0':
    resolution: {integrity: sha512-Gu7lGDyfddyhIkj1Z1JtrY5NHb5+x/CRiB87GjaSrKxkDaydtX2CU977JIABtt69l9wLbcGDIQ+W0uJ5xPof7g==}
    engines: {node: '>=18.0.0'}

  '@aws-sdk/middleware-user-agent@3.848.0':
    resolution: {integrity: sha512-rjMuqSWJEf169/ByxvBqfdei1iaduAnfolTshsZxwcmLIUtbYrFUmts0HrLQqsAG8feGPpDLHA272oPl+NTCCA==}
    engines: {node: '>=18.0.0'}

  '@aws-sdk/middleware-websocket@3.844.0':
    resolution: {integrity: sha512-5ZtntUZ9ZMdUbQZ3kI5e5tpiZPN/O57h6fnGZ+GHB+wpSVSOQS78TBt0qYZW+CoZr8iyRsVkJheGETajFCMaUg==}
    engines: {node: '>= 14.0.0'}

  '@aws-sdk/nested-clients@3.848.0':
    resolution: {integrity: sha512-joLsyyo9u61jnZuyYzo1z7kmS7VgWRAkzSGESVzQHfOA1H2PYeUFek6vLT4+c9xMGrX/Z6B0tkRdzfdOPiatLg==}
    engines: {node: '>=18.0.0'}

  '@aws-sdk/region-config-resolver@3.840.0':
    resolution: {integrity: sha512-Qjnxd/yDv9KpIMWr90ZDPtRj0v75AqGC92Lm9+oHXZ8p1MjG5JE2CW0HL8JRgK9iKzgKBL7pPQRXI8FkvEVfrA==}
    engines: {node: '>=18.0.0'}

  '@aws-sdk/token-providers@3.848.0':
    resolution: {integrity: sha512-oNPyM4+Di2Umu0JJRFSxDcKQ35+Chl/rAwD47/bS0cDPI8yrao83mLXLeDqpRPHyQW4sXlP763FZcuAibC0+mg==}
    engines: {node: '>=18.0.0'}

  '@aws-sdk/types@3.840.0':
    resolution: {integrity: sha512-xliuHaUFZxEx1NSXeLLZ9Dyu6+EJVQKEoD+yM+zqUo3YDZ7medKJWY6fIOKiPX/N7XbLdBYwajb15Q7IL8KkeA==}
    engines: {node: '>=18.0.0'}

  '@aws-sdk/util-endpoints@3.848.0':
    resolution: {integrity: sha512-fY/NuFFCq/78liHvRyFKr+aqq1aA/uuVSANjzr5Ym8c+9Z3HRPE9OrExAHoMrZ6zC8tHerQwlsXYYH5XZ7H+ww==}
    engines: {node: '>=18.0.0'}

  '@aws-sdk/util-format-url@3.840.0':
    resolution: {integrity: sha512-VB1PWyI1TQPiPvg4w7tgUGGQER1xxXPNUqfh3baxUSFi1Oh8wHrDnFywkxLm3NMmgDmnLnSZ5Q326qAoyqKLSg==}
    engines: {node: '>=18.0.0'}

  '@aws-sdk/util-locate-window@3.804.0':
    resolution: {integrity: sha512-zVoRfpmBVPodYlnMjgVjfGoEZagyRF5IPn3Uo6ZvOZp24chnW/FRstH7ESDHDDRga4z3V+ElUQHKpFDXWyBW5A==}
    engines: {node: '>=18.0.0'}

  '@aws-sdk/util-user-agent-browser@3.840.0':
    resolution: {integrity: sha512-JdyZM3EhhL4PqwFpttZu1afDpPJCCc3eyZOLi+srpX11LsGj6sThf47TYQN75HT1CarZ7cCdQHGzP2uy3/xHfQ==}

  '@aws-sdk/util-user-agent-node@3.848.0':
    resolution: {integrity: sha512-Zz1ft9NiLqbzNj/M0jVNxaoxI2F4tGXN0ZbZIj+KJ+PbJo+w5+Jo6d0UDAtbj3AEd79pjcCaP4OA9NTVzItUdw==}
    engines: {node: '>=18.0.0'}
    peerDependencies:
      aws-crt: '>=1.0.0'
    peerDependenciesMeta:
      aws-crt:
        optional: true

  '@aws-sdk/xml-builder@3.821.0':
    resolution: {integrity: sha512-DIIotRnefVL6DiaHtO6/21DhJ4JZnnIwdNbpwiAhdt/AVbttcE4yw925gsjur0OGv5BTYXQXU3YnANBYnZjuQA==}
    engines: {node: '>=18.0.0'}

  '@babel/runtime@7.28.2':
    resolution: {integrity: sha512-KHp2IflsnGywDjBWDkR9iEqiWSpc8GIi0lgTT3mOElT0PP1tG26P4tmFI2YvAdzgq9RGyoHZQEIEdZy6Ec5xCA==}
    engines: {node: '>=6.9.0'}

  '@biomejs/biome@2.1.4':
    resolution: {integrity: sha512-QWlrqyxsU0FCebuMnkvBIkxvPqH89afiJzjMl+z67ybutse590jgeaFdDurE9XYtzpjRGTI1tlUZPGWmbKsElA==}
    engines: {node: '>=14.21.3'}
    hasBin: true

  '@biomejs/cli-darwin-arm64@2.1.4':
    resolution: {integrity: sha512-sCrNENE74I9MV090Wq/9Dg7EhPudx3+5OiSoQOkIe3DLPzFARuL1dOwCWhKCpA3I5RHmbrsbNSRfZwCabwd8Qg==}
    engines: {node: '>=14.21.3'}
    cpu: [arm64]
    os: [darwin]

  '@biomejs/cli-darwin-x64@2.1.4':
    resolution: {integrity: sha512-gOEICJbTCy6iruBywBDcG4X5rHMbqCPs3clh3UQ+hRKlgvJTk4NHWQAyHOXvaLe+AxD1/TNX1jbZeffBJzcrOw==}
    engines: {node: '>=14.21.3'}
    cpu: [x64]
    os: [darwin]

  '@biomejs/cli-linux-arm64-musl@2.1.4':
    resolution: {integrity: sha512-nYr7H0CyAJPaLupFE2cH16KZmRC5Z9PEftiA2vWxk+CsFkPZQ6dBRdcC6RuS+zJlPc/JOd8xw3uCCt9Pv41WvQ==}
    engines: {node: '>=14.21.3'}
    cpu: [arm64]
    os: [linux]

  '@biomejs/cli-linux-arm64@2.1.4':
    resolution: {integrity: sha512-juhEkdkKR4nbUi5k/KRp1ocGPNWLgFRD4NrHZSveYrD6i98pyvuzmS9yFYgOZa5JhaVqo0HPnci0+YuzSwT2fw==}
    engines: {node: '>=14.21.3'}
    cpu: [arm64]
    os: [linux]

  '@biomejs/cli-linux-x64-musl@2.1.4':
    resolution: {integrity: sha512-lvwvb2SQQHctHUKvBKptR6PLFCM7JfRjpCCrDaTmvB7EeZ5/dQJPhTYBf36BE/B4CRWR2ZiBLRYhK7hhXBCZAg==}
    engines: {node: '>=14.21.3'}
    cpu: [x64]
    os: [linux]

  '@biomejs/cli-linux-x64@2.1.4':
    resolution: {integrity: sha512-Eoy9ycbhpJVYuR+LskV9s3uyaIkp89+qqgqhGQsWnp/I02Uqg2fXFblHJOpGZR8AxdB9ADy87oFVxn9MpFKUrw==}
    engines: {node: '>=14.21.3'}
    cpu: [x64]
    os: [linux]

  '@biomejs/cli-win32-arm64@2.1.4':
    resolution: {integrity: sha512-3WRYte7orvyi6TRfIZkDN9Jzoogbv+gSvR+b9VOXUg1We1XrjBg6WljADeVEaKTvOcpVdH0a90TwyOQ6ue4fGw==}
    engines: {node: '>=14.21.3'}
    cpu: [arm64]
    os: [win32]

  '@biomejs/cli-win32-x64@2.1.4':
    resolution: {integrity: sha512-tBc+W7anBPSFXGAoQW+f/+svkpt8/uXfRwDzN1DvnatkRMt16KIYpEi/iw8u9GahJlFv98kgHcIrSsZHZTR0sw==}
    engines: {node: '>=14.21.3'}
    cpu: [x64]
    os: [win32]

  '@braintree/sanitize-url@7.1.1':
    resolution: {integrity: sha512-i1L7noDNxtFyL5DmZafWy1wRVhGehQmzZaz1HiN5e7iylJMSZR7ekOV7NsIqa5qBldlLrsKv4HbgFUVlQrz8Mw==}

  '@chevrotain/cst-dts-gen@11.0.3':
    resolution: {integrity: sha512-BvIKpRLeS/8UbfxXxgC33xOumsacaeCKAjAeLyOn7Pcp95HiRbrpl14S+9vaZLolnbssPIUuiUd8IvgkRyt6NQ==}

  '@chevrotain/gast@11.0.3':
    resolution: {integrity: sha512-+qNfcoNk70PyS/uxmj3li5NiECO+2YKZZQMbmjTqRI3Qchu8Hig/Q9vgkHpI3alNjr7M+a2St5pw5w5F6NL5/Q==}

  '@chevrotain/regexp-to-ast@11.0.3':
    resolution: {integrity: sha512-1fMHaBZxLFvWI067AVbGJav1eRY7N8DDvYCTwGBiE/ytKBgP8azTdgyrKyWZ9Mfh09eHWb5PgTSO8wi7U824RA==}

  '@chevrotain/types@11.0.3':
    resolution: {integrity: sha512-gsiM3G8b58kZC2HaWR50gu6Y1440cHiJ+i3JUvcp/35JchYejb2+5MVeJK0iKThYpAa/P2PYFV4hoi44HD+aHQ==}

  '@chevrotain/utils@11.0.3':
    resolution: {integrity: sha512-YslZMgtJUyuMbZ+aKvfF3x1f5liK4mWNxghFRv7jqRR9C3R3fAOGTTKvxXDa2Y1s9zSbcpuO0cAxDYsc9SrXoQ==}

  '@colors/colors@1.5.0':
    resolution: {integrity: sha512-ooWCrlZP11i8GImSjTHYHLkvFDP48nS4+204nGb1RiX/WXYHmJA2III9/e2DWVabCESdW7hBAEzHRqUn9OUVvQ==}
    engines: {node: '>=0.1.90'}

  '@csstools/color-helpers@5.0.2':
    resolution: {integrity: sha512-JqWH1vsgdGcw2RR6VliXXdA0/59LttzlU8UlRT/iUUsEeWfYq8I+K0yhihEUTTHLRm1EXvpsCx3083EU15ecsA==}
    engines: {node: '>=18'}

  '@csstools/css-calc@2.1.4':
    resolution: {integrity: sha512-3N8oaj+0juUw/1H3YwmDDJXCgTB1gKU6Hc/bB502u9zR0q2vd786XJH9QfrKIEgFlZmhZiq6epXl4rHqhzsIgQ==}
    engines: {node: '>=18'}
    peerDependencies:
      '@csstools/css-parser-algorithms': ^3.0.5
      '@csstools/css-tokenizer': ^3.0.4

  '@csstools/css-color-parser@3.0.10':
    resolution: {integrity: sha512-TiJ5Ajr6WRd1r8HSiwJvZBiJOqtH86aHpUjq5aEKWHiII2Qfjqd/HCWKPOW8EP4vcspXbHnXrwIDlu5savQipg==}
    engines: {node: '>=18'}
    peerDependencies:
      '@csstools/css-parser-algorithms': ^3.0.5
      '@csstools/css-tokenizer': ^3.0.4

  '@csstools/css-parser-algorithms@3.0.5':
    resolution: {integrity: sha512-DaDeUkXZKjdGhgYaHNJTV9pV7Y9B3b644jCLs9Upc3VeNGg6LWARAT6O+Q+/COo+2gg/bM5rhpMAtf70WqfBdQ==}
    engines: {node: '>=18'}
    peerDependencies:
      '@csstools/css-tokenizer': ^3.0.4

  '@csstools/css-tokenizer@3.0.4':
    resolution: {integrity: sha512-Vd/9EVDiu6PPJt9yAh6roZP6El1xHrdvIVGjyBsHR0RYwNHgL7FJPyIIW4fANJNG6FtyZfvlRPpFI4ZM/lubvw==}
    engines: {node: '>=18'}

  '@floating-ui/core@1.7.2':
    resolution: {integrity: sha512-wNB5ooIKHQc+Kui96jE/n69rHFWAVoxn5CAzL1Xdd8FG03cgY3MLO+GF9U3W737fYDSgPWA6MReKhBQBop6Pcw==}

  '@floating-ui/dom@1.7.2':
    resolution: {integrity: sha512-7cfaOQuCS27HD7DX+6ib2OrnW+b4ZBwDNnCcT0uTyidcmyWb03FnQqJybDBoCnpdxwBSfA94UAYlRCt7mV+TbA==}

  '@floating-ui/react-dom@2.1.4':
    resolution: {integrity: sha512-JbbpPhp38UmXDDAu60RJmbeme37Jbgsm7NrHGgzYYFKmblzRUh6Pa641dII6LsjwF4XlScDrde2UAzDo/b9KPw==}
    peerDependencies:
      react: '>=16.8.0'
      react-dom: '>=16.8.0'

  '@floating-ui/react@0.27.13':
    resolution: {integrity: sha512-Qmj6t9TjgWAvbygNEu1hj4dbHI9CY0ziCMIJrmYoDIn9TUAH5lRmiIeZmRd4c6QEZkzdoH7jNnoNyoY1AIESiA==}
    peerDependencies:
      react: '>=17.0.0'
      react-dom: '>=17.0.0'

  '@floating-ui/utils@0.2.10':
    resolution: {integrity: sha512-aGTxbpbg8/b5JfU1HXSrbH3wXZuLPJcNEcZQFMxLs3oSzgtVu6nFPkbbGGUvBcUjKV2YyB9Wxxabo+HEH9tcRQ==}

  '@google/genai@1.16.0':
    resolution: {integrity: sha512-hdTYu39QgDFxv+FB6BK2zi4UIJGWhx2iPc0pHQ0C5Q/RCi+m+4gsryIzTGO+riqWcUA8/WGYp6hpqckdOBNysw==}
    engines: {node: '>=20.0.0'}
    peerDependencies:
      '@modelcontextprotocol/sdk': ^1.11.4
    peerDependenciesMeta:
      '@modelcontextprotocol/sdk':
        optional: true

  '@grpc/grpc-js@1.13.4':
    resolution: {integrity: sha512-GsFaMXCkMqkKIvwCQjCrwH+GHbPKBjhwo/8ZuUkWHqbI73Kky9I+pQltrlT0+MWpedCoosda53lgjYfyEPgxBg==}
    engines: {node: '>=12.10.0'}

  '@grpc/proto-loader@0.7.15':
    resolution: {integrity: sha512-tMXdRCfYVixjuFK+Hk0Q1s38gV9zDiDJfWL3h1rv4Qc39oILCu1TRTDt7+fGUI8K4G1Fj125Hx/ru3azECWTyQ==}
    engines: {node: '>=6'}
    hasBin: true

  '@hexagon/base64@1.1.28':
    resolution: {integrity: sha512-lhqDEAvWixy3bZ+UOYbPwUbBkwBq5C1LAJ/xPC8Oi+lL54oyakv/npbA0aU2hgCsx/1NUd4IBvV03+aUBWxerw==}

  '@iconify/types@2.0.0':
    resolution: {integrity: sha512-+wluvCrRhXrhyOmRDJ3q8mux9JkKy5SJ/v8ol2tu4FVjyYvtEzkc/3pK15ET6RKg4b4w4BmTk1+gsCUhf21Ykg==}

  '@iconify/utils@2.3.0':
    resolution: {integrity: sha512-GmQ78prtwYW6EtzXRU1rY+KwOKfz32PD7iJh6Iyqw68GiKuoZ2A6pRtzWONz5VQJbp50mEjXh/7NkumtrAgRKA==}

  '@inquirer/checkbox@4.2.2':
    resolution: {integrity: sha512-E+KExNurKcUJJdxmjglTl141EwxWyAHplvsYJQgSwXf8qiNWkTxTuCCqmhFEmbIXd4zLaGMfQFJ6WrZ7fSeV3g==}
    engines: {node: '>=18'}
    peerDependencies:
      '@types/node': '>=18'
    peerDependenciesMeta:
      '@types/node':
        optional: true

  '@inquirer/confirm@5.1.16':
    resolution: {integrity: sha512-j1a5VstaK5KQy8Mu8cHmuQvN1Zc62TbLhjJxwHvKPPKEoowSF6h/0UdOpA9DNdWZ+9Inq73+puRq1df6OJ8Sag==}
    engines: {node: '>=18'}
    peerDependencies:
      '@types/node': '>=18'
    peerDependenciesMeta:
      '@types/node':
        optional: true

  '@inquirer/core@10.2.0':
    resolution: {integrity: sha512-NyDSjPqhSvpZEMZrLCYUquWNl+XC/moEcVFqS55IEYIYsY0a1cUCevSqk7ctOlnm/RaSBU5psFryNlxcmGrjaA==}
    engines: {node: '>=18'}
    peerDependencies:
      '@types/node': '>=18'
    peerDependenciesMeta:
      '@types/node':
        optional: true

  '@inquirer/editor@4.2.18':
    resolution: {integrity: sha512-yeQN3AXjCm7+Hmq5L6Dm2wEDeBRdAZuyZ4I7tWSSanbxDzqM0KqzoDbKM7p4ebllAYdoQuPJS6N71/3L281i6w==}
    engines: {node: '>=18'}
    peerDependencies:
      '@types/node': '>=18'
    peerDependenciesMeta:
      '@types/node':
        optional: true

  '@inquirer/expand@4.0.18':
    resolution: {integrity: sha512-xUjteYtavH7HwDMzq4Cn2X4Qsh5NozoDHCJTdoXg9HfZ4w3R6mxV1B9tL7DGJX2eq/zqtsFjhm0/RJIMGlh3ag==}
    engines: {node: '>=18'}
    peerDependencies:
      '@types/node': '>=18'
    peerDependenciesMeta:
      '@types/node':
        optional: true

  '@inquirer/external-editor@1.0.1':
    resolution: {integrity: sha512-Oau4yL24d2B5IL4ma4UpbQigkVhzPDXLoqy1ggK4gnHg/stmkffJE4oOXHXF3uz0UEpywG68KcyXsyYpA1Re/Q==}
    engines: {node: '>=18'}
    peerDependencies:
      '@types/node': '>=18'
    peerDependenciesMeta:
      '@types/node':
        optional: true

  '@inquirer/figures@1.0.13':
    resolution: {integrity: sha512-lGPVU3yO9ZNqA7vTYz26jny41lE7yoQansmqdMLBEfqaGsmdg7V3W9mK9Pvb5IL4EVZ9GnSDGMO/cJXud5dMaw==}
    engines: {node: '>=18'}

  '@inquirer/input@4.2.2':
    resolution: {integrity: sha512-hqOvBZj/MhQCpHUuD3MVq18SSoDNHy7wEnQ8mtvs71K8OPZVXJinOzcvQna33dNYLYE4LkA9BlhAhK6MJcsVbw==}
    engines: {node: '>=18'}
    peerDependencies:
      '@types/node': '>=18'
    peerDependenciesMeta:
      '@types/node':
        optional: true

  '@inquirer/number@3.0.18':
    resolution: {integrity: sha512-7exgBm52WXZRczsydCVftozFTrrwbG5ySE0GqUd2zLNSBXyIucs2Wnm7ZKLe/aUu6NUg9dg7Q80QIHCdZJiY4A==}
    engines: {node: '>=18'}
    peerDependencies:
      '@types/node': '>=18'
    peerDependenciesMeta:
      '@types/node':
        optional: true

  '@inquirer/password@4.0.18':
    resolution: {integrity: sha512-zXvzAGxPQTNk/SbT3carAD4Iqi6A2JS2qtcqQjsL22uvD+JfQzUrDEtPjLL7PLn8zlSNyPdY02IiQjzoL9TStA==}
    engines: {node: '>=18'}
    peerDependencies:
      '@types/node': '>=18'
    peerDependenciesMeta:
      '@types/node':
        optional: true

  '@inquirer/prompts@7.8.4':
    resolution: {integrity: sha512-MuxVZ1en1g5oGamXV3DWP89GEkdD54alcfhHd7InUW5BifAdKQEK9SLFa/5hlWbvuhMPlobF0WAx7Okq988Jxg==}
    engines: {node: '>=18'}
    peerDependencies:
      '@types/node': '>=18'
    peerDependenciesMeta:
      '@types/node':
        optional: true

  '@inquirer/rawlist@4.1.6':
    resolution: {integrity: sha512-KOZqa3QNr3f0pMnufzL7K+nweFFCCBs6LCXZzXDrVGTyssjLeudn5ySktZYv1XiSqobyHRYYK0c6QsOxJEhXKA==}
    engines: {node: '>=18'}
    peerDependencies:
      '@types/node': '>=18'
    peerDependenciesMeta:
      '@types/node':
        optional: true

  '@inquirer/search@3.1.1':
    resolution: {integrity: sha512-TkMUY+A2p2EYVY3GCTItYGvqT6LiLzHBnqsU1rJbrpXUijFfM6zvUx0R4civofVwFCmJZcKqOVwwWAjplKkhxA==}
    engines: {node: '>=18'}
    peerDependencies:
      '@types/node': '>=18'
    peerDependenciesMeta:
      '@types/node':
        optional: true

  '@inquirer/select@4.3.2':
    resolution: {integrity: sha512-nwous24r31M+WyDEHV+qckXkepvihxhnyIaod2MG7eCE6G0Zm/HUF6jgN8GXgf4U7AU6SLseKdanY195cwvU6w==}
    engines: {node: '>=18'}
    peerDependencies:
      '@types/node': '>=18'
    peerDependenciesMeta:
      '@types/node':
        optional: true

  '@inquirer/type@3.0.8':
    resolution: {integrity: sha512-lg9Whz8onIHRthWaN1Q9EGLa/0LFJjyM8mEUbL1eTi6yMGvBf8gvyDLtxSXztQsxMvhxxNpJYrwa1YHdq+w4Jw==}
    engines: {node: '>=18'}
    peerDependencies:
      '@types/node': '>=18'
    peerDependenciesMeta:
      '@types/node':
        optional: true

  '@isaacs/balanced-match@4.0.1':
    resolution: {integrity: sha512-yzMTt9lEb8Gv7zRioUilSglI0c0smZ9k5D65677DLWLtWJaXIS3CqcGyUFByYKlnUj6TkjLVs54fBl6+TiGQDQ==}
    engines: {node: 20 || >=22}

  '@isaacs/brace-expansion@5.0.0':
    resolution: {integrity: sha512-ZT55BDLV0yv0RBm2czMiZ+SqCGO7AvmOM3G/w2xhVPH+te0aKgFjmBvGlL1dH+ql2tgGO3MVrbb3jCKyvpgnxA==}
    engines: {node: 20 || >=22}

  '@isaacs/cliui@8.0.2':
    resolution: {integrity: sha512-O8jcjabXaleOG9DQ0+ARXWZBTfnP4WNAqzuiJK7ll44AmxGKv/J2M4TPjxjY3znBCfvBXFzucm1twdyFybFqEA==}
    engines: {node: '>=12'}

  '@isaacs/fs-minipass@4.0.1':
    resolution: {integrity: sha512-wgm9Ehl2jpeqP3zw/7mo3kRHFp5MEDhqAdwy1fTGkHAwnkGOVsgpvQhL8B5n1qlb01jV3n/bI0ZfZp5lWA1k4w==}
    engines: {node: '>=18.0.0'}

  '@jimp/bmp@0.14.0':
    resolution: {integrity: sha512-5RkX6tSS7K3K3xNEb2ygPuvyL9whjanhoaB/WmmXlJS6ub4DjTqrapu8j4qnIWmO4YYtFeTbDTXV6v9P1yMA5A==}
    peerDependencies:
      '@jimp/custom': '>=0.3.5'

  '@jimp/core@0.14.0':
    resolution: {integrity: sha512-S62FcKdtLtj3yWsGfJRdFXSutjvHg7aQNiFogMbwq19RP4XJWqS2nOphu7ScB8KrSlyy5nPF2hkWNhLRLyD82w==}

  '@jimp/core@1.6.0':
    resolution: {integrity: sha512-EQQlKU3s9QfdJqiSrZWNTxBs3rKXgO2W+GxNXDtwchF3a4IqxDheFX1ti+Env9hdJXDiYLp2jTRjlxhPthsk8w==}
    engines: {node: '>=18'}

  '@jimp/custom@0.14.0':
    resolution: {integrity: sha512-kQJMeH87+kWJdVw8F9GQhtsageqqxrvzg7yyOw3Tx/s7v5RToe8RnKyMM+kVtBJtNAG+Xyv/z01uYQ2jiZ3GwA==}

  '@jimp/diff@1.6.0':
    resolution: {integrity: sha512-+yUAQ5gvRC5D1WHYxjBHZI7JBRusGGSLf8AmPRPCenTzh4PA+wZ1xv2+cYqQwTfQHU5tXYOhA0xDytfHUf1Zyw==}
    engines: {node: '>=18'}

  '@jimp/file-ops@1.6.0':
    resolution: {integrity: sha512-Dx/bVDmgnRe1AlniRpCKrGRm5YvGmUwbDzt+MAkgmLGf+jvBT75hmMEZ003n9HQI/aPnm/YKnXjg/hOpzNCpHQ==}
    engines: {node: '>=18'}

  '@jimp/gif@0.14.0':
    resolution: {integrity: sha512-DHjoOSfCaCz72+oGGEh8qH0zE6pUBaBxPxxmpYJjkNyDZP7RkbBkZJScIYeQ7BmJxmGN4/dZn+MxamoQlr+UYg==}
    peerDependencies:
      '@jimp/custom': '>=0.3.5'

  '@jimp/jpeg@0.14.0':
    resolution: {integrity: sha512-561neGbr+87S/YVQYnZSTyjWTHBm9F6F1obYHiyU3wVmF+1CLbxY3FQzt4YolwyQHIBv36Bo0PY2KkkU8BEeeQ==}
    peerDependencies:
      '@jimp/custom': '>=0.3.5'

  '@jimp/js-bmp@1.6.0':
    resolution: {integrity: sha512-FU6Q5PC/e3yzLyBDXupR3SnL3htU7S3KEs4e6rjDP6gNEOXRFsWs6YD3hXuXd50jd8ummy+q2WSwuGkr8wi+Gw==}
    engines: {node: '>=18'}

  '@jimp/js-gif@1.6.0':
    resolution: {integrity: sha512-N9CZPHOrJTsAUoWkWZstLPpwT5AwJ0wge+47+ix3++SdSL/H2QzyMqxbcDYNFe4MoI5MIhATfb0/dl/wmX221g==}
    engines: {node: '>=18'}

  '@jimp/js-jpeg@1.6.0':
    resolution: {integrity: sha512-6vgFDqeusblf5Pok6B2DUiMXplH8RhIKAryj1yn+007SIAQ0khM1Uptxmpku/0MfbClx2r7pnJv9gWpAEJdMVA==}
    engines: {node: '>=18'}

  '@jimp/js-png@1.6.0':
    resolution: {integrity: sha512-AbQHScy3hDDgMRNfG0tPjL88AV6qKAILGReIa3ATpW5QFjBKpisvUaOqhzJ7Reic1oawx3Riyv152gaPfqsBVg==}
    engines: {node: '>=18'}

  '@jimp/js-tiff@1.6.0':
    resolution: {integrity: sha512-zhReR8/7KO+adijj3h0ZQUOiun3mXUv79zYEAKvE0O+rP7EhgtKvWJOZfRzdZSNv0Pu1rKtgM72qgtwe2tFvyw==}
    engines: {node: '>=18'}

  '@jimp/plugin-blit@0.14.0':
    resolution: {integrity: sha512-YoYOrnVHeX3InfgbJawAU601iTZMwEBZkyqcP1V/S33Qnz9uzH1Uj1NtC6fNgWzvX6I4XbCWwtr4RrGFb5CFrw==}
    peerDependencies:
      '@jimp/custom': '>=0.3.5'

  '@jimp/plugin-blit@1.6.0':
    resolution: {integrity: sha512-M+uRWl1csi7qilnSK8uxK4RJMSuVeBiO1AY0+7APnfUbQNZm6hCe0CCFv1Iyw1D/Dhb8ph8fQgm5mwM0eSxgVA==}
    engines: {node: '>=18'}

  '@jimp/plugin-blur@0.14.0':
    resolution: {integrity: sha512-9WhZcofLrT0hgI7t0chf7iBQZib//0gJh9WcQMUt5+Q1Bk04dWs8vTgLNj61GBqZXgHSPzE4OpCrrLDBG8zlhQ==}
    peerDependencies:
      '@jimp/custom': '>=0.3.5'

  '@jimp/plugin-blur@1.6.0':
    resolution: {integrity: sha512-zrM7iic1OTwUCb0g/rN5y+UnmdEsT3IfuCXCJJNs8SZzP0MkZ1eTvuwK9ZidCuMo4+J3xkzCidRwYXB5CyGZTw==}
    engines: {node: '>=18'}

  '@jimp/plugin-circle@0.14.0':
    resolution: {integrity: sha512-o5L+wf6QA44tvTum5HeLyLSc5eVfIUd5ZDVi5iRfO4o6GT/zux9AxuTSkKwnjhsG8bn1dDmywAOQGAx7BjrQVA==}
    peerDependencies:
      '@jimp/custom': '>=0.3.5'

  '@jimp/plugin-circle@1.6.0':
    resolution: {integrity: sha512-xt1Gp+LtdMKAXfDp3HNaG30SPZW6AQ7dtAtTnoRKorRi+5yCJjKqXRgkewS5bvj8DEh87Ko1ydJfzqS3P2tdWw==}
    engines: {node: '>=18'}

  '@jimp/plugin-color@0.14.0':
    resolution: {integrity: sha512-JJz512SAILYV0M5LzBb9sbOm/XEj2fGElMiHAxb7aLI6jx+n0agxtHpfpV/AePTLm1vzzDxx6AJxXbKv355hBQ==}
    peerDependencies:
      '@jimp/custom': '>=0.3.5'

  '@jimp/plugin-color@1.6.0':
    resolution: {integrity: sha512-J5q8IVCpkBsxIXM+45XOXTrsyfblyMZg3a9eAo0P7VPH4+CrvyNQwaYatbAIamSIN1YzxmO3DkIZXzRjFSz1SA==}
    engines: {node: '>=18'}

  '@jimp/plugin-contain@0.14.0':
    resolution: {integrity: sha512-RX2q233lGyaxiMY6kAgnm9ScmEkNSof0hdlaJAVDS1OgXphGAYAeSIAwzESZN4x3ORaWvkFefeVH9O9/698Evg==}
    peerDependencies:
      '@jimp/custom': '>=0.3.5'
      '@jimp/plugin-blit': '>=0.3.5'
      '@jimp/plugin-resize': '>=0.3.5'
      '@jimp/plugin-scale': '>=0.3.5'

  '@jimp/plugin-contain@1.6.0':
    resolution: {integrity: sha512-oN/n+Vdq/Qg9bB4yOBOxtY9IPAtEfES8J1n9Ddx+XhGBYT1/QTU/JYkGaAkIGoPnyYvmLEDqMz2SGihqlpqfzQ==}
    engines: {node: '>=18'}

  '@jimp/plugin-cover@0.14.0':
    resolution: {integrity: sha512-0P/5XhzWES4uMdvbi3beUgfvhn4YuQ/ny8ijs5kkYIw6K8mHcl820HahuGpwWMx56DJLHRl1hFhJwo9CeTRJtQ==}
    peerDependencies:
      '@jimp/custom': '>=0.3.5'
      '@jimp/plugin-crop': '>=0.3.5'
      '@jimp/plugin-resize': '>=0.3.5'
      '@jimp/plugin-scale': '>=0.3.5'

  '@jimp/plugin-cover@1.6.0':
    resolution: {integrity: sha512-Iow0h6yqSC269YUJ8HC3Q/MpCi2V55sMlbkkTTx4zPvd8mWZlC0ykrNDeAy9IJegrQ7v5E99rJwmQu25lygKLA==}
    engines: {node: '>=18'}

  '@jimp/plugin-crop@0.14.0':
    resolution: {integrity: sha512-Ojtih+XIe6/XSGtpWtbAXBozhCdsDMmy+THUJAGu2x7ZgKrMS0JotN+vN2YC3nwDpYkM+yOJImQeptSfZb2Sug==}
    peerDependencies:
      '@jimp/custom': '>=0.3.5'

  '@jimp/plugin-crop@1.6.0':
    resolution: {integrity: sha512-KqZkEhvs+21USdySCUDI+GFa393eDIzbi1smBqkUPTE+pRwSWMAf01D5OC3ZWB+xZsNla93BDS9iCkLHA8wang==}
    engines: {node: '>=18'}

  '@jimp/plugin-displace@0.14.0':
    resolution: {integrity: sha512-c75uQUzMgrHa8vegkgUvgRL/PRvD7paFbFJvzW0Ugs8Wl+CDMGIPYQ3j7IVaQkIS+cAxv+NJ3TIRBQyBrfVEOg==}
    peerDependencies:
      '@jimp/custom': '>=0.3.5'

  '@jimp/plugin-displace@1.6.0':
    resolution: {integrity: sha512-4Y10X9qwr5F+Bo5ME356XSACEF55485j5nGdiyJ9hYzjQP9nGgxNJaZ4SAOqpd+k5sFaIeD7SQ0Occ26uIng5Q==}
    engines: {node: '>=18'}

  '@jimp/plugin-dither@0.14.0':
    resolution: {integrity: sha512-g8SJqFLyYexXQQsoh4dc1VP87TwyOgeTElBcxSXX2LaaMZezypmxQfLTzOFzZoK8m39NuaoH21Ou1Ftsq7LzVQ==}
    peerDependencies:
      '@jimp/custom': '>=0.3.5'

  '@jimp/plugin-dither@1.6.0':
    resolution: {integrity: sha512-600d1RxY0pKwgyU0tgMahLNKsqEcxGdbgXadCiVCoGd6V6glyCvkNrnnwC0n5aJ56Htkj88PToSdF88tNVZEEQ==}
    engines: {node: '>=18'}

  '@jimp/plugin-fisheye@0.14.0':
    resolution: {integrity: sha512-BFfUZ64EikCaABhCA6mR3bsltWhPpS321jpeIQfJyrILdpFsZ/OccNwCgpW1XlbldDHIoNtXTDGn3E+vCE7vDg==}
    peerDependencies:
      '@jimp/custom': '>=0.3.5'

  '@jimp/plugin-fisheye@1.6.0':
    resolution: {integrity: sha512-E5QHKWSCBFtpgZarlmN3Q6+rTQxjirFqo44ohoTjzYVrDI6B6beXNnPIThJgPr0Y9GwfzgyarKvQuQuqCnnfbA==}
    engines: {node: '>=18'}

  '@jimp/plugin-flip@0.14.0':
    resolution: {integrity: sha512-WtL1hj6ryqHhApih+9qZQYA6Ye8a4HAmdTzLbYdTMrrrSUgIzFdiZsD0WeDHpgS/+QMsWwF+NFmTZmxNWqKfXw==}
    peerDependencies:
      '@jimp/custom': '>=0.3.5'
      '@jimp/plugin-rotate': '>=0.3.5'

  '@jimp/plugin-flip@1.6.0':
    resolution: {integrity: sha512-/+rJVDuBIVOgwoyVkBjUFHtP+wmW0r+r5OQ2GpatQofToPVbJw1DdYWXlwviSx7hvixTWLKVgRWQ5Dw862emDg==}
    engines: {node: '>=18'}

  '@jimp/plugin-gaussian@0.14.0':
    resolution: {integrity: sha512-uaLwQ0XAQoydDlF9tlfc7iD9drYPriFe+jgYnWm8fbw5cN+eOIcnneEX9XCOOzwgLPkNCxGox6Kxjn8zY6GxtQ==}
    peerDependencies:
      '@jimp/custom': '>=0.3.5'

  '@jimp/plugin-hash@1.6.0':
    resolution: {integrity: sha512-wWzl0kTpDJgYVbZdajTf+4NBSKvmI3bRI8q6EH9CVeIHps9VWVsUvEyb7rpbcwVLWYuzDtP2R0lTT6WeBNQH9Q==}
    engines: {node: '>=18'}

  '@jimp/plugin-invert@0.14.0':
    resolution: {integrity: sha512-UaQW9X9vx8orQXYSjT5VcITkJPwDaHwrBbxxPoDG+F/Zgv4oV9fP+udDD6qmkgI9taU+44Fy+zm/J/gGcMWrdg==}
    peerDependencies:
      '@jimp/custom': '>=0.3.5'

  '@jimp/plugin-mask@0.14.0':
    resolution: {integrity: sha512-tdiGM69OBaKtSPfYSQeflzFhEpoRZ+BvKfDEoivyTjauynbjpRiwB1CaiS8En1INTDwzLXTT0Be9SpI3LkJoEA==}
    peerDependencies:
      '@jimp/custom': '>=0.3.5'

  '@jimp/plugin-mask@1.6.0':
    resolution: {integrity: sha512-Cwy7ExSJMZszvkad8NV8o/Z92X2kFUFM8mcDAhNVxU0Q6tA0op2UKRJY51eoK8r6eds/qak3FQkXakvNabdLnA==}
    engines: {node: '>=18'}

  '@jimp/plugin-normalize@0.14.0':
    resolution: {integrity: sha512-AfY8sqlsbbdVwFGcyIPy5JH/7fnBzlmuweb+Qtx2vn29okq6+HelLjw2b+VT2btgGUmWWHGEHd86oRGSoWGyEQ==}
    peerDependencies:
      '@jimp/custom': '>=0.3.5'

  '@jimp/plugin-print@0.14.0':
    resolution: {integrity: sha512-MwP3sH+VS5AhhSTXk7pui+tEJFsxnTKFY3TraFJb8WFbA2Vo2qsRCZseEGwpTLhENB7p/JSsLvWoSSbpmxhFAQ==}
    peerDependencies:
      '@jimp/custom': '>=0.3.5'
      '@jimp/plugin-blit': '>=0.3.5'

  '@jimp/plugin-print@1.6.0':
    resolution: {integrity: sha512-zarTIJi8fjoGMSI/M3Xh5yY9T65p03XJmPsuNet19K/Q7mwRU6EV2pfj+28++2PV2NJ+htDF5uecAlnGyxFN2A==}
    engines: {node: '>=18'}

  '@jimp/plugin-quantize@1.6.0':
    resolution: {integrity: sha512-EmzZ/s9StYQwbpG6rUGBCisc3f64JIhSH+ncTJd+iFGtGo0YvSeMdAd+zqgiHpfZoOL54dNavZNjF4otK+mvlg==}
    engines: {node: '>=18'}

  '@jimp/plugin-resize@0.14.0':
    resolution: {integrity: sha512-qFeMOyXE/Bk6QXN0GQo89+CB2dQcXqoxUcDb2Ah8wdYlKqpi53skABkgVy5pW3EpiprDnzNDboMltdvDslNgLQ==}
    peerDependencies:
      '@jimp/custom': '>=0.3.5'

  '@jimp/plugin-resize@1.6.0':
    resolution: {integrity: sha512-uSUD1mqXN9i1SGSz5ov3keRZ7S9L32/mAQG08wUwZiEi5FpbV0K8A8l1zkazAIZi9IJzLlTauRNU41Mi8IF9fA==}
    engines: {node: '>=18'}

  '@jimp/plugin-rotate@0.14.0':
    resolution: {integrity: sha512-aGaicts44bvpTcq5Dtf93/8TZFu5pMo/61lWWnYmwJJU1RqtQlxbCLEQpMyRhKDNSfPbuP8nyGmaqXlM/82J0Q==}
    peerDependencies:
      '@jimp/custom': '>=0.3.5'
      '@jimp/plugin-blit': '>=0.3.5'
      '@jimp/plugin-crop': '>=0.3.5'
      '@jimp/plugin-resize': '>=0.3.5'

  '@jimp/plugin-rotate@1.6.0':
    resolution: {integrity: sha512-JagdjBLnUZGSG4xjCLkIpQOZZ3Mjbg8aGCCi4G69qR+OjNpOeGI7N2EQlfK/WE8BEHOW5vdjSyglNqcYbQBWRw==}
    engines: {node: '>=18'}

  '@jimp/plugin-scale@0.14.0':
    resolution: {integrity: sha512-ZcJk0hxY5ZKZDDwflqQNHEGRblgaR+piePZm7dPwPUOSeYEH31P0AwZ1ziceR74zd8N80M0TMft+e3Td6KGBHw==}
    peerDependencies:
      '@jimp/custom': '>=0.3.5'
      '@jimp/plugin-resize': '>=0.3.5'

  '@jimp/plugin-shadow@0.14.0':
    resolution: {integrity: sha512-p2igcEr/iGrLiTu0YePNHyby0WYAXM14c5cECZIVnq/UTOOIQ7xIcWZJ1lRbAEPxVVXPN1UibhZAbr3HAb5BjQ==}
    peerDependencies:
      '@jimp/custom': '>=0.3.5'
      '@jimp/plugin-blur': '>=0.3.5'
      '@jimp/plugin-resize': '>=0.3.5'

  '@jimp/plugin-threshold@0.14.0':
    resolution: {integrity: sha512-N4BlDgm/FoOMV/DQM2rSpzsgqAzkP0DXkWZoqaQrlRxQBo4zizQLzhEL00T/YCCMKnddzgEhnByaocgaaa0fKw==}
    peerDependencies:
      '@jimp/custom': '>=0.3.5'
      '@jimp/plugin-color': '>=0.8.0'
      '@jimp/plugin-resize': '>=0.8.0'

  '@jimp/plugin-threshold@1.6.0':
    resolution: {integrity: sha512-M59m5dzLoHOVWdM41O8z9SyySzcDn43xHseOH0HavjsfQsT56GGCC4QzU1banJidbUrePhzoEdS42uFE8Fei8w==}
    engines: {node: '>=18'}

  '@jimp/plugins@0.14.0':
    resolution: {integrity: sha512-vDO3XT/YQlFlFLq5TqNjQkISqjBHT8VMhpWhAfJVwuXIpilxz5Glu4IDLK6jp4IjPR6Yg2WO8TmRY/HI8vLrOw==}
    peerDependencies:
      '@jimp/custom': '>=0.3.5'

  '@jimp/png@0.14.0':
    resolution: {integrity: sha512-0RV/mEIDOrPCcNfXSPmPBqqSZYwGADNRVUTyMt47RuZh7sugbYdv/uvKmQSiqRdR0L1sfbCBMWUEa5G/8MSbdA==}
    peerDependencies:
      '@jimp/custom': '>=0.3.5'

  '@jimp/tiff@0.14.0':
    resolution: {integrity: sha512-zBYDTlutc7j88G/7FBCn3kmQwWr0rmm1e0FKB4C3uJ5oYfT8645lftUsvosKVUEfkdmOaMAnhrf4ekaHcb5gQw==}
    peerDependencies:
      '@jimp/custom': '>=0.3.5'

  '@jimp/types@0.14.0':
    resolution: {integrity: sha512-hx3cXAW1KZm+b+XCrY3LXtdWy2U+hNtq0rPyJ7NuXCjU7lZR3vIkpz1DLJ3yDdS70hTi5QDXY3Cd9kd6DtloHQ==}
    peerDependencies:
      '@jimp/custom': '>=0.3.5'

  '@jimp/types@1.6.0':
    resolution: {integrity: sha512-7UfRsiKo5GZTAATxm2qQ7jqmUXP0DxTArztllTcYdyw6Xi5oT4RaoXynVtCD4UyLK5gJgkZJcwonoijrhYFKfg==}
    engines: {node: '>=18'}

  '@jimp/utils@0.14.0':
    resolution: {integrity: sha512-MY5KFYUru0y74IsgM/9asDwb3ERxWxXEu3CRCZEvE7DtT86y1bR1XgtlSliMrptjz4qbivNGMQSvUBpEFJDp1A==}

  '@jimp/utils@1.6.0':
    resolution: {integrity: sha512-gqFTGEosKbOkYF/WFj26jMHOI5OH2jeP1MmC/zbK6BF6VJBf8rIC5898dPfSzZEbSA0wbbV5slbntWVc5PKLFA==}
    engines: {node: '>=18'}

  '@js-sdsl/ordered-map@4.4.2':
    resolution: {integrity: sha512-iUKgm52T8HOE/makSxjqoWhe95ZJA1/G1sYsGev2JDKUSS14KAgg1LHb+Ba+IPow0xflbnSkOsZcO08C7w1gYw==}

  '@levischuck/tiny-cbor@0.2.11':
    resolution: {integrity: sha512-llBRm4dT4Z89aRsm6u2oEZ8tfwL/2l6BwpZ7JcyieouniDECM5AqNgr/y08zalEIvW3RSK4upYyybDcmjXqAow==}

  '@lexical/clipboard@0.33.1':
    resolution: {integrity: sha512-Qd3/Cm3TW2DFQv58kMtLi86u5YOgpBdf+o7ySbXz55C613SLACsYQBB3X5Vu5hTx/t/ugYOpII4HkiatW6d9zA==}

  '@lexical/code@0.33.1':
    resolution: {integrity: sha512-E0Y/+1znkqVpP52Y6blXGAduoZek9SSehJN+vbH+4iQKyFwTA7JB+jd5C5/K0ik55du9X7SN/oTynByg7lbcAA==}

  '@lexical/devtools-core@0.33.1':
    resolution: {integrity: sha512-3yHu5diNtjwhoe2q/x9as6n6rIfA+QO2CfaVjFRkam8rkAW6zUzQT1D0fQdE8nOfWvXBgY1mH/ZLP4dDXBdG5Q==}
    peerDependencies:
      react: '>=17.x'
      react-dom: '>=17.x'

  '@lexical/dragon@0.33.1':
    resolution: {integrity: sha512-UQ6DLkcDAr83wA1vz3sUgtcpYcMifC4sF0MieZAoMzFrna6Ekqj7OJ7g8Lo7m7AeuT4NETRVDsjIEDdrQMKLLA==}

  '@lexical/hashtag@0.33.1':
    resolution: {integrity: sha512-M3IsDe4cifggMBZgYAVT7hCLWcwQ3dIcUPdr9Xc6wDQQQdEqOQYB0PO//9bSYUVq+BNiiTgysc+TtlM7PiJfiw==}

  '@lexical/headless@0.33.1':
    resolution: {integrity: sha512-OfoNpAgoWmh36h5jT1xMyuowWIN4fwQwtF9zTS5LT8bIgM4I4eMtO48NqsMXFXqND4eRHv69pkUKBgZpvRDTbA==}

  '@lexical/history@0.33.1':
    resolution: {integrity: sha512-Bk0h3D6cFkJ7w3HKvqQua7n6Xfz7nR7L3gLDBH9L0nsS4MM9+LteSEZPUe0kj4VuEjnxufYstTc9HA2aNLKxnQ==}

  '@lexical/html@0.33.1':
    resolution: {integrity: sha512-t14vu4eKa6BWz1N7/rwXgXif1k4dj73dRvllWJgfXum+a36vn1aySNYOlOfqWXF7k1b3uJmoqsWK7n/1ASnimw==}

  '@lexical/link@0.33.1':
    resolution: {integrity: sha512-JCTu7Fft2J2kgfqJiWnGei+UMIXVKiZKaXzuHCuGQTFu92DeCyd02azBaFazZHEkSqCIFZ0DqVV2SpIJmd0Ygw==}

  '@lexical/list@0.33.1':
    resolution: {integrity: sha512-PXp56dWADSThc9WhwWV4vXhUc3sdtCqsfPD3UQNGUZ9rsAY1479rqYLtfYgEmYPc8JWXikQCAKEejahCJIm8OQ==}

  '@lexical/mark@0.33.1':
    resolution: {integrity: sha512-tGdOf1e694lnm/HyWUKEkEWjDyfhCBFG7u8iRKNpsYTpB3M1FsJUXbphE2bb8MyWfhHbaNxnklupSSaSPzO88A==}

  '@lexical/markdown@0.33.1':
    resolution: {integrity: sha512-p5zwWNF70pELRx60wxE8YOFVNiNDkw7gjKoYqkED23q5hj4mcqco9fQf6qeeZChjxLKjfyT6F1PpWgxmlBlxBw==}

  '@lexical/offset@0.33.1':
    resolution: {integrity: sha512-3YIlUs43QdKSBLEfOkuciE2tn9loxVmkSs/HgaIiLYl0Edf1W00FP4ItSmYU4De5GopXsHq6+Y3ry4pU/ciUiQ==}

  '@lexical/overflow@0.33.1':
    resolution: {integrity: sha512-3BDq1lOw567FeCk4rN2ellKwoXTM9zGkGuKnSGlXS1JmtGGGSvT+uTANX3KOOfqTNSrOkrwoM+3hlFv7p6VpiQ==}

  '@lexical/plain-text@0.33.1':
    resolution: {integrity: sha512-2HxdhAx6bwF8y5A9P0q3YHsYbhUo4XXm+GyKJO87an8JClL2W+GYLTSDbfNWTh4TtH95eG+UYLOjNEgyU6tsWA==}

  '@lexical/react@0.33.1':
    resolution: {integrity: sha512-ylnUmom5h8PY+Z14uDmKLQEoikTPN77GRM0NRCIdtbWmOQqOq/5BhuCzMZE1WvpL5C6n3GtK6IFnsMcsKmVOcw==}
    peerDependencies:
      react: '>=17.x'
      react-dom: '>=17.x'

  '@lexical/rich-text@0.33.1':
    resolution: {integrity: sha512-ZBIsj4LwmamRBCGjJiPSLj7N/XkUDv/pnYn5Rp0BL42WpOiQLvOoGLrZxgUJZEmRPQnx42ZgLKVgrWHsyjuoAA==}

  '@lexical/selection@0.33.1':
    resolution: {integrity: sha512-KXPkdCDdVfIUXmkwePu9DAd3kLjL0aAqL5G9CMCFsj7RG9lLvvKk7kpivrAIbRbcsDzO44QwsFPisZHbX4ioXA==}

  '@lexical/table@0.33.1':
    resolution: {integrity: sha512-pzB11i1Y6fzmy0IPUKJyCdhVBgXaNOxJUxrQJWdKNYCh1eMwwMEQvj+8inItd/11aUkjcdHjwDTht8gL2UHKiQ==}

  '@lexical/text@0.33.1':
    resolution: {integrity: sha512-CnyU3q3RytXXWVSvC5StOKISzFAPGK9MuesNDDGyZk7yDK+J98gV6df4RBKfqwcokFMThpkUlvMeKe1+S2y25A==}

  '@lexical/utils@0.33.1':
    resolution: {integrity: sha512-eKysPjzEE9zD+2af3WRX5U3XbeNk0z4uv1nXGH3RG15uJ4Huzjht82hzsQpCFUobKmzYlQaQs5y2IYKE2puipQ==}

  '@lexical/yjs@0.33.1':
    resolution: {integrity: sha512-Zx1rabMm/Zjk7n7YQMIQLUN+tqzcg1xqcgNpEHSfK1GA8QMPXCPvXWFT3ZDC4tfZOSy/YIqpVUyWZAomFqRa+g==}
    peerDependencies:
      yjs: '>=13.5.22'

  '@libsql/client@0.15.10':
    resolution: {integrity: sha512-J9cJQwrgH92JlPBYjUGxPIH5G9z3j/V/aPnQvcmmCgjatdVb/f7bzK3yNq15Phc+gVuKMwox3toXL+58qUMylg==}

  '@libsql/core@0.15.10':
    resolution: {integrity: sha512-fAMD+GnGQNdZ9zxeNC8AiExpKnou/97GJWkiDDZbTRHj3c9dvF1y4jsRQ0WE72m/CqTdbMGyU98yL0SJ9hQVeg==}

  '@libsql/darwin-arm64@0.5.16':
    resolution: {integrity: sha512-Q1fXH2YVTU/Iym8kN79Z2bQiNtkIV1QiDikgRD79a2eLO/v9ZghZqama65U6lDP6zZXXGtxhb6sfisnP9HQrug==}
    cpu: [arm64]
    os: [darwin]

  '@libsql/darwin-x64@0.5.16':
    resolution: {integrity: sha512-EiowJzSxnO2misBttp6R6Hz16UbttdDyRMqnZauSd41X4kRxuLtxvSLCpWRXmZ/3WKcXQ9G5H5X40ZPW1itOTg==}
    cpu: [x64]
    os: [darwin]

  '@libsql/hrana-client@0.7.0':
    resolution: {integrity: sha512-OF8fFQSkbL7vJY9rfuegK1R7sPgQ6kFMkDamiEccNUvieQ+3urzfDFI616oPl8V7T9zRmnTkSjMOImYCAVRVuw==}

  '@libsql/isomorphic-fetch@0.3.1':
    resolution: {integrity: sha512-6kK3SUK5Uu56zPq/Las620n5aS9xJq+jMBcNSOmjhNf/MUvdyji4vrMTqD7ptY7/4/CAVEAYDeotUz60LNQHtw==}
    engines: {node: '>=18.0.0'}

  '@libsql/isomorphic-ws@0.1.5':
    resolution: {integrity: sha512-DtLWIH29onUYR00i0GlQ3UdcTRC6EP4u9w/h9LxpUZJWRMARk6dQwZ6Jkd+QdwVpuAOrdxt18v0K2uIYR3fwFg==}

  '@libsql/linux-arm-gnueabihf@0.5.16':
    resolution: {integrity: sha512-Gsumbh97GajJ5D8aAy5D5zJLZxr/HMmMYoaj53+QHmerEJkfTNpxFOalKwVg6bL07DmNfiiuGaku82SJyDGHCQ==}
    cpu: [arm]
    os: [linux]

  '@libsql/linux-arm-musleabihf@0.5.16':
    resolution: {integrity: sha512-bs+xWR2CJX4J3iQ3J82emWyN8/Hw+4DpD/MdLW07D0NPPG9Byp2KkeqSKW0o0kDHNePjNEz1G2OAfD0dxsC/OA==}
    cpu: [arm]
    os: [linux]

  '@libsql/linux-arm64-gnu@0.5.16':
    resolution: {integrity: sha512-oqmweYSg5buJhFyDIweW5MfAEg6HYMLSU/fbOZiXT/LIcHxVJ44JlNA53ffWmYSwYx/nZwTiN00m7dIwPWV2zA==}
    cpu: [arm64]
    os: [linux]

  '@libsql/linux-arm64-musl@0.5.16':
    resolution: {integrity: sha512-BRNcyGdZnOPbJfE/HgAVQprikF03JeK3ERmcP4EqRy7AYJ66SuRGFJdW9DSN93O5XSOWkS+upQt+PNFW3OLCew==}
    cpu: [arm64]
    os: [linux]

  '@libsql/linux-x64-gnu@0.5.16':
    resolution: {integrity: sha512-NyKxuHvb38rmSfexYbPy7SYV4HqY18L06LYbvU3ZqFfTV7CIGdzuxPOKv05GxHvak46VG+3CjRfq9Q/VIZolwA==}
    cpu: [x64]
    os: [linux]

  '@libsql/linux-x64-musl@0.5.16':
    resolution: {integrity: sha512-xi0nObdngfYuOnji/y7wQmF6y7JMYmonE/HF0snzAAgZflTFdW6ZBn7N4oRz/aGb9+fMfz8sT3wnEe+CuO05qg==}
    cpu: [x64]
    os: [linux]

  '@libsql/win32-x64-msvc@0.5.16':
    resolution: {integrity: sha512-db37ASxpc7aIC7oBuefBGiAJyLVJdvrQy07X2jEU3AtekxpwYCHbJO3Pd3P71hNitFSbaFfpZHHf0GZenzF4JQ==}
    cpu: [x64]
    os: [win32]

  '@listr2/prompt-adapter-inquirer@3.0.2':
    resolution: {integrity: sha512-/270wjZctsJhGsR38/OqlZmjTKnbm3H2mrhhmm1Y1Oe1gbNYpM1iP5dX8b0ocyjKH9nlneRJI5z0npPQnaMG0g==}
    engines: {node: '>=20.0.0'}
    peerDependencies:
      '@inquirer/prompts': '>= 3 < 8'
      listr2: 9.0.2

  '@mermaid-js/parser@0.6.2':
    resolution: {integrity: sha512-+PO02uGF6L6Cs0Bw8RpGhikVvMWEysfAyl27qTlroUB8jSWr1lL0Sf6zi78ZxlSnmgSY2AMMKVgghnN9jTtwkQ==}

  '@modelcontextprotocol/sdk@1.16.0':
    resolution: {integrity: sha512-8ofX7gkZcLj9H9rSd50mCgm3SSF8C7XoclxJuLoV0Cz3rEQ1tv9MZRYYvJtm9n1BiEQQMzSmE/w2AEkNacLYfg==}
    engines: {node: '>=18'}

  '@neon-rs/load@0.0.4':
    resolution: {integrity: sha512-kTPhdZyTQxB+2wpiRcFWrDcejc4JI6tkPuS7UZCG4l6Zvc5kU/gGQ/ozvHTh1XR5tS+UlfAfGuPajjzQjCiHCw==}

  '@ocap/mcrypto@1.21.0':
    resolution: {integrity: sha512-up+r1GtRAZ6su086yT1M7NxF7PQqzruvFO7M30RjgbIKKtPb7Q4QyRNIi7KaQXBgPkYTNS7khqQZo91m1CLHyw==}

  '@ocap/util@1.21.0':
    resolution: {integrity: sha512-SmSI/ktbjK22g7rMnw6INn66yAG81Qsz0SYK+HODeqqzJBIyZLL7ejAbZrAobGLKCAss4BmDbmOtU1/hhRuHKQ==}

  '@opentelemetry/api-logs@0.203.0':
    resolution: {integrity: sha512-9B9RU0H7Ya1Dx/Rkyc4stuBZSGVQF27WigitInx2QQoj6KUpEFYPKoWjdFTunJYxmXmh17HeBvbMa1EhGyPmqQ==}
    engines: {node: '>=8.0.0'}

  '@opentelemetry/api@1.9.0':
    resolution: {integrity: sha512-3giAOQvZiH5F9bMlMiv8+GSPMeqg0dbaeo58/0SlA9sxSqZhnUtxzX9/2FzyhS9sWQf5S0GJE0AKBrFqjpeYcg==}
    engines: {node: '>=8.0.0'}

  '@opentelemetry/context-async-hooks@2.0.1':
    resolution: {integrity: sha512-XuY23lSI3d4PEqKA+7SLtAgwqIfc6E/E9eAQWLN1vlpC53ybO3o6jW4BsXo1xvz9lYyyWItfQDDLzezER01mCw==}
    engines: {node: ^18.19.0 || >=20.6.0}
    peerDependencies:
      '@opentelemetry/api': '>=1.0.0 <1.10.0'

  '@opentelemetry/core@2.0.1':
    resolution: {integrity: sha512-MaZk9SJIDgo1peKevlbhP6+IwIiNPNmswNL4AF0WaQJLbHXjr9SrZMgS12+iqr9ToV4ZVosCcc0f8Rg67LXjxw==}
    engines: {node: ^18.19.0 || >=20.6.0}
    peerDependencies:
      '@opentelemetry/api': '>=1.0.0 <1.10.0'

  '@opentelemetry/exporter-logs-otlp-grpc@0.203.0':
    resolution: {integrity: sha512-g/2Y2noc/l96zmM+g0LdeuyYKINyBwN6FJySoU15LHPLcMN/1a0wNk2SegwKcxrRdE7Xsm7fkIR5n6XFe3QpPw==}
    engines: {node: ^18.19.0 || >=20.6.0}
    peerDependencies:
      '@opentelemetry/api': ^1.3.0

  '@opentelemetry/exporter-logs-otlp-http@0.203.0':
    resolution: {integrity: sha512-s0hys1ljqlMTbXx2XiplmMJg9wG570Z5lH7wMvrZX6lcODI56sG4HL03jklF63tBeyNwK2RV1/ntXGo3HgG4Qw==}
    engines: {node: ^18.19.0 || >=20.6.0}
    peerDependencies:
      '@opentelemetry/api': ^1.3.0

  '@opentelemetry/exporter-logs-otlp-proto@0.203.0':
    resolution: {integrity: sha512-nl/7S91MXn5R1aIzoWtMKGvqxgJgepB/sH9qW0rZvZtabnsjbf8OQ1uSx3yogtvLr0GzwD596nQKz2fV7q2RBw==}
    engines: {node: ^18.19.0 || >=20.6.0}
    peerDependencies:
      '@opentelemetry/api': ^1.3.0

  '@opentelemetry/exporter-metrics-otlp-grpc@0.203.0':
    resolution: {integrity: sha512-FCCj9nVZpumPQSEI57jRAA89hQQgONuoC35Lt+rayWY/mzCAc6BQT7RFyFaZKJ2B7IQ8kYjOCPsF/HGFWjdQkQ==}
    engines: {node: ^18.19.0 || >=20.6.0}
    peerDependencies:
      '@opentelemetry/api': ^1.3.0

  '@opentelemetry/exporter-metrics-otlp-http@0.203.0':
    resolution: {integrity: sha512-HFSW10y8lY6BTZecGNpV3GpoSy7eaO0Z6GATwZasnT4bEsILp8UJXNG5OmEsz4SdwCSYvyCbTJdNbZP3/8LGCQ==}
    engines: {node: ^18.19.0 || >=20.6.0}
    peerDependencies:
      '@opentelemetry/api': ^1.3.0

  '@opentelemetry/exporter-metrics-otlp-proto@0.203.0':
    resolution: {integrity: sha512-OZnhyd9npU7QbyuHXFEPVm3LnjZYifuKpT3kTnF84mXeEQ84pJJZgyLBpU4FSkSwUkt/zbMyNAI7y5+jYTWGIg==}
    engines: {node: ^18.19.0 || >=20.6.0}
    peerDependencies:
      '@opentelemetry/api': ^1.3.0

  '@opentelemetry/exporter-prometheus@0.203.0':
    resolution: {integrity: sha512-2jLuNuw5m4sUj/SncDf/mFPabUxMZmmYetx5RKIMIQyPnl6G6ooFzfeE8aXNRf8YD1ZXNlCnRPcISxjveGJHNg==}
    engines: {node: ^18.19.0 || >=20.6.0}
    peerDependencies:
      '@opentelemetry/api': ^1.3.0

  '@opentelemetry/exporter-trace-otlp-grpc@0.203.0':
    resolution: {integrity: sha512-322coOTf81bm6cAA8+ML6A+m4r2xTCdmAZzGNTboPXRzhwPt4JEmovsFAs+grpdarObd68msOJ9FfH3jxM6wqA==}
    engines: {node: ^18.19.0 || >=20.6.0}
    peerDependencies:
      '@opentelemetry/api': ^1.3.0

  '@opentelemetry/exporter-trace-otlp-http@0.203.0':
    resolution: {integrity: sha512-ZDiaswNYo0yq/cy1bBLJFe691izEJ6IgNmkjm4C6kE9ub/OMQqDXORx2D2j8fzTBTxONyzusbaZlqtfmyqURPw==}
    engines: {node: ^18.19.0 || >=20.6.0}
    peerDependencies:
      '@opentelemetry/api': ^1.3.0

  '@opentelemetry/exporter-trace-otlp-proto@0.203.0':
    resolution: {integrity: sha512-1xwNTJ86L0aJmWRwENCJlH4LULMG2sOXWIVw+Szta4fkqKVY50Eo4HoVKKq6U9QEytrWCr8+zjw0q/ZOeXpcAQ==}
    engines: {node: ^18.19.0 || >=20.6.0}
    peerDependencies:
      '@opentelemetry/api': ^1.3.0

  '@opentelemetry/exporter-zipkin@2.0.1':
    resolution: {integrity: sha512-a9eeyHIipfdxzCfc2XPrE+/TI3wmrZUDFtG2RRXHSbZZULAny7SyybSvaDvS77a7iib5MPiAvluwVvbGTsHxsw==}
    engines: {node: ^18.19.0 || >=20.6.0}
    peerDependencies:
      '@opentelemetry/api': ^1.0.0

  '@opentelemetry/instrumentation@0.203.0':
    resolution: {integrity: sha512-ke1qyM+3AK2zPuBPb6Hk/GCsc5ewbLvPNkEuELx/JmANeEp6ZjnZ+wypPAJSucTw0wvCGrUaibDSdcrGFoWxKQ==}
    engines: {node: ^18.19.0 || >=20.6.0}
    peerDependencies:
      '@opentelemetry/api': ^1.3.0

  '@opentelemetry/otlp-exporter-base@0.203.0':
    resolution: {integrity: sha512-Wbxf7k+87KyvxFr5D7uOiSq/vHXWommvdnNE7vECO3tAhsA2GfOlpWINCMWUEPdHZ7tCXxw6Epp3vgx3jU7llQ==}
    engines: {node: ^18.19.0 || >=20.6.0}
    peerDependencies:
      '@opentelemetry/api': ^1.3.0

  '@opentelemetry/otlp-grpc-exporter-base@0.203.0':
    resolution: {integrity: sha512-te0Ze1ueJF+N/UOFl5jElJW4U0pZXQ8QklgSfJ2linHN0JJsuaHG8IabEUi2iqxY8ZBDlSiz1Trfv5JcjWWWwQ==}
    engines: {node: ^18.19.0 || >=20.6.0}
    peerDependencies:
      '@opentelemetry/api': ^1.3.0

  '@opentelemetry/otlp-transformer@0.203.0':
    resolution: {integrity: sha512-Y8I6GgoCna0qDQ2W6GCRtaF24SnvqvA8OfeTi7fqigD23u8Jpb4R5KFv/pRvrlGagcCLICMIyh9wiejp4TXu/A==}
    engines: {node: ^18.19.0 || >=20.6.0}
    peerDependencies:
      '@opentelemetry/api': ^1.3.0

  '@opentelemetry/propagator-b3@2.0.1':
    resolution: {integrity: sha512-Hc09CaQ8Tf5AGLmf449H726uRoBNGPBL4bjr7AnnUpzWMvhdn61F78z9qb6IqB737TffBsokGAK1XykFEZ1igw==}
    engines: {node: ^18.19.0 || >=20.6.0}
    peerDependencies:
      '@opentelemetry/api': '>=1.0.0 <1.10.0'

  '@opentelemetry/propagator-jaeger@2.0.1':
    resolution: {integrity: sha512-7PMdPBmGVH2eQNb/AtSJizQNgeNTfh6jQFqys6lfhd6P4r+m/nTh3gKPPpaCXVdRQ+z93vfKk+4UGty390283w==}
    engines: {node: ^18.19.0 || >=20.6.0}
    peerDependencies:
      '@opentelemetry/api': '>=1.0.0 <1.10.0'

  '@opentelemetry/resources@2.0.1':
    resolution: {integrity: sha512-dZOB3R6zvBwDKnHDTB4X1xtMArB/d324VsbiPkX/Yu0Q8T2xceRthoIVFhJdvgVM2QhGVUyX9tzwiNxGtoBJUw==}
    engines: {node: ^18.19.0 || >=20.6.0}
    peerDependencies:
      '@opentelemetry/api': '>=1.3.0 <1.10.0'

  '@opentelemetry/sdk-logs@0.203.0':
    resolution: {integrity: sha512-vM2+rPq0Vi3nYA5akQD2f3QwossDnTDLvKbea6u/A2NZ3XDkPxMfo/PNrDoXhDUD/0pPo2CdH5ce/thn9K0kLw==}
    engines: {node: ^18.19.0 || >=20.6.0}
    peerDependencies:
      '@opentelemetry/api': '>=1.4.0 <1.10.0'

  '@opentelemetry/sdk-metrics@2.0.1':
    resolution: {integrity: sha512-wf8OaJoSnujMAHWR3g+/hGvNcsC16rf9s1So4JlMiFaFHiE4HpIA3oUh+uWZQ7CNuK8gVW/pQSkgoa5HkkOl0g==}
    engines: {node: ^18.19.0 || >=20.6.0}
    peerDependencies:
      '@opentelemetry/api': '>=1.9.0 <1.10.0'

  '@opentelemetry/sdk-node@0.203.0':
    resolution: {integrity: sha512-zRMvrZGhGVMvAbbjiNQW3eKzW/073dlrSiAKPVWmkoQzah9wfynpVPeL55f9fVIm0GaBxTLcPeukWGy0/Wj7KQ==}
    engines: {node: ^18.19.0 || >=20.6.0}
    peerDependencies:
      '@opentelemetry/api': '>=1.3.0 <1.10.0'

  '@opentelemetry/sdk-trace-base@2.0.1':
    resolution: {integrity: sha512-xYLlvk/xdScGx1aEqvxLwf6sXQLXCjk3/1SQT9X9AoN5rXRhkdvIFShuNNmtTEPRBqcsMbS4p/gJLNI2wXaDuQ==}
    engines: {node: ^18.19.0 || >=20.6.0}
    peerDependencies:
      '@opentelemetry/api': '>=1.3.0 <1.10.0'

  '@opentelemetry/sdk-trace-node@2.0.1':
    resolution: {integrity: sha512-UhdbPF19pMpBtCWYP5lHbTogLWx9N0EBxtdagvkn5YtsAnCBZzL7SjktG+ZmupRgifsHMjwUaCCaVmqGfSADmA==}
    engines: {node: ^18.19.0 || >=20.6.0}
    peerDependencies:
      '@opentelemetry/api': '>=1.0.0 <1.10.0'

  '@opentelemetry/semantic-conventions@1.36.0':
    resolution: {integrity: sha512-TtxJSRD8Ohxp6bKkhrm27JRHAxPczQA7idtcTOMYI+wQRRrfgqxHv1cFbCApcSnNjtXkmzFozn6jQtFrOmbjPQ==}
    engines: {node: '>=14'}

  '@peculiar/asn1-android@2.4.0':
    resolution: {integrity: sha512-YFueREq97CLslZZBI8dKzis7jMfEHSLxM+nr0Zdx1POiXFLjqqwoY5s0F1UimdBiEw/iKlHey2m56MRDv7Jtyg==}

  '@peculiar/asn1-ecc@2.4.0':
    resolution: {integrity: sha512-fJiYUBCJBDkjh347zZe5H81BdJ0+OGIg0X9z06v8xXUoql3MFeENUX0JsjCaVaU9A0L85PefLPGYkIoGpTnXLQ==}

  '@peculiar/asn1-rsa@2.4.0':
    resolution: {integrity: sha512-6PP75voaEnOSlWR9sD25iCQyLgFZHXbmxvUfnnDcfL6Zh5h2iHW38+bve4LfH7a60x7fkhZZNmiYqAlAff9Img==}

  '@peculiar/asn1-schema@2.4.0':
    resolution: {integrity: sha512-umbembjIWOrPSOzEGG5vxFLkeM8kzIhLkgigtsOrfLKnuzxWxejAcUX+q/SoZCdemlODOcr5WiYa7+dIEzBXZQ==}

  '@peculiar/asn1-x509@2.4.0':
    resolution: {integrity: sha512-F7mIZY2Eao2TaoVqigGMLv+NDdpwuBKU1fucHPONfzaBS4JXXCNCmfO0Z3dsy7JzKGqtDcYC1mr9JjaZQZNiuw==}

  '@protobufjs/aspromise@1.1.2':
    resolution: {integrity: sha512-j+gKExEuLmKwvz3OgROXtrJ2UG2x8Ch2YZUxahh+s1F2HZ+wAceUNLkvy6zKCPVRkU++ZWQrdxsUeQXmcg4uoQ==}

  '@protobufjs/base64@1.1.2':
    resolution: {integrity: sha512-AZkcAA5vnN/v4PDqKyMR5lx7hZttPDgClv83E//FMNhR2TMcLUhfRUBHCmSl0oi9zMgDDqRUJkSxO3wm85+XLg==}

  '@protobufjs/codegen@2.0.4':
    resolution: {integrity: sha512-YyFaikqM5sH0ziFZCN3xDC7zeGaB/d0IUb9CATugHWbd1FRFwWwt4ld4OYMPWu5a3Xe01mGAULCdqhMlPl29Jg==}

  '@protobufjs/eventemitter@1.1.0':
    resolution: {integrity: sha512-j9ednRT81vYJ9OfVuXG6ERSTdEL1xVsNgqpkxMsbIabzSo3goCjDIveeGv5d03om39ML71RdmrGNjG5SReBP/Q==}

  '@protobufjs/fetch@1.1.0':
    resolution: {integrity: sha512-lljVXpqXebpsijW71PZaCYeIcE5on1w5DlQy5WH6GLbFryLUrBD4932W/E2BSpfRJWseIL4v/KPgBFxDOIdKpQ==}

  '@protobufjs/float@1.0.2':
    resolution: {integrity: sha512-Ddb+kVXlXst9d+R9PfTIxh1EdNkgoRe5tOX6t01f1lYWOvJnSPDBlG241QLzcyPdoNTsblLUdujGSE4RzrTZGQ==}

  '@protobufjs/inquire@1.1.0':
    resolution: {integrity: sha512-kdSefcPdruJiFMVSbn801t4vFK7KB/5gd2fYvrxhuJYg8ILrmn9SKSX2tZdV6V+ksulWqS7aXjBcRXl3wHoD9Q==}

  '@protobufjs/path@1.1.2':
    resolution: {integrity: sha512-6JOcJ5Tm08dOHAbdR3GrvP+yUUfkjG5ePsHYczMFLq3ZmMkAD98cDgcT2iA1lJ9NVwFd4tH/iSSoe44YWkltEA==}

  '@protobufjs/pool@1.1.0':
    resolution: {integrity: sha512-0kELaGSIDBKvcgS4zkjz1PeddatrjYcmMWOlAuAPwAeccUrPHdUqo/J6LiymHHEiJT5NrF1UVwxY14f+fy4WQw==}

  '@protobufjs/utf8@1.1.0':
    resolution: {integrity: sha512-Vvn3zZrhQZkkBE8LSuW3em98c0FwgO4nxzv6OdSxPKJIEKY2bGbHn+mhGIPerzI4twdxaP8/0+06HBpwf345Lw==}

  '@simplewebauthn/server@13.1.2':
    resolution: {integrity: sha512-VwoDfvLXSCaRiD+xCIuyslU0HLxVggeE5BL06+GbsP2l1fGf5op8e0c3ZtKoi+vSg1q4ikjtAghC23ze2Q3H9g==}
    engines: {node: '>=20.0.0'}

  '@sindresorhus/is@4.6.0':
    resolution: {integrity: sha512-t09vSN3MdfsyCHoFcTRCH/iUtG7OJ0CsjzB8cjAmKc/va/kIgeDI/TxsigdncE/4be734m0cvIYwNaV4i2XqAw==}
    engines: {node: '>=10'}

  '@smithy/abort-controller@4.0.4':
    resolution: {integrity: sha512-gJnEjZMvigPDQWHrW3oPrFhQtkrgqBkyjj3pCIdF3A5M6vsZODG93KNlfJprv6bp4245bdT32fsHK4kkH3KYDA==}
    engines: {node: '>=18.0.0'}

  '@smithy/config-resolver@4.1.4':
    resolution: {integrity: sha512-prmU+rDddxHOH0oNcwemL+SwnzcG65sBF2yXRO7aeXIn/xTlq2pX7JLVbkBnVLowHLg4/OL4+jBmv9hVrVGS+w==}
    engines: {node: '>=18.0.0'}

  '@smithy/core@3.7.1':
    resolution: {integrity: sha512-ExRCsHnXFtBPnM7MkfKBPcBBdHw1h/QS/cbNw4ho95qnyNHvnpmGbR39MIAv9KggTr5qSPxRSEL+hRXlyGyGQw==}
    engines: {node: '>=18.0.0'}

  '@smithy/credential-provider-imds@4.0.6':
    resolution: {integrity: sha512-hKMWcANhUiNbCJouYkZ9V3+/Qf9pteR1dnwgdyzR09R4ODEYx8BbUysHwRSyex4rZ9zapddZhLFTnT4ZijR4pw==}
    engines: {node: '>=18.0.0'}

  '@smithy/eventstream-codec@4.0.4':
    resolution: {integrity: sha512-7XoWfZqWb/QoR/rAU4VSi0mWnO2vu9/ltS6JZ5ZSZv0eovLVfDfu0/AX4ub33RsJTOth3TiFWSHS5YdztvFnig==}
    engines: {node: '>=18.0.0'}

  '@smithy/eventstream-serde-browser@4.0.4':
    resolution: {integrity: sha512-3fb/9SYaYqbpy/z/H3yIi0bYKyAa89y6xPmIqwr2vQiUT2St+avRt8UKwsWt9fEdEasc5d/V+QjrviRaX1JRFA==}
    engines: {node: '>=18.0.0'}

  '@smithy/eventstream-serde-config-resolver@4.1.2':
    resolution: {integrity: sha512-JGtambizrWP50xHgbzZI04IWU7LdI0nh/wGbqH3sJesYToMi2j/DcoElqyOcqEIG/D4tNyxgRuaqBXWE3zOFhQ==}
    engines: {node: '>=18.0.0'}

  '@smithy/eventstream-serde-node@4.0.4':
    resolution: {integrity: sha512-RD6UwNZ5zISpOWPuhVgRz60GkSIp0dy1fuZmj4RYmqLVRtejFqQ16WmfYDdoSoAjlp1LX+FnZo+/hkdmyyGZ1w==}
    engines: {node: '>=18.0.0'}

  '@smithy/eventstream-serde-universal@4.0.4':
    resolution: {integrity: sha512-UeJpOmLGhq1SLox79QWw/0n2PFX+oPRE1ZyRMxPIaFEfCqWaqpB7BU9C8kpPOGEhLF7AwEqfFbtwNxGy4ReENA==}
    engines: {node: '>=18.0.0'}

  '@smithy/fetch-http-handler@5.1.0':
    resolution: {integrity: sha512-mADw7MS0bYe2OGKkHYMaqarOXuDwRbO6ArD91XhHcl2ynjGCFF+hvqf0LyQcYxkA1zaWjefSkU7Ne9mqgApSgQ==}
    engines: {node: '>=18.0.0'}

  '@smithy/hash-node@4.0.4':
    resolution: {integrity: sha512-qnbTPUhCVnCgBp4z4BUJUhOEkVwxiEi1cyFM+Zj6o+aY8OFGxUQleKWq8ltgp3dujuhXojIvJWdoqpm6dVO3lQ==}
    engines: {node: '>=18.0.0'}

  '@smithy/invalid-dependency@4.0.4':
    resolution: {integrity: sha512-bNYMi7WKTJHu0gn26wg8OscncTt1t2b8KcsZxvOv56XA6cyXtOAAAaNP7+m45xfppXfOatXF3Sb1MNsLUgVLTw==}
    engines: {node: '>=18.0.0'}

  '@smithy/is-array-buffer@2.2.0':
    resolution: {integrity: sha512-GGP3O9QFD24uGeAXYUjwSTXARoqpZykHadOmA8G5vfJPK0/DC67qa//0qvqrJzL1xc8WQWX7/yc7fwudjPHPhA==}
    engines: {node: '>=14.0.0'}

  '@smithy/is-array-buffer@4.0.0':
    resolution: {integrity: sha512-saYhF8ZZNoJDTvJBEWgeBccCg+yvp1CX+ed12yORU3NilJScfc6gfch2oVb4QgxZrGUx3/ZJlb+c/dJbyupxlw==}
    engines: {node: '>=18.0.0'}

  '@smithy/middleware-content-length@4.0.4':
    resolution: {integrity: sha512-F7gDyfI2BB1Kc+4M6rpuOLne5LOcEknH1n6UQB69qv+HucXBR1rkzXBnQTB2q46sFy1PM/zuSJOB532yc8bg3w==}
    engines: {node: '>=18.0.0'}

  '@smithy/middleware-endpoint@4.1.16':
    resolution: {integrity: sha512-plpa50PIGLqzMR2ANKAw2yOW5YKS626KYKqae3atwucbz4Ve4uQ9K9BEZxDLIFmCu7hKLcrq2zmj4a+PfmUV5w==}
    engines: {node: '>=18.0.0'}

  '@smithy/middleware-retry@4.1.17':
    resolution: {integrity: sha512-gsCimeG6BApj0SBecwa1Be+Z+JOJe46iy3B3m3A8jKJHf7eIihP76Is4LwLrbJ1ygoS7Vg73lfqzejmLOrazUA==}
    engines: {node: '>=18.0.0'}

  '@smithy/middleware-serde@4.0.8':
    resolution: {integrity: sha512-iSSl7HJoJaGyMIoNn2B7czghOVwJ9nD7TMvLhMWeSB5vt0TnEYyRRqPJu/TqW76WScaNvYYB8nRoiBHR9S1Ddw==}
    engines: {node: '>=18.0.0'}

  '@smithy/middleware-stack@4.0.4':
    resolution: {integrity: sha512-kagK5ggDrBUCCzI93ft6DjteNSfY8Ulr83UtySog/h09lTIOAJ/xUSObutanlPT0nhoHAkpmW9V5K8oPyLh+QA==}
    engines: {node: '>=18.0.0'}

  '@smithy/node-config-provider@4.1.3':
    resolution: {integrity: sha512-HGHQr2s59qaU1lrVH6MbLlmOBxadtzTsoO4c+bF5asdgVik3I8o7JIOzoeqWc5MjVa+vD36/LWE0iXKpNqooRw==}
    engines: {node: '>=18.0.0'}

  '@smithy/node-http-handler@4.1.0':
    resolution: {integrity: sha512-vqfSiHz2v8b3TTTrdXi03vNz1KLYYS3bhHCDv36FYDqxT7jvTll1mMnCrkD+gOvgwybuunh/2VmvOMqwBegxEg==}
    engines: {node: '>=18.0.0'}

  '@smithy/property-provider@4.0.4':
    resolution: {integrity: sha512-qHJ2sSgu4FqF4U/5UUp4DhXNmdTrgmoAai6oQiM+c5RZ/sbDwJ12qxB1M6FnP+Tn/ggkPZf9ccn4jqKSINaquw==}
    engines: {node: '>=18.0.0'}

  '@smithy/protocol-http@5.1.2':
    resolution: {integrity: sha512-rOG5cNLBXovxIrICSBm95dLqzfvxjEmuZx4KK3hWwPFHGdW3lxY0fZNXfv2zebfRO7sJZ5pKJYHScsqopeIWtQ==}
    engines: {node: '>=18.0.0'}

  '@smithy/querystring-builder@4.0.4':
    resolution: {integrity: sha512-SwREZcDnEYoh9tLNgMbpop+UTGq44Hl9tdj3rf+yeLcfH7+J8OXEBaMc2kDxtyRHu8BhSg9ADEx0gFHvpJgU8w==}
    engines: {node: '>=18.0.0'}

  '@smithy/querystring-parser@4.0.4':
    resolution: {integrity: sha512-6yZf53i/qB8gRHH/l2ZwUG5xgkPgQF15/KxH0DdXMDHjesA9MeZje/853ifkSY0x4m5S+dfDZ+c4x439PF0M2w==}
    engines: {node: '>=18.0.0'}

  '@smithy/service-error-classification@4.0.6':
    resolution: {integrity: sha512-RRoTDL//7xi4tn5FrN2NzH17jbgmnKidUqd4KvquT0954/i6CXXkh1884jBiunq24g9cGtPBEXlU40W6EpNOOg==}
    engines: {node: '>=18.0.0'}

  '@smithy/shared-ini-file-loader@4.0.4':
    resolution: {integrity: sha512-63X0260LoFBjrHifPDs+nM9tV0VMkOTl4JRMYNuKh/f5PauSjowTfvF3LogfkWdcPoxsA9UjqEOgjeYIbhb7Nw==}
    engines: {node: '>=18.0.0'}

  '@smithy/signature-v4@5.1.2':
    resolution: {integrity: sha512-d3+U/VpX7a60seHziWnVZOHuEgJlclufjkS6zhXvxcJgkJq4UWdH5eOBLzHRMx6gXjsdT9h6lfpmLzbrdupHgQ==}
    engines: {node: '>=18.0.0'}

  '@smithy/smithy-client@4.4.8':
    resolution: {integrity: sha512-pcW691/lx7V54gE+dDGC26nxz8nrvnvRSCJaIYD6XLPpOInEZeKdV/SpSux+wqeQ4Ine7LJQu8uxMvobTIBK0w==}
    engines: {node: '>=18.0.0'}

  '@smithy/types@4.3.1':
    resolution: {integrity: sha512-UqKOQBL2x6+HWl3P+3QqFD4ncKq0I8Nuz9QItGv5WuKuMHuuwlhvqcZCoXGfc+P1QmfJE7VieykoYYmrOoFJxA==}
    engines: {node: '>=18.0.0'}

  '@smithy/url-parser@4.0.4':
    resolution: {integrity: sha512-eMkc144MuN7B0TDA4U2fKs+BqczVbk3W+qIvcoCY6D1JY3hnAdCuhCZODC+GAeaxj0p6Jroz4+XMUn3PCxQQeQ==}
    engines: {node: '>=18.0.0'}

  '@smithy/util-base64@4.0.0':
    resolution: {integrity: sha512-CvHfCmO2mchox9kjrtzoHkWHxjHZzaFojLc8quxXY7WAAMAg43nuxwv95tATVgQFNDwd4M9S1qFzj40Ul41Kmg==}
    engines: {node: '>=18.0.0'}

  '@smithy/util-body-length-browser@4.0.0':
    resolution: {integrity: sha512-sNi3DL0/k64/LO3A256M+m3CDdG6V7WKWHdAiBBMUN8S3hK3aMPhwnPik2A/a2ONN+9doY9UxaLfgqsIRg69QA==}
    engines: {node: '>=18.0.0'}

  '@smithy/util-body-length-node@4.0.0':
    resolution: {integrity: sha512-q0iDP3VsZzqJyje8xJWEJCNIu3lktUGVoSy1KB0UWym2CL1siV3artm+u1DFYTLejpsrdGyCSWBdGNjJzfDPjg==}
    engines: {node: '>=18.0.0'}

  '@smithy/util-buffer-from@2.2.0':
    resolution: {integrity: sha512-IJdWBbTcMQ6DA0gdNhh/BwrLkDR+ADW5Kr1aZmd4k3DIF6ezMV4R2NIAmT08wQJ3yUK82thHWmC/TnK/wpMMIA==}
    engines: {node: '>=14.0.0'}

  '@smithy/util-buffer-from@4.0.0':
    resolution: {integrity: sha512-9TOQ7781sZvddgO8nxueKi3+yGvkY35kotA0Y6BWRajAv8jjmigQ1sBwz0UX47pQMYXJPahSKEKYFgt+rXdcug==}
    engines: {node: '>=18.0.0'}

  '@smithy/util-config-provider@4.0.0':
    resolution: {integrity: sha512-L1RBVzLyfE8OXH+1hsJ8p+acNUSirQnWQ6/EgpchV88G6zGBTDPdXiiExei6Z1wR2RxYvxY/XLw6AMNCCt8H3w==}
    engines: {node: '>=18.0.0'}

  '@smithy/util-defaults-mode-browser@4.0.24':
    resolution: {integrity: sha512-UkQNgaQ+bidw1MgdgPO1z1k95W/v8Ej/5o/T/Is8PiVUYPspl/ZxV6WO/8DrzZQu5ULnmpB9CDdMSRwgRc21AA==}
    engines: {node: '>=18.0.0'}

  '@smithy/util-defaults-mode-node@4.0.24':
    resolution: {integrity: sha512-phvGi/15Z4MpuQibTLOYIumvLdXb+XIJu8TA55voGgboln85jytA3wiD7CkUE8SNcWqkkb+uptZKPiuFouX/7g==}
    engines: {node: '>=18.0.0'}

  '@smithy/util-endpoints@3.0.6':
    resolution: {integrity: sha512-YARl3tFL3WgPuLzljRUnrS2ngLiUtkwhQtj8PAL13XZSyUiNLQxwG3fBBq3QXFqGFUXepIN73pINp3y8c2nBmA==}
    engines: {node: '>=18.0.0'}

  '@smithy/util-hex-encoding@4.0.0':
    resolution: {integrity: sha512-Yk5mLhHtfIgW2W2WQZWSg5kuMZCVbvhFmC7rV4IO2QqnZdbEFPmQnCcGMAX2z/8Qj3B9hYYNjZOhWym+RwhePw==}
    engines: {node: '>=18.0.0'}

  '@smithy/util-middleware@4.0.4':
    resolution: {integrity: sha512-9MLKmkBmf4PRb0ONJikCbCwORACcil6gUWojwARCClT7RmLzF04hUR4WdRprIXal7XVyrddadYNfp2eF3nrvtQ==}
    engines: {node: '>=18.0.0'}

  '@smithy/util-retry@4.0.6':
    resolution: {integrity: sha512-+YekoF2CaSMv6zKrA6iI/N9yva3Gzn4L6n35Luydweu5MMPYpiGZlWqehPHDHyNbnyaYlz/WJyYAZnC+loBDZg==}
    engines: {node: '>=18.0.0'}

  '@smithy/util-stream@4.2.3':
    resolution: {integrity: sha512-cQn412DWHHFNKrQfbHY8vSFI3nTROY1aIKji9N0tpp8gUABRilr7wdf8fqBbSlXresobM+tQFNk6I+0LXK/YZg==}
    engines: {node: '>=18.0.0'}

  '@smithy/util-uri-escape@4.0.0':
    resolution: {integrity: sha512-77yfbCbQMtgtTylO9itEAdpPXSog3ZxMe09AEhm0dU0NLTalV70ghDZFR+Nfi1C60jnJoh/Re4090/DuZh2Omg==}
    engines: {node: '>=18.0.0'}

  '@smithy/util-utf8@2.3.0':
    resolution: {integrity: sha512-R8Rdn8Hy72KKcebgLiv8jQcQkXoLMOGGv5uI1/k0l+snqkOzQ1R0ChUBCxWMlBsFMekWjq0wRudIweFs7sKT5A==}
    engines: {node: '>=14.0.0'}

  '@smithy/util-utf8@4.0.0':
    resolution: {integrity: sha512-b+zebfKCfRdgNJDknHCob3O7FpeYQN6ZG6YLExMcasDHsCXlsXCEuiPZeLnJLpwa5dvPetGlnGCiMHuLwGvFow==}
    engines: {node: '>=18.0.0'}

  '@sqlite.org/sqlite-wasm@3.50.1-build1':
    resolution: {integrity: sha512-yH4M/SHN98NibniIwTVk6rwTJjy7n39l7zwWY3u+qsfZBGTi4lC1uEl2NDvIlkzsFtfCBvHBJJFJ1iuU3UzzEQ==}
    hasBin: true

  '@tokenizer/token@0.3.0':
    resolution: {integrity: sha512-OvjF+z51L3ov0OyAU0duzsYuvO01PH7x4t6DJx+guahgTnBHkhJdG7soQeTSFLWN3efnHyibZ4Z8l2EuWwJN3A==}

  '@types/d3-array@3.2.1':
    resolution: {integrity: sha512-Y2Jn2idRrLzUfAKV2LyRImR+y4oa2AntrgID95SHJxuMUrkNXmanDSed71sRNZysveJVt1hLLemQZIady0FpEg==}

  '@types/d3-axis@3.0.6':
    resolution: {integrity: sha512-pYeijfZuBd87T0hGn0FO1vQ/cgLk6E1ALJjfkC0oJ8cbwkZl3TpgS8bVBLZN+2jjGgg38epgxb2zmoGtSfvgMw==}

  '@types/d3-brush@3.0.6':
    resolution: {integrity: sha512-nH60IZNNxEcrh6L1ZSMNA28rj27ut/2ZmI3r96Zd+1jrZD++zD3LsMIjWlvg4AYrHn/Pqz4CF3veCxGjtbqt7A==}

  '@types/d3-chord@3.0.6':
    resolution: {integrity: sha512-LFYWWd8nwfwEmTZG9PfQxd17HbNPksHBiJHaKuY1XeqscXacsS2tyoo6OdRsjf+NQYeB6XrNL3a25E3gH69lcg==}

  '@types/d3-color@3.1.3':
    resolution: {integrity: sha512-iO90scth9WAbmgv7ogoq57O9YpKmFBbmoEoCHDB2xMBY0+/KVrqAaCDyCE16dUspeOvIxFFRI+0sEtqDqy2b4A==}

  '@types/d3-contour@3.0.6':
    resolution: {integrity: sha512-BjzLgXGnCWjUSYGfH1cpdo41/hgdWETu4YxpezoztawmqsvCeep+8QGfiY6YbDvfgHz/DkjeIkkZVJavB4a3rg==}

  '@types/d3-delaunay@6.0.4':
    resolution: {integrity: sha512-ZMaSKu4THYCU6sV64Lhg6qjf1orxBthaC161plr5KuPHo3CNm8DTHiLw/5Eq2b6TsNP0W0iJrUOFscY6Q450Hw==}

  '@types/d3-dispatch@3.0.7':
    resolution: {integrity: sha512-5o9OIAdKkhN1QItV2oqaE5KMIiXAvDWBDPrD85e58Qlz1c1kI/J0NcqbEG88CoTwJrYe7ntUCVfeUl2UJKbWgA==}

  '@types/d3-drag@3.0.7':
    resolution: {integrity: sha512-HE3jVKlzU9AaMazNufooRJ5ZpWmLIoc90A37WU2JMmeq28w1FQqCZswHZ3xR+SuxYftzHq6WU6KJHvqxKzTxxQ==}

  '@types/d3-dsv@3.0.7':
    resolution: {integrity: sha512-n6QBF9/+XASqcKK6waudgL0pf/S5XHPPI8APyMLLUHd8NqouBGLsU8MgtO7NINGtPBtk9Kko/W4ea0oAspwh9g==}

  '@types/d3-ease@3.0.2':
    resolution: {integrity: sha512-NcV1JjO5oDzoK26oMzbILE6HW7uVXOHLQvHshBUW4UMdZGfiY6v5BeQwh9a9tCzv+CeefZQHJt5SRgK154RtiA==}

  '@types/d3-fetch@3.0.7':
    resolution: {integrity: sha512-fTAfNmxSb9SOWNB9IoG5c8Hg6R+AzUHDRlsXsDZsNp6sxAEOP0tkP3gKkNSO/qmHPoBFTxNrjDprVHDQDvo5aA==}

  '@types/d3-force@3.0.10':
    resolution: {integrity: sha512-ZYeSaCF3p73RdOKcjj+swRlZfnYpK1EbaDiYICEEp5Q6sUiqFaFQ9qgoshp5CzIyyb/yD09kD9o2zEltCexlgw==}

  '@types/d3-format@3.0.4':
    resolution: {integrity: sha512-fALi2aI6shfg7vM5KiR1wNJnZ7r6UuggVqtDA+xiEdPZQwy/trcQaHnwShLuLdta2rTymCNpxYTiMZX/e09F4g==}

  '@types/d3-geo@3.1.0':
    resolution: {integrity: sha512-856sckF0oP/diXtS4jNsiQw/UuK5fQG8l/a9VVLeSouf1/PPbBE1i1W852zVwKwYCBkFJJB7nCFTbk6UMEXBOQ==}

  '@types/d3-hierarchy@3.1.7':
    resolution: {integrity: sha512-tJFtNoYBtRtkNysX1Xq4sxtjK8YgoWUNpIiUee0/jHGRwqvzYxkq0hGVbbOGSz+JgFxxRu4K8nb3YpG3CMARtg==}

  '@types/d3-interpolate@3.0.4':
    resolution: {integrity: sha512-mgLPETlrpVV1YRJIglr4Ez47g7Yxjl1lj7YKsiMCb27VJH9W8NVM6Bb9d8kkpG/uAQS5AmbA48q2IAolKKo1MA==}

  '@types/d3-path@3.1.1':
    resolution: {integrity: sha512-VMZBYyQvbGmWyWVea0EHs/BwLgxc+MKi1zLDCONksozI4YJMcTt8ZEuIR4Sb1MMTE8MMW49v0IwI5+b7RmfWlg==}

  '@types/d3-polygon@3.0.2':
    resolution: {integrity: sha512-ZuWOtMaHCkN9xoeEMr1ubW2nGWsp4nIql+OPQRstu4ypeZ+zk3YKqQT0CXVe/PYqrKpZAi+J9mTs05TKwjXSRA==}

  '@types/d3-quadtree@3.0.6':
    resolution: {integrity: sha512-oUzyO1/Zm6rsxKRHA1vH0NEDG58HrT5icx/azi9MF1TWdtttWl0UIUsjEQBBh+SIkrpd21ZjEv7ptxWys1ncsg==}

  '@types/d3-random@3.0.3':
    resolution: {integrity: sha512-Imagg1vJ3y76Y2ea0871wpabqp613+8/r0mCLEBfdtqC7xMSfj9idOnmBYyMoULfHePJyxMAw3nWhJxzc+LFwQ==}

  '@types/d3-scale-chromatic@3.1.0':
    resolution: {integrity: sha512-iWMJgwkK7yTRmWqRB5plb1kadXyQ5Sj8V/zYlFGMUBbIPKQScw+Dku9cAAMgJG+z5GYDoMjWGLVOvjghDEFnKQ==}

  '@types/d3-scale@4.0.9':
    resolution: {integrity: sha512-dLmtwB8zkAeO/juAMfnV+sItKjlsw2lKdZVVy6LRr0cBmegxSABiLEpGVmSJJ8O08i4+sGR6qQtb6WtuwJdvVw==}

  '@types/d3-selection@3.0.11':
    resolution: {integrity: sha512-bhAXu23DJWsrI45xafYpkQ4NtcKMwWnAC/vKrd2l+nxMFuvOT3XMYTIj2opv8vq8AO5Yh7Qac/nSeP/3zjTK0w==}

  '@types/d3-shape@3.1.7':
    resolution: {integrity: sha512-VLvUQ33C+3J+8p+Daf+nYSOsjB4GXp19/S/aGo60m9h1v6XaxjiT82lKVWJCfzhtuZ3yD7i/TPeC/fuKLLOSmg==}

  '@types/d3-time-format@4.0.3':
    resolution: {integrity: sha512-5xg9rC+wWL8kdDj153qZcsJ0FWiFt0J5RB6LYUNZjwSnesfblqrI/bJ1wBdJ8OQfncgbJG5+2F+qfqnqyzYxyg==}

  '@types/d3-time@3.0.4':
    resolution: {integrity: sha512-yuzZug1nkAAaBlBBikKZTgzCeA+k1uy4ZFwWANOfKw5z5LRhV0gNA7gNkKm7HoK+HRN0wX3EkxGk0fpbWhmB7g==}

  '@types/d3-timer@3.0.2':
    resolution: {integrity: sha512-Ps3T8E8dZDam6fUyNiMkekK3XUsaUEik+idO9/YjPtfj2qruF8tFBXS7XhtE4iIXBLxhmLjP3SXpLhVf21I9Lw==}

  '@types/d3-transition@3.0.9':
    resolution: {integrity: sha512-uZS5shfxzO3rGlu0cC3bjmMFKsXv+SmZZcgp0KD22ts4uGXp5EVYGzu/0YdwZeKmddhcAccYtREJKkPfXkZuCg==}

  '@types/d3-zoom@3.0.8':
    resolution: {integrity: sha512-iqMC4/YlFCSlO8+2Ii1GGGliCAY4XdeG748w5vQUbevlbDu0zSjH/+jojorQVBK/se0j6DUFNPBGSqD3YWYnDw==}

  '@types/d3@7.4.3':
    resolution: {integrity: sha512-lZXZ9ckh5R8uiFVt8ogUNf+pIrK4EsWrx2Np75WvF/eTpJ0FMHNhjXk8CKEx/+gpHbNQyJWehbFaTvqmHWB3ww==}

  '@types/debug@4.1.12':
    resolution: {integrity: sha512-vIChWdVG3LG1SMxEvI/AK+FWJthlrqlTu7fbrlywTkkaONwk/UAGaULXRlf8vkzFBLVm0zkMdCquhL5aOjhXPQ==}

  '@types/estree-jsx@1.0.5':
    resolution: {integrity: sha512-52CcUVNFyfb1A2ALocQw/Dd1BQFNmSdkuC3BkZ6iqhdMfQz7JWOFRuJFloOzjk+6WijU56m9oKXFAXc7o3Towg==}

  '@types/estree@1.0.8':
    resolution: {integrity: sha512-dWHzHa2WqEXI/O1E9OjrocMTKJl2mSrEolh1Iomrv6U+JuNwaHXsXx9bLu5gG7BUWFIN0skIQJQ/L1rIex4X6w==}

  '@types/geojson@7946.0.16':
    resolution: {integrity: sha512-6C8nqWur3j98U6+lXDfTUWIfgvZU+EumvpHKcYjujKH7woYyLj2sUmff0tRhrqM7BohUw7Pz3ZB1jj2gW9Fvmg==}

  '@types/hast@3.0.4':
    resolution: {integrity: sha512-WPs+bbQw5aCj+x6laNGWLH3wviHtoCv/P3+otBhbOhJgG8qtpdAMlTCxLtsTWA7LH1Oh/bFCHsBn0TPS5m30EQ==}

  '@types/mdast@4.0.4':
    resolution: {integrity: sha512-kGaNbPh1k7AFzgpud/gMdvIm5xuECykRR+JnWKQno9TAXVa6WIVCGTPvYGekIDL4uwCZQSYbUxNBSb1aUo79oA==}

  '@types/ms@2.1.0':
    resolution: {integrity: sha512-GsCCIZDE/p3i96vtEqx+7dBUGXrc7zeSK3wwPHIaRThS+9OhWIXRqzs4d6k1SVU8g91DrNRWxWUGhp5KXQb2VA==}

  '@types/node@16.9.1':
    resolution: {integrity: sha512-QpLcX9ZSsq3YYUUnD3nFDY8H7wctAhQj/TFKL8Ya8v5fMm3CFXxo8zStsLAl780ltoYoo1WvKUVGBQK+1ifr7g==}

  '@types/node@24.0.15':
    resolution: {integrity: sha512-oaeTSbCef7U/z7rDeJA138xpG3NuKc64/rZ2qmUFkFJmnMsAPaluIifqyWd8hSSMxyP9oie3dLAqYPblag9KgA==}

  '@types/retry@0.12.2':
    resolution: {integrity: sha512-XISRgDJ2Tc5q4TRqvgJtzsRkFYNJzZrhTdtMoGVBttwzzQJkPnS3WWTFc7kuDRoPtPakl+T+OfdEUjYJj7Jbow==}

  '@types/tinycolor2@1.4.6':
    resolution: {integrity: sha512-iEN8J0BoMnsWBqjVbWH/c0G0Hh7O21lpR2/+PrvAVgWdzL7eexIFm4JN/Wn10PTcmNdtS6U67r499mlWMXOxNw==}

  '@types/trusted-types@2.0.7':
    resolution: {integrity: sha512-ScaPdn1dQczgbl0QFTeTOmVHFULt394XJgOQNoyVhZ6r2vLnMLJfBPd53SB52T/3G36VI1/g2MZaX0cwDuXsfw==}

  '@types/unist@3.0.3':
    resolution: {integrity: sha512-ko/gIFJRv177XgZsZcBwnqJN5x/Gien8qNOn0D5bQU/zAzVf9Zt3BlcUiLqhV9y4ARk0GbT3tnUiPNgnTXzc/Q==}

  '@types/uuid@9.0.8':
    resolution: {integrity: sha512-jg+97EGIcY9AGHJJRaaPVgetKDsrTgbRjQ5Msgjh/DQKEFl0DtyRr/VCOyD1T2R1MNeWPK/u7JoGhlDZnKBAfA==}

  '@types/ws@8.18.1':
    resolution: {integrity: sha512-ThVF6DCVhA8kUGy+aazFQ4kXQ7E1Ty7A3ypFOe0IcJV8O/M511G99AW24irKrW56Wt44yG9+ij8FaqoBGkuBXg==}

  '@ungap/structured-clone@1.3.0':
    resolution: {integrity: sha512-WmoN8qaIAo7WTYWbAZuG8PYEhn5fkz7dZrqTBZ7dtt//lL2Gwms1IcnQ5yHqjDfX8Ft5j4YzDM23f87zBfDe9g==}

  '@ungap/with-resolvers@0.1.0':
    resolution: {integrity: sha512-g7f0IkJdPW2xhY7H4iE72DAsIyfuwEFc6JWc2tYFwKDMWWAF699vGjrM348cwQuOXgHpe1gWFe+Eiyjx/ewvvw==}

  '@xmldom/xmldom@0.8.11':
    resolution: {integrity: sha512-cQzWCtO6C8TQiYl1ruKNn2U6Ao4o4WBBcbL61yJl84x+j5sOWWFU9X7DpND8XZG3daDppSsigMdfAIl2upQBRw==}
    engines: {node: '>=10.0.0'}

  a-sync-waterfall@1.0.1:
    resolution: {integrity: sha512-RYTOHHdWipFUliRFMCS4X2Yn2X8M87V/OpSqWzKKOGhzqyUxzyVmhHDH9sAvG+ZuQf/TAOFsLCpMw09I1ufUnA==}

  abort-controller@3.0.0:
    resolution: {integrity: sha512-h8lQ8tacZYnR3vNQTgibj+tODHI5/+l06Au2Pcriv/Gmet0eaj4TwWH41sO9wnHDiQsEj19q0drzdWdeAHtweg==}
    engines: {node: '>=6.5'}

  accepts@2.0.0:
    resolution: {integrity: sha512-5cvg6CtKwfgdmVqY1WIiXKc3Q1bkRqGLi+2W/6ao+6Y7gu/RCwRuAhGEzh5B4KlszSuTLgZYuqFqo5bImjNKng==}
    engines: {node: '>= 0.6'}

  acorn-import-attributes@1.9.5:
    resolution: {integrity: sha512-n02Vykv5uA3eHGM/Z2dQrcD56kL8TyDb2p1+0P83PClMnC/nc+anbQRhIOWnSq4Ke/KvDPrY3C9hDtC/A3eHnQ==}
    peerDependencies:
      acorn: ^8

  acorn@8.15.0:
    resolution: {integrity: sha512-NZyJarBfL7nWwIq+FDL6Zp/yHEhePMNnnJ0y3qfieCrmNvYct8uvtiV41UvlSe6apAfk0fY1FbWx+NwfmpvtTg==}
    engines: {node: '>=0.4.0'}
    hasBin: true

  address@2.0.3:
    resolution: {integrity: sha512-XNAb/a6TCqou+TufU8/u11HCu9x1gYvOoxLwtlXgIqmkrYQADVv6ljyW2zwiPhHz9R1gItAWpuDrdJMmrOBFEA==}
    engines: {node: '>= 16.0.0'}

  agent-base@7.1.4:
    resolution: {integrity: sha512-MnA+YT8fwfJPgBx3m60MNqakm30XOkyIoH1y6huTQvC0PwZG7ki8NacLBcrPbNoo8vEZy7Jpuk7+jMO+CUovTQ==}
    engines: {node: '>= 14'}

  ajv@6.12.6:
    resolution: {integrity: sha512-j3fVLgvTo527anyYyJOGTYJbG+vnnQYvE0m5mmkc1TK+nxAppkCLMIL0aZ4dblVCNoGShhm+kzE4ZUykBoMg4g==}

  ajv@8.17.1:
    resolution: {integrity: sha512-B/gBuNg5SiMTrPkC+A2+cW0RszwxYmn6VYxB/inlBStS5nx6xHIt/ehKRhIMhqusl7a8LjQoZnjCs5vhwxOQ1g==}

  ansi-align@3.0.1:
    resolution: {integrity: sha512-IOfwwBF5iczOjp/WeY4YxyjqAFMQoZufdQWDd19SEExbVLNXqvpzSJ/M7Za4/sCPmQ0+GRquoA7bGcINcxew6w==}

  ansi-escapes@4.3.2:
    resolution: {integrity: sha512-gKXj5ALrKWQLsYG9jlTRmR/xKluxHV+Z9QEwNIgCfM1/uwPMCuzVVnh5mwTd+OuBZcwSIMbqssNWRm1lE51QaQ==}
    engines: {node: '>=8'}

  ansi-escapes@7.0.0:
    resolution: {integrity: sha512-GdYO7a61mR0fOlAsvC9/rIHf7L96sBc6dEWzeOu+KAea5bZyQRPIpojrVoI4AXGJS/ycu/fBTdLrUkA4ODrvjw==}
    engines: {node: '>=18'}

  ansi-regex@5.0.1:
    resolution: {integrity: sha512-quJQXlTSUGL2LH9SUXo8VwsY4soanhgo6LNSm84E1LBcE8s3O0wpdiRzyR9z/ZZJMlMWv37qOOb9pdJlMUEKFQ==}
    engines: {node: '>=8'}

  ansi-regex@6.1.0:
    resolution: {integrity: sha512-7HSX4QQb4CspciLpVFwyRe79O3xsIZDDLER21kERQ71oaPodF8jL725AgJMFAYbooIqolJoRLuM81SpeUkpkvA==}
    engines: {node: '>=12'}

  ansi-styles@4.3.0:
    resolution: {integrity: sha512-zbB9rCJAT1rbjiVDb2hqKFHNYLxgtk8NURxZ3IZwD3F6NtxbXZQCnnSi1Lkx+IDohdPlFp222wVALIheZJQSEg==}
    engines: {node: '>=8'}

  ansi-styles@6.2.1:
    resolution: {integrity: sha512-bN798gFfQX+viw3R7yrGWRqnrN2oRkEkUjjl4JNn4E8GxxbjtG3FbrEIIY3l8/hrwUwIeCZvi4QuOTP4MErVug==}
    engines: {node: '>=12'}

  any-base@1.1.0:
    resolution: {integrity: sha512-uMgjozySS8adZZYePpaWs8cxB9/kdzmpX6SgJZ+wbz1K5eYk5QMYDVJaZKhxyIHUdnnJkfR7SVgStgH7LkGUyg==}

  any-promise@1.3.0:
    resolution: {integrity: sha512-7UvmKalWRt1wgjL1RrGxoSJW/0QZFIegpeGvZG9kjp8vrRu55XTHbwnqq2GpXm9uLbcuhxm3IqX9OB4MZR1b2A==}

  anymatch@3.1.3:
    resolution: {integrity: sha512-KMReFUr0B4t+D+OBkjR3KYqvocp2XaSzO55UcB6mgQMd3KbcE+mWTyvVV7D/zsdEbNnV6acZUutkiHQXvTr1Rw==}
    engines: {node: '>= 8'}

  app-path@4.0.0:
    resolution: {integrity: sha512-mgBO9PZJ3MpbKbwFTljTi36ZKBvG5X/fkVR1F85ANsVcVllEb+C0LGNdJfGUm84GpC4xxgN6HFkmkMU8VEO4mA==}
    engines: {node: '>=12'}

  argparse@1.0.10:
    resolution: {integrity: sha512-o5Roy6tNG4SL/FOkCAN6RzjiakZS25RLYFrcMttJqbdd8BWrnA+fGz57iN5Pb06pvBGvl5gQ0B48dJlslXvoTg==}

  array-range@1.0.1:
    resolution: {integrity: sha512-shdaI1zT3CVNL2hnx9c0JMc0ZogGaxDs5e85akgHWKYa0yVbIyp06Ind3dVkTj/uuFrzaHBOyqFzo+VV6aXgtA==}

  asap@2.0.6:
    resolution: {integrity: sha512-BSHWgDSAiKs50o2Re8ppvp3seVHXSRM44cdSsT9FfNEUUZLOGWVCsiWaRPWM1Znn+mqZ1OfVZ3z3DWEzSp7hRA==}

  asn1js@3.0.6:
    resolution: {integrity: sha512-UOCGPYbl0tv8+006qks/dTgV9ajs97X2p0FAbyS2iyCRrmLSRolDaHdp+v/CLgnzHc3fVB+CwYiUmei7ndFcgA==}
    engines: {node: '>=12.0.0'}

  await-to-js@3.0.0:
    resolution: {integrity: sha512-zJAaP9zxTcvTHRlejau3ZOY4V7SRpiByf3/dxx2uyKxxor19tpmpV2QRsTKikckwhaPmr2dVpxxMr7jOCYVp5g==}
    engines: {node: '>=6.0.0'}

  bail@2.0.2:
    resolution: {integrity: sha512-0xO6mYd7JB2YesxDKplafRpsiOzPt9V02ddPCLbY1xYGPOX24NTyN50qnUxgCPcSoYMhKpAuBTjQoRZCAkUDRw==}

  base-x@4.0.1:
    resolution: {integrity: sha512-uAZ8x6r6S3aUM9rbHGVOIsR15U/ZSc82b3ymnCPsT45Gk1DDvhDPdIgB5MrhirZWt+5K0EEPQH985kNqZgNPFw==}

  base64-js@1.5.1:
    resolution: {integrity: sha512-AKpaYlHn8t4SVbOHCy+b5+KKgvR4vrsD8vbvrbiQJps7fKDTkjkDry6ji0rUJjC0kzbNePLwzxq8iypo41qeWA==}

  base64-url@2.3.3:
    resolution: {integrity: sha512-dLMhIsK7OplcDauDH/tZLvK7JmUZK3A7KiQpjNzsBrM6Etw7hzNI1tLEywqJk9NnwkgWuFKSlx/IUO7vF6Mo8Q==}
    engines: {node: '>=6'}

  bignumber.js@9.3.1:
    resolution: {integrity: sha512-Ko0uX15oIUS7wJ3Rb30Fs6SkVbLmPBAKdlm7q9+ak9bbIeFf0MwuBsQV6z7+X768/cHsfg+WlysDWJcmthjsjQ==}

  binary-extensions@2.3.0:
    resolution: {integrity: sha512-Ceh+7ox5qe7LJuLHoY0feh3pHuUDHAcRUeyL2VYghZwfpkNIy/+8Ocg0a3UuSoYzavmylwuLWQOf3hl0jjMMIw==}
    engines: {node: '>=8'}

  bmp-js@0.1.0:
    resolution: {integrity: sha512-vHdS19CnY3hwiNdkaqk93DvjVLfbEcI8mys4UjuWrlX1haDmroo8o4xCzh4wD6DGV6HxRCyauwhHRqMTfERtjw==}

  bmp-ts@1.0.9:
    resolution: {integrity: sha512-cTEHk2jLrPyi+12M3dhpEbnnPOsaZuq7C45ylbbQIiWgDFZq4UVYPEY5mlqjvsj/6gJv9qX5sa+ebDzLXT28Vw==}

  bn.js@4.12.2:
    resolution: {integrity: sha512-n4DSx829VRTRByMRGdjQ9iqsN0Bh4OolPsFnaZBLcbi8iXcB+kJ9s7EnRt4wILZNV3kPLHkRVfOc/HvhC3ovDw==}

  bn.js@5.2.1:
    resolution: {integrity: sha512-eXRvHzWyYPBuB4NBy0cmYQjGitUrtqwbvlzP3G6VFnNRbsZQIxQ10PbKKHt8gZ/HW/D/747aDl+QkDqg3KQLMQ==}

  body-parser@2.2.0:
    resolution: {integrity: sha512-02qvAaxv8tp7fBa/mw1ga98OGm+eCbqzJOKoRt70sLmfEEi+jyBYVTDGfCL/k06/4EMk/z01gCe7HoCH/f2LTg==}
    engines: {node: '>=18'}

  bowser@2.11.0:
    resolution: {integrity: sha512-AlcaJBi/pqqJBIQ8U9Mcpc9i8Aqxn88Skv5d+xBX006BY5u8N3mGLHa5Lgppa7L/HfwgwLgZ6NYs+Ag6uUmJRA==}

  boxen@8.0.1:
    resolution: {integrity: sha512-F3PH5k5juxom4xktynS7MoFY+NUWH5LC4CnH11YB8NPew+HLpmBLCybSAEyb2F+4pRXhuhWqFesoQd6DAyc2hw==}
    engines: {node: '>=18'}

  braces@3.0.3:
    resolution: {integrity: sha512-yQbXgO/OSZVD2IsiLlro+7Hf6Q18EJrKSEsdoMzKePKXct3gvD8oLcOQdIzGupr5Fj+EDe8gO/lxc1BzfMpxvA==}
    engines: {node: '>=8'}

  brorand@1.1.0:
    resolution: {integrity: sha512-cKV8tMCEpQs4hK/ik71d6LrPOnpkpGBR0wzxqr68g2m/LB2GxVYQroAjMJZRVM1Y4BCjCKc3vAamxSzOY2RP+w==}

  bs58@5.0.0:
    resolution: {integrity: sha512-r+ihvQJvahgYT50JD05dyJNKlmmSlMoOGwn1lCcEzanPglg7TxYjioQUYehQ9mAR/+hOSd2jRc/Z2y5UxBymvQ==}

  buffer-equal-constant-time@1.0.1:
    resolution: {integrity: sha512-zRpUiDwd/xk6ADqPMATG8vc9VPrkck7T07OIx0gnjmJAnHnTVXNQG3vfvWNuiZIkwu9KrKdA1iJKfsfTVxE6NA==}

  buffer-equal@0.0.1:
    resolution: {integrity: sha512-RgSV6InVQ9ODPdLWJ5UAqBqJBOg370Nz6ZQtRzpt6nUjc8v0St97uJ4PYC6NztqIScrAXafKM3mZPMygSe1ggA==}
    engines: {node: '>=0.4.0'}

  buffer-to-arraybuffer@0.0.5:
    resolution: {integrity: sha512-3dthu5CYiVB1DEJp61FtApNnNndTckcqe4pFcLdvHtrpG+kcyekCJKg4MRiDcFW7A6AODnXB9U4dwQiCW5kzJQ==}

  buffer@5.7.1:
    resolution: {integrity: sha512-EHcyIPBQ4BSGlvjB16k5KgAJ27CIsHY/2JBmCRReo48y9rQ3MaUzWX3KVlBa4U7MyX02HdVj0K7C3WaB3ju7FQ==}

  buffer@6.0.3:
    resolution: {integrity: sha512-FTiCpNxtwiZZHEZbcbTIcZjERVICn9yq/pDFkTl95/AxzD1naBctN7YO68riM/gLSDY7sdrMby8hofADYuuqOA==}

  bundle-name@4.1.0:
    resolution: {integrity: sha512-tjwM5exMg6BGRI+kNmTntNsvdZS1X8BFYS6tnJ2hdH0kVxM6/eVZ2xy+FqStSWvYmtfFMDLIxurorHwDKfDz5Q==}
    engines: {node: '>=18'}

  bytes@3.1.2:
    resolution: {integrity: sha512-/Nf7TyzTx6S3yRJObOAV7956r8cr2+Oj8AC5dt8wSP3BQAoeX58NoHyCU8P8zGkNXStjTSi6fzO6F0pBdcYbEg==}
    engines: {node: '>= 0.8'}

  call-bind-apply-helpers@1.0.2:
    resolution: {integrity: sha512-Sp1ablJ0ivDkSzjcaJdxEunN5/XvksFJ2sMBFfq6x0ryhQV/2b/KwFe21cMpmHtPOSij8K99/wSfoEuTObmuMQ==}
    engines: {node: '>= 0.4'}

  call-bound@1.0.4:
    resolution: {integrity: sha512-+ys997U96po4Kx/ABpBCqhA9EuxJaQWDQg7295H4hBphv3IZg0boBKuwYpt4YXp6MZ5AmZQnU/tyMTlRpaSejg==}
    engines: {node: '>= 0.4'}

  camelcase@8.0.0:
    resolution: {integrity: sha512-8WB3Jcas3swSvjIeA2yvCJ+Miyz5l1ZmB6HFb9R1317dt9LCQoswg/BGrmAmkWVEszSrrg4RwmO46qIm2OEnSA==}
    engines: {node: '>=16'}

  camelize-ts@3.0.0:
    resolution: {integrity: sha512-cgRwKKavoDKLTjO4FQTs3dRBePZp/2Y9Xpud0FhuCOTE86M2cniKN4CCXgRnsyXNMmQMifVHcv6SPaMtTx6ofQ==}
    engines: {node: ^12.20.0 || ^14.13.1 || >=16.0.0}

  ccount@2.0.1:
    resolution: {integrity: sha512-eyrF0jiFpY+3drT6383f1qhkbGsLSifNAjA61IUjZjmLCWjItY6LB9ft9YhoDgwfmclB2zhu51Lc7+95b8NRAg==}

  centra@2.7.0:
    resolution: {integrity: sha512-PbFMgMSrmgx6uxCdm57RUos9Tc3fclMvhLSATYN39XsDV29B89zZ3KA89jmY0vwSGazyU+uerqwa6t+KaodPcg==}

  chalk@4.1.2:
    resolution: {integrity: sha512-oKnbhFyRIXpUuez8iBMmyEa4nbj4IOQyuhc/wy9kY7/WVPcwIO9VA668Pu8RkO7+0G76SLROeyw9CpQ061i4mA==}
    engines: {node: '>=10'}

  chalk@5.5.0:
    resolution: {integrity: sha512-1tm8DTaJhPBG3bIkVeZt1iZM9GfSX2lzOeDVZH9R9ffRHpmHvxZ/QhgQH/aDTkswQVt+YHdXAdS/In/30OjCbg==}
    engines: {node: ^12.17.0 || ^14.13 || >=16.0.0}

  char-regex@1.0.2:
    resolution: {integrity: sha512-kWWXztvZ5SBQV+eRgKFeh8q5sLuZY2+8WUIzlxWVTg+oGwY14qylx1KbKzHd8P6ZYkAg0xyIDU9JMHhyJMZ1jw==}
    engines: {node: '>=10'}

  character-entities@2.0.2:
    resolution: {integrity: sha512-shx7oQ0Awen/BRIdkjkvz54PnEEI/EjwXDSIZp86/KKdbafHh1Df/RYGBhn4hbe2+uKC9FnT5UCEdyPz3ai9hQ==}

  chardet@2.1.0:
    resolution: {integrity: sha512-bNFETTG/pM5ryzQ9Ad0lJOTa6HWD/YsScAR3EnCPZRPlQh77JocYktSHOUHelyhm8IARL+o4c4F1bP5KVOjiRA==}

  chevrotain-allstar@0.3.1:
    resolution: {integrity: sha512-b7g+y9A0v4mxCW1qUhf3BSVPg+/NvGErk/dOkrDaHA0nQIQGAtrOjlX//9OQtRlSCy+x9rfB5N8yC71lH1nvMw==}
    peerDependencies:
      chevrotain: ^11.0.0

  chevrotain@11.0.3:
    resolution: {integrity: sha512-ci2iJH6LeIkvP9eJW6gpueU8cnZhv85ELY8w8WiFtNjMHA5ad6pQLaJo9mEly/9qUyCpvqX8/POVUTf18/HFdw==}

  chokidar@3.6.0:
    resolution: {integrity: sha512-7VT13fmjotKpGipCW9JEQAusEPE+Ei8nl6/g4FBAmIm0GOOLMua9NDDo/DWp0ZAxCr3cPq5ZpBqmPAQgDda2Pw==}
    engines: {node: '>= 8.10.0'}

  chownr@3.0.0:
    resolution: {integrity: sha512-+IxzY9BZOQd/XuYPRmrvEVjF/nqj5kgT4kEq7VofrDoM1MxoRjEWkrCC3EtLi59TVawxTAn+orJwFQcrqEN1+g==}
    engines: {node: '>=18'}

  cjs-module-lexer@1.4.3:
    resolution: {integrity: sha512-9z8TZaGM1pfswYeXrUpzPrkx8UnWYdhJclsiYMm6x/w5+nN+8Tf/LnAgfLGQCm59qAOxU8WwHEq2vNwF6i4j+Q==}

  cli-boxes@3.0.0:
    resolution: {integrity: sha512-/lzGpEWL/8PfI0BmBOPRwp0c/wFNX1RdUML3jK/RcSBA9T8mZDdQpqYBKtCFTOfQbwPqWEOpjqW+Fnayc0969g==}
    engines: {node: '>=10'}

  cli-cursor@5.0.0:
    resolution: {integrity: sha512-aCj4O5wKyszjMmDT4tZj93kxyydN/K5zPWSCe6/0AV/AA1pqe5ZBIw0a2ZfPQV7lL5/yb5HsUreJ6UFAF1tEQw==}
    engines: {node: '>=18'}

  cli-highlight@2.1.11:
    resolution: {integrity: sha512-9KDcoEVwyUXrjcJNvHD0NFc/hiwe/WPVYIleQh2O1N2Zro5gWJZ/K+3DGn8w8P/F6FxOgzyC5bxDyHIgCSPhGg==}
    engines: {node: '>=8.0.0', npm: '>=5.0.0'}
    hasBin: true

  cli-table3@0.6.5:
    resolution: {integrity: sha512-+W/5efTR7y5HRD7gACw9yQjqMVvEMLBHmboM/kPWam+H+Hmyrgjh6YncVKK122YZkXrLudzTuAukUw9FnMf7IQ==}
    engines: {node: 10.* || >= 12.*}

  cli-truncate@4.0.0:
    resolution: {integrity: sha512-nPdaFdQ0h/GEigbPClz11D0v/ZJEwxmeVZGeMo3Z5StPtUTkA9o1lD6QwoirYiSDzbcwn2XcjwmCp68W1IS4TA==}
    engines: {node: '>=18'}

  cli-width@4.1.0:
    resolution: {integrity: sha512-ouuZd4/dm2Sw5Gmqy6bGyNNNe1qt9RpmxveLSO7KcgsTnU7RXfsw+/bukWGo1abgBiMAic068rclZsO4IWmmxQ==}
    engines: {node: '>= 12'}

  cliui@7.0.4:
    resolution: {integrity: sha512-OcRE68cOsVMXp1Yvonl/fzkQOyjLSu/8bhPDfQt0e0/Eb283TKP20Fs2MqoPsr9SwA595rRCA+QMzYc9nBP+JQ==}

  cliui@8.0.1:
    resolution: {integrity: sha512-BSeNnyus75C4//NQ9gQt1/csTXyo/8Sb+afLAkzAptFuMsod9HFokGNudZpi/oQV73hnVK+sR+5PVRMd+Dr7YQ==}
    engines: {node: '>=12'}

  cliui@9.0.1:
    resolution: {integrity: sha512-k7ndgKhwoQveBL+/1tqGJYNz097I7WOvwbmmU2AR5+magtbjPWQTS1C5vzGkBC8Ym8UWRzfKUzUUqFLypY4Q+w==}
    engines: {node: '>=20'}

  coincident@1.2.3:
    resolution: {integrity: sha512-Uxz3BMTWIslzeWjuQnizGWVg0j6khbvHUQ8+5BdM7WuJEm4ALXwq3wluYoB+uF68uPBz/oUOeJnYURKyfjexlA==}

  color-convert@2.0.1:
    resolution: {integrity: sha512-RRECPsj7iu/xb5oKYcsFHSppFNnsj/52OVTRKb4zP5onXwVF3zVmmToNcOfGC+CRDpfK/U584fMg38ZHCaElKQ==}
    engines: {node: '>=7.0.0'}

  color-name@1.1.4:
    resolution: {integrity: sha512-dOy+3AuW3a2wNbZHIuMZpTcgjGuLU/uBL/ubcZF9OXbDo8ff4O8yVp5Bf0efS8uEoYo5q4Fx7dY9OgQGXgAsQA==}

  colorette@2.0.20:
    resolution: {integrity: sha512-IfEDxwoWIjkeXL1eXcDiow4UbKjhLdq6/EuSVR9GMN7KVH3r9gQ83e73hsz1Nd1T3ijd5xv1wcWRYO+D6kCI2w==}

  commander@5.1.0:
    resolution: {integrity: sha512-P0CysNDQ7rtVw4QIQtm+MRxV66vKFSvlsQvGYXZWR3qFU0jlMKHZZZgw8e+8DSah4UDKMqnknRDQz+xuQXQ/Zg==}
    engines: {node: '>= 6'}

  commander@7.2.0:
    resolution: {integrity: sha512-QrWXB+ZQSVPmIWIhtEO9H+gwHaMGYiF5ChvoJ+K9ZGHG/sVsa6yiesAD1GC/x46sET00Xlwo1u49RVVVzvcSkw==}
    engines: {node: '>= 10'}

  commander@8.3.0:
    resolution: {integrity: sha512-OkTL9umf+He2DZkUq8f8J9of7yL6RJKI24dVITBmNfZBmri9zYZQrKkuXiKhyfPSu8tUhnVBB1iKXevvnlR4Ww==}
    engines: {node: '>= 12'}

  confbox@0.1.8:
    resolution: {integrity: sha512-RMtmw0iFkeR4YV+fUOSucriAQNb9g8zFR52MWCtl+cCZOFRNL6zeB395vPzFhEjjn4fMxXudmELnl/KF/WrK6w==}

  confbox@0.2.2:
    resolution: {integrity: sha512-1NB+BKqhtNipMsov4xI/NnhCKp9XG9NamYp5PVm9klAT0fsrNPjaFICsCFhNhwZJKNh7zB/3q8qXz0E9oaMNtQ==}

  content-disposition@1.0.0:
    resolution: {integrity: sha512-Au9nRL8VNUut/XSzbQA38+M78dzP4D+eqg3gfJHMIHHYa3bg067xj1KxMUWj+VULbiZMowKngFFbKczUrNJ1mg==}
    engines: {node: '>= 0.6'}

  content-type@1.0.5:
    resolution: {integrity: sha512-nTjqfcBFEipKdXCv4YDQWCfmcLZKm81ldF0pAopTvyrFGVbcR6P/VAAd5G7N+0tTr8QqiU0tFadD6FK4NtJwOA==}
    engines: {node: '>= 0.6'}

  cookie-parser@1.4.7:
    resolution: {integrity: sha512-nGUvgXnotP3BsjiLX2ypbQnWoGUPIIfHQNZkkC668ntrzGWEZVW70HDEB1qnNGMicPje6EttlIgzo51YSwNQGw==}
    engines: {node: '>= 0.8.0'}

  cookie-signature@1.0.6:
    resolution: {integrity: sha512-QADzlaHc8icV8I7vbaJXJwod9HWYp8uCqf1xa4OfNu1T7JVxQIrUgOWtHdNDtPiywmFbiS12VjotIXLrKM3orQ==}

  cookie-signature@1.2.2:
    resolution: {integrity: sha512-D76uU73ulSXrD1UXF4KE2TMxVVwhsnCgfAyTg9k8P6KGZjlXKrOLe4dJQKI3Bxi5wjesZoFXJWElNWBjPZMbhg==}
    engines: {node: '>=6.6.0'}

  cookie@0.7.2:
    resolution: {integrity: sha512-yki5XnKuf750l50uGTllt6kKILY4nQ1eNIQatoXEByZ5dWgnKqbnqmTrBE5B4N7lrMJKQ2ytWMiTO2o0v6Ew/w==}
    engines: {node: '>= 0.6'}

  cors@2.8.5:
    resolution: {integrity: sha512-KIHbLJqu73RGr/hnbrO9uBeixNGuvSQjul/jdFvS/KFSIH1hWVd1ng7zOHx+YrEfInLG7q4n6GHQ9cDtxv/P6g==}
    engines: {node: '>= 0.10'}

  cose-base@1.0.3:
    resolution: {integrity: sha512-s9whTXInMSgAp/NVXVNuVxVKzGH2qck3aQlVHxDCdAEPgtMKwc4Wq6/QKhgdEdgbLSi9rBTAcPoRa6JpiG4ksg==}

  cose-base@2.2.0:
    resolution: {integrity: sha512-AzlgcsCbUMymkADOJtQm3wO9S3ltPfYOFD5033keQn9NJzIbtnZj+UdBJe7DYml/8TdbtHJW3j58SOnKhWY/5g==}

  cross-spawn@7.0.6:
    resolution: {integrity: sha512-uV2QOWP2nWzsy2aMp8aRibhi9dlzF5Hgh5SHaB9OiTGEyDTiJJyx0uy51QXdyWbtAHNua4XJzUKca3OzKUd3vA==}
    engines: {node: '>= 8'}

  crypto-js@4.2.0:
    resolution: {integrity: sha512-KALDyEYgpY+Rlob/iriUtjV6d5Eq+Y191A5g4UqLAi8CyGP9N1+FdVbkc1SxKc2r4YAYqG8JzO2KGL+AizD70Q==}

  cssstyle@4.6.0:
    resolution: {integrity: sha512-2z+rWdzbbSZv6/rhtvzvqeZQHrBaqgogqt85sqFNbabZOuFbCVFb8kPeEtZjiKkbrm395irpNKiYeFeLiQnFPg==}
    engines: {node: '>=18'}

  cycled@1.2.0:
    resolution: {integrity: sha512-/BOOCEohSBflVHHtY/wUc1F6YDYPqyVs/A837gDoq4H1pm72nU/yChyGt91V4ML+MbbAmHs8uo2l1yJkkTIUdg==}
    engines: {node: '>=6'}

  cytoscape-cose-bilkent@4.1.0:
    resolution: {integrity: sha512-wgQlVIUJF13Quxiv5e1gstZ08rnZj2XaLHGoFMYXz7SkNfCDOOteKBE6SYRfA9WxxI/iBc3ajfDoc6hb/MRAHQ==}
    peerDependencies:
      cytoscape: ^3.2.0

  cytoscape-fcose@2.2.0:
    resolution: {integrity: sha512-ki1/VuRIHFCzxWNrsshHYPs6L7TvLu3DL+TyIGEsRcvVERmxokbf5Gdk7mFxZnTdiGtnA4cfSmjZJMviqSuZrQ==}
    peerDependencies:
      cytoscape: ^3.2.0

  cytoscape@3.33.0:
    resolution: {integrity: sha512-2d2EwwhaxLWC8ahkH1PpQwCyu6EY3xDRdcEJXrLTb4fOUtVc+YWQalHU67rFS1a6ngj1fgv9dQLtJxP/KAFZEw==}
    engines: {node: '>=0.10'}

  d3-array@2.12.1:
    resolution: {integrity: sha512-B0ErZK/66mHtEsR1TkPEEkwdy+WDesimkM5gpZr5Dsg54BiTA5RXtYW5qTLIAcekaS9xfZrzBLF/OAkB3Qn1YQ==}

  d3-array@3.2.4:
    resolution: {integrity: sha512-tdQAmyA18i4J7wprpYq8ClcxZy3SC31QMeByyCFyRt7BVHdREQZ5lpzoe5mFEYZUWe+oq8HBvk9JjpibyEV4Jg==}
    engines: {node: '>=12'}

  d3-axis@3.0.0:
    resolution: {integrity: sha512-IH5tgjV4jE/GhHkRV0HiVYPDtvfjHQlQfJHs0usq7M30XcSBvOotpmH1IgkcXsO/5gEQZD43B//fc7SRT5S+xw==}
    engines: {node: '>=12'}

  d3-brush@3.0.0:
    resolution: {integrity: sha512-ALnjWlVYkXsVIGlOsuWH1+3udkYFI48Ljihfnh8FZPF2QS9o+PzGLBslO0PjzVoHLZ2KCVgAM8NVkXPJB2aNnQ==}
    engines: {node: '>=12'}

  d3-chord@3.0.1:
    resolution: {integrity: sha512-VE5S6TNa+j8msksl7HwjxMHDM2yNK3XCkusIlpX5kwauBfXuyLAtNg9jCp/iHH61tgI4sb6R/EIMWCqEIdjT/g==}
    engines: {node: '>=12'}

  d3-color@3.1.0:
    resolution: {integrity: sha512-zg/chbXyeBtMQ1LbD/WSoW2DpC3I0mpmPdW+ynRTj/x2DAWYrIY7qeZIHidozwV24m4iavr15lNwIwLxRmOxhA==}
    engines: {node: '>=12'}

  d3-contour@4.0.2:
    resolution: {integrity: sha512-4EzFTRIikzs47RGmdxbeUvLWtGedDUNkTcmzoeyg4sP/dvCexO47AaQL7VKy/gul85TOxw+IBgA8US2xwbToNA==}
    engines: {node: '>=12'}

  d3-delaunay@6.0.4:
    resolution: {integrity: sha512-mdjtIZ1XLAM8bm/hx3WwjfHt6Sggek7qH043O8KEjDXN40xi3vx/6pYSVTwLjEgiXQTbvaouWKynLBiUZ6SK6A==}
    engines: {node: '>=12'}

  d3-dispatch@3.0.1:
    resolution: {integrity: sha512-rzUyPU/S7rwUflMyLc1ETDeBj0NRuHKKAcvukozwhshr6g6c5d8zh4c2gQjY2bZ0dXeGLWc1PF174P2tVvKhfg==}
    engines: {node: '>=12'}

  d3-drag@3.0.0:
    resolution: {integrity: sha512-pWbUJLdETVA8lQNJecMxoXfH6x+mO2UQo8rSmZ+QqxcbyA3hfeprFgIT//HW2nlHChWeIIMwS2Fq+gEARkhTkg==}
    engines: {node: '>=12'}

  d3-dsv@3.0.1:
    resolution: {integrity: sha512-UG6OvdI5afDIFP9w4G0mNq50dSOsXHJaRE8arAS5o9ApWnIElp8GZw1Dun8vP8OyHOZ/QJUKUJwxiiCCnUwm+Q==}
    engines: {node: '>=12'}
    hasBin: true

  d3-ease@3.0.1:
    resolution: {integrity: sha512-wR/XK3D3XcLIZwpbvQwQ5fK+8Ykds1ip7A2Txe0yxncXSdq1L9skcG7blcedkOX+ZcgxGAmLX1FrRGbADwzi0w==}
    engines: {node: '>=12'}

  d3-fetch@3.0.1:
    resolution: {integrity: sha512-kpkQIM20n3oLVBKGg6oHrUchHM3xODkTzjMoj7aWQFq5QEM+R6E4WkzT5+tojDY7yjez8KgCBRoj4aEr99Fdqw==}
    engines: {node: '>=12'}

  d3-force@3.0.0:
    resolution: {integrity: sha512-zxV/SsA+U4yte8051P4ECydjD/S+qeYtnaIyAs9tgHCqfguma/aAQDjo85A9Z6EKhBirHRJHXIgJUlffT4wdLg==}
    engines: {node: '>=12'}

  d3-format@3.1.0:
    resolution: {integrity: sha512-YyUI6AEuY/Wpt8KWLgZHsIU86atmikuoOmCfommt0LYHiQSPjvX2AcFc38PX0CBpr2RCyZhjex+NS/LPOv6YqA==}
    engines: {node: '>=12'}

  d3-geo@3.1.1:
    resolution: {integrity: sha512-637ln3gXKXOwhalDzinUgY83KzNWZRKbYubaG+fGVuc/dxO64RRljtCTnf5ecMyE1RIdtqpkVcq0IbtU2S8j2Q==}
    engines: {node: '>=12'}

  d3-hierarchy@3.1.2:
    resolution: {integrity: sha512-FX/9frcub54beBdugHjDCdikxThEqjnR93Qt7PvQTOHxyiNCAlvMrHhclk3cD5VeAaq9fxmfRp+CnWw9rEMBuA==}
    engines: {node: '>=12'}

  d3-interpolate@3.0.1:
    resolution: {integrity: sha512-3bYs1rOD33uo8aqJfKP3JWPAibgw8Zm2+L9vBKEHJ2Rg+viTR7o5Mmv5mZcieN+FRYaAOWX5SJATX6k1PWz72g==}
    engines: {node: '>=12'}

  d3-path@1.0.9:
    resolution: {integrity: sha512-VLaYcn81dtHVTjEHd8B+pbe9yHWpXKZUC87PzoFmsFrJqgFwDe/qxfp5MlfsfM1V5E/iVt0MmEbWQ7FVIXh/bg==}

  d3-path@3.1.0:
    resolution: {integrity: sha512-p3KP5HCf/bvjBSSKuXid6Zqijx7wIfNW+J/maPs+iwR35at5JCbLUT0LzF1cnjbCHWhqzQTIN2Jpe8pRebIEFQ==}
    engines: {node: '>=12'}

  d3-polygon@3.0.1:
    resolution: {integrity: sha512-3vbA7vXYwfe1SYhED++fPUQlWSYTTGmFmQiany/gdbiWgU/iEyQzyymwL9SkJjFFuCS4902BSzewVGsHHmHtXg==}
    engines: {node: '>=12'}

  d3-quadtree@3.0.1:
    resolution: {integrity: sha512-04xDrxQTDTCFwP5H6hRhsRcb9xxv2RzkcsygFzmkSIOJy3PeRJP7sNk3VRIbKXcog561P9oU0/rVH6vDROAgUw==}
    engines: {node: '>=12'}

  d3-random@3.0.1:
    resolution: {integrity: sha512-FXMe9GfxTxqd5D6jFsQ+DJ8BJS4E/fT5mqqdjovykEB2oFbTMDVdg1MGFxfQW+FBOGoB++k8swBrgwSHT1cUXQ==}
    engines: {node: '>=12'}

  d3-sankey@0.12.3:
    resolution: {integrity: sha512-nQhsBRmM19Ax5xEIPLMY9ZmJ/cDvd1BG3UVvt5h3WRxKg5zGRbvnteTyWAbzeSvlh3tW7ZEmq4VwR5mB3tutmQ==}

  d3-scale-chromatic@3.1.0:
    resolution: {integrity: sha512-A3s5PWiZ9YCXFye1o246KoscMWqf8BsD9eRiJ3He7C9OBaxKhAd5TFCdEx/7VbKtxxTsu//1mMJFrEt572cEyQ==}
    engines: {node: '>=12'}

  d3-scale@4.0.2:
    resolution: {integrity: sha512-GZW464g1SH7ag3Y7hXjf8RoUuAFIqklOAq3MRl4OaWabTFJY9PN/E1YklhXLh+OQ3fM9yS2nOkCoS+WLZ6kvxQ==}
    engines: {node: '>=12'}

  d3-selection@3.0.0:
    resolution: {integrity: sha512-fmTRWbNMmsmWq6xJV8D19U/gw/bwrHfNXxrIN+HfZgnzqTHp9jOmKMhsTUjXOJnZOdZY9Q28y4yebKzqDKlxlQ==}
    engines: {node: '>=12'}

  d3-shape@1.3.7:
    resolution: {integrity: sha512-EUkvKjqPFUAZyOlhY5gzCxCeI0Aep04LwIRpsZ/mLFelJiUfnK56jo5JMDSE7yyP2kLSb6LtF+S5chMk7uqPqw==}

  d3-shape@3.2.0:
    resolution: {integrity: sha512-SaLBuwGm3MOViRq2ABk3eLoxwZELpH6zhl3FbAoJ7Vm1gofKx6El1Ib5z23NUEhF9AsGl7y+dzLe5Cw2AArGTA==}
    engines: {node: '>=12'}

  d3-time-format@4.1.0:
    resolution: {integrity: sha512-dJxPBlzC7NugB2PDLwo9Q8JiTR3M3e4/XANkreKSUxF8vvXKqm1Yfq4Q5dl8budlunRVlUUaDUgFt7eA8D6NLg==}
    engines: {node: '>=12'}

  d3-time@3.1.0:
    resolution: {integrity: sha512-VqKjzBLejbSMT4IgbmVgDjpkYrNWUYJnbCGo874u7MMKIWsILRX+OpX/gTk8MqjpT1A/c6HY2dCA77ZN0lkQ2Q==}
    engines: {node: '>=12'}

  d3-timer@3.0.1:
    resolution: {integrity: sha512-ndfJ/JxxMd3nw31uyKoY2naivF+r29V+Lc0svZxe1JvvIRmi8hUsrMvdOwgS1o6uBHmiz91geQ0ylPP0aj1VUA==}
    engines: {node: '>=12'}

  d3-transition@3.0.1:
    resolution: {integrity: sha512-ApKvfjsSR6tg06xrL434C0WydLr7JewBB3V+/39RMHsaXTOG0zmt/OAXeng5M5LBm0ojmxJrpomQVZ1aPvBL4w==}
    engines: {node: '>=12'}
    peerDependencies:
      d3-selection: 2 - 3

  d3-zoom@3.0.0:
    resolution: {integrity: sha512-b8AmV3kfQaqWAuacbPuNbL6vahnOJflOhexLzMMNLga62+/nh0JzvJ0aO/5a5MVgUFGS7Hu1P9P03o3fJkDCyw==}
    engines: {node: '>=12'}

  d3@7.9.0:
    resolution: {integrity: sha512-e1U46jVP+w7Iut8Jt8ri1YsPOvFpg46k+K8TpCb0P+zjCkjkPnV7WzfDJzMHy1LnA+wj5pLT1wjO901gLXeEhA==}
    engines: {node: '>=12'}

  dagre-d3-es@7.0.11:
    resolution: {integrity: sha512-tvlJLyQf834SylNKax8Wkzco/1ias1OPw8DcUMDE7oUIoSEW25riQVuiu/0OWEFqT0cxHT3Pa9/D82Jr47IONw==}

  data-uri-to-buffer@4.0.1:
    resolution: {integrity: sha512-0R9ikRb668HB7QDxT1vkpuUBtqc53YyAwMwGeUFKRojY/NWKvdZ+9UYtRfGmhqNbRkTSVpMbmyhXipFFv2cb/A==}
    engines: {node: '>= 12'}

  data-urls@5.0.0:
    resolution: {integrity: sha512-ZYP5VBHshaDAiVZxjbRVcFJpc+4xGgT0bK3vzy1HLN8jTO975HEbuYzZJcHoQEY5K1a0z8YayJkyVETa08eNTg==}
    engines: {node: '>=18'}

  dayjs@1.11.13:
    resolution: {integrity: sha512-oaMBel6gjolK862uaPQOVTA7q3TZhuSvuMQAAglQDOWYO9A91IrAOUJEyKVlqJlHE0vq5p5UXxzdPfMH/x6xNg==}

  debug@2.6.9:
    resolution: {integrity: sha512-bC7ElrdJaJnPbAP+1EotYvqZsb3ecl5wi6Bfi6BJTUcNowp6cvspg0jXznRTKDjm/E7AdgFBVeAPVMNcKGsHMA==}
    peerDependencies:
      supports-color: '*'
    peerDependenciesMeta:
      supports-color:
        optional: true

  debug@3.2.7:
    resolution: {integrity: sha512-CFjzYYAi4ThfiQvizrFQevTTXHtnCqWfe7x1AhgEscTz6ZbLbfoLRLPugTQyBth6f8ZERVUSyWHFD/7Wu4t1XQ==}
    peerDependencies:
      supports-color: '*'
    peerDependenciesMeta:
      supports-color:
        optional: true

  debug@4.4.1:
    resolution: {integrity: sha512-KcKCqiftBJcZr++7ykoDIEwSa3XWowTfNPo92BYxjXiyYEVrUQh2aLyhxBCwww+heortUFxEJYcRzosstTEBYQ==}
    engines: {node: '>=6.0'}
    peerDependencies:
      supports-color: '*'
    peerDependenciesMeta:
      supports-color:
        optional: true

  decimal.js@10.6.0:
    resolution: {integrity: sha512-YpgQiITW3JXGntzdUmyUR1V812Hn8T1YVXhCu+wO3OpS4eU9l4YdD3qjyiKdV6mvV29zapkMeD390UVEf2lkUg==}

  decode-gif@1.0.1:
    resolution: {integrity: sha512-L0MT527mwlkil9TiN1xwnJXzUxCup55bUT91CPmQlc9zYejXJ8xp17d5EVnwM80JOIGImBUk1ptJQ+hDihyzwg==}
    engines: {node: '>=10'}

  decode-named-character-reference@1.2.0:
    resolution: {integrity: sha512-c6fcElNV6ShtZXmsgNgFFV5tVX2PaV4g+MOAkb8eXHvn6sryJBrZa9r0zV6+dtTyoCKxtDy5tyQ5ZwQuidtd+Q==}

  decode-uri-component@0.2.2:
    resolution: {integrity: sha512-FqUYQ+8o158GyGTrMFJms9qh3CqTKvAqgqsTnkLI8sKu0028orqBhxNMFkFen0zGyg6epACD32pjVk58ngIErQ==}
    engines: {node: '>=0.10'}

  decompress-response@3.3.0:
    resolution: {integrity: sha512-BzRPQuY1ip+qDonAOz42gRm/pg9F768C+npV/4JOsxRC2sq+Rlk+Q4ZCAsOhnIaMrgarILY+RMUIvMmmX1qAEA==}
    engines: {node: '>=4'}

  default-browser-id@5.0.0:
    resolution: {integrity: sha512-A6p/pu/6fyBcA1TRz/GqWYPViplrftcW2gZC9q79ngNCKAeR/X3gcEdXQHl4KNXV+3wgIJ1CPkJQ3IHM6lcsyA==}
    engines: {node: '>=18'}

  default-browser@5.2.1:
    resolution: {integrity: sha512-WY/3TUME0x3KPYdRRxEJJvXRHV4PyPoUsxtZa78lwItwRQRHhd2U9xOscaT/YTf8uCXIAjeJOFBVEh/7FtD8Xg==}
    engines: {node: '>=18'}

  define-lazy-prop@3.0.0:
    resolution: {integrity: sha512-N+MeXYoqr3pOgn8xfyRPREN7gHakLYjhsHhWGT3fWAiL4IkAt0iDw14QiiEm2bE30c5XX5q0FtAA3CK5f9/BUg==}
    engines: {node: '>=12'}

  delaunator@5.0.1:
    resolution: {integrity: sha512-8nvh+XBe96aCESrGOqMp/84b13H9cdKbG5P2ejQCh4d4sK9RL4371qou9drQjMhvnPmhWl5hnmqbEE0fXr9Xnw==}

  delay@4.4.1:
    resolution: {integrity: sha512-aL3AhqtfhOlT/3ai6sWXeqwnw63ATNpnUiN4HL7x9q+My5QtHlO3OIkasmug9LKzpheLdmUKGRKnYXYAS7FQkQ==}
    engines: {node: '>=6'}

  depd@2.0.0:
    resolution: {integrity: sha512-g7nH6P6dyDioJogAAGprGpCtVImJhpPk/roCzdb3fIh61/s/nPsfR6onyMwkCAR/OlC3yBC0lESvUoQEAssIrw==}
    engines: {node: '>= 0.8'}

  dequal@2.0.3:
    resolution: {integrity: sha512-0je+qPKHEMohvfRTCEo3CrPG6cAzAYgmzKyxRiYSSDkS6eGJdyVJm7WaYA5ECaAD9wLB2T4EEeymA5aFVcYXCA==}
    engines: {node: '>=6'}

  detect-libc@2.0.2:
    resolution: {integrity: sha512-UX6sGumvvqSaXgdKGUsgZWqcUyIXZ/vZTrlRT/iobiKhGL0zL4d3osHj3uqllWJK+i+sixDS/3COVEOFbupFyw==}
    engines: {node: '>=8'}

  detect-port@2.1.0:
    resolution: {integrity: sha512-epZuWb/6Q62L+nDHJc/hQAqf8pylsqgk3BpZXVBx1CDnr3nkrVNn73Uu1rXcFzkNcc+hkP3whuOg7JZYaQB65Q==}
    engines: {node: '>= 16.0.0'}
    hasBin: true

  devlop@1.1.0:
    resolution: {integrity: sha512-RWmIqhcFf1lRYBvNmr7qTNuyCt/7/ns2jbpp1+PalgE/rDQcBT0fioSMUpJ93irlUhC5hrg4cYqe6U+0ImW0rA==}

  dom-walk@0.1.2:
    resolution: {integrity: sha512-6QvTW9mrGeIegrFXdtQi9pk7O/nSK6lSdXW2eqUspN5LWD7UTji2Fqw5V2YLjBpHEoU9Xl/eUWNpDeZvoyOv2w==}

  dompurify@3.2.6:
    resolution: {integrity: sha512-/2GogDQlohXPZe6D6NOgQvXLPSYBqIWMnZ8zzOhn09REE4eyAzb+Hed3jhoM9OkuaJ8P6ZGTTVWQKAi8ieIzfQ==}

  dotenv-flow@4.1.0:
    resolution: {integrity: sha512-0cwP9jpQBQfyHwvE0cRhraZMkdV45TQedA8AAUZMsFzvmLcQyc1HPv+oX0OOYwLFjIlvgVepQ+WuQHbqDaHJZg==}
    engines: {node: '>= 12.0.0'}

  dotenv@16.6.1:
    resolution: {integrity: sha512-uBq4egWHTcTt33a72vpSG0z3HnPuIl6NqYcTrKEg2azoEyl2hpW0zqlxysq2pK9HlDIHyHyakeYaYnSAwd8bow==}
    engines: {node: '>=12'}

  drizzle-orm@0.44.3:
    resolution: {integrity: sha512-8nIiYQxOpgUicEL04YFojJmvC4DNO4KoyXsEIqN44+g6gNBr6hmVpWk3uyAt4CaTiRGDwoU+alfqNNeonLAFOQ==}
    peerDependencies:
      '@aws-sdk/client-rds-data': '>=3'
      '@cloudflare/workers-types': '>=4'
      '@electric-sql/pglite': '>=0.2.0'
      '@libsql/client': '>=0.10.0'
      '@libsql/client-wasm': '>=0.10.0'
      '@neondatabase/serverless': '>=0.10.0'
      '@op-engineering/op-sqlite': '>=2'
      '@opentelemetry/api': ^1.4.1
      '@planetscale/database': '>=1.13'
      '@prisma/client': '*'
      '@tidbcloud/serverless': '*'
      '@types/better-sqlite3': '*'
      '@types/pg': '*'
      '@types/sql.js': '*'
      '@upstash/redis': '>=1.34.7'
      '@vercel/postgres': '>=0.8.0'
      '@xata.io/client': '*'
      better-sqlite3: '>=7'
      bun-types: '*'
      expo-sqlite: '>=14.0.0'
      gel: '>=2'
      knex: '*'
      kysely: '*'
      mysql2: '>=2'
      pg: '>=8'
      postgres: '>=3'
      prisma: '*'
      sql.js: '>=1'
      sqlite3: '>=5'
    peerDependenciesMeta:
      '@aws-sdk/client-rds-data':
        optional: true
      '@cloudflare/workers-types':
        optional: true
      '@electric-sql/pglite':
        optional: true
      '@libsql/client':
        optional: true
      '@libsql/client-wasm':
        optional: true
      '@neondatabase/serverless':
        optional: true
      '@op-engineering/op-sqlite':
        optional: true
      '@opentelemetry/api':
        optional: true
      '@planetscale/database':
        optional: true
      '@prisma/client':
        optional: true
      '@tidbcloud/serverless':
        optional: true
      '@types/better-sqlite3':
        optional: true
      '@types/pg':
        optional: true
      '@types/sql.js':
        optional: true
      '@upstash/redis':
        optional: true
      '@vercel/postgres':
        optional: true
      '@xata.io/client':
        optional: true
      better-sqlite3:
        optional: true
      bun-types:
        optional: true
      expo-sqlite:
        optional: true
      gel:
        optional: true
      knex:
        optional: true
      kysely:
        optional: true
      mysql2:
        optional: true
      pg:
        optional: true
      postgres:
        optional: true
      prisma:
        optional: true
      sql.js:
        optional: true
      sqlite3:
        optional: true

  dunder-proto@1.0.1:
    resolution: {integrity: sha512-KIN/nDJBQRcXw0MLVhZE9iQHmG68qAVIBg9CqmUYjmQIhgij9U5MFvrqkUL5FbtyyzZuOeOt0zdeRe4UY7ct+A==}
    engines: {node: '>= 0.4'}

  eastasianwidth@0.2.0:
    resolution: {integrity: sha512-I88TYZWc9XiYHRQ4/3c5rjjfgkjhLyW2luGIheGERbNQ6OY7yTybanSpDXZa8y7VUP9YmDcYa+eyq4ca7iLqWA==}

  ecdsa-sig-formatter@1.0.11:
    resolution: {integrity: sha512-nagl3RYrbNv6kQkeJIpt6NJZy8twLB/2vtz6yN9Z4vRKHN4/QZJIEbqohALSgwKdnksuY3k5Addp5lg8sVoVcQ==}

  ee-first@1.1.1:
    resolution: {integrity: sha512-WMwm9LhRUo+WUaRN+vRuETqG89IgZphVSNkdFgeb6sS/E4OrDIN7t48CAewSHXc6C8lefD8KKfr5vY61brQlow==}

  elliptic@6.6.1:
    resolution: {integrity: sha512-RaddvvMatK2LJHqFJ+YA4WysVN5Ita9E35botqIYspQ4TkRAlCicdzKOjlyv/1Za5RyTNn7di//eEV0uTAfe3g==}

  emoji-regex@10.4.0:
    resolution: {integrity: sha512-EC+0oUMY1Rqm4O6LLrgjtYDvcVYTy7chDnM4Q7030tP4Kwj3u/pR6gP9ygnp2CJMK5Gq+9Q2oqmrFJAz01DXjw==}

  emoji-regex@8.0.0:
    resolution: {integrity: sha512-MSjYzcWNOA0ewAHpz0MxpYFvwg6yjy1NG3xteoqz644VCo/RPgnr1/GGt+ic3iJTzQ8Eu3TdM14SawnVUmGE6A==}

  emoji-regex@9.2.2:
    resolution: {integrity: sha512-L18DaJsXSUk2+42pv8mLs5jJT2hqFkFE4j21wOmgbUqsZ2hL72NsUU785g9RXgo3s0ZNgVl42TiHp3ZtOv/Vyg==}

  emojilib@2.4.0:
    resolution: {integrity: sha512-5U0rVMU5Y2n2+ykNLQqMoqklN9ICBT/KsvC1Gz6vqHbz2AXXGkG+Pm5rMWk/8Vjrr/mY9985Hi8DYzn1F09Nyw==}

  encodeurl@2.0.0:
    resolution: {integrity: sha512-Q0n9HRi4m6JuGIV1eFlmvJB7ZEVxu93IrMyiMsGC0lrMJMWzRgx6WGquyfQgZVb31vhGgXnfmPNNXmxnOkRBrg==}
    engines: {node: '>= 0.8'}

  entities@6.0.1:
    resolution: {integrity: sha512-aN97NXWF6AWBTahfVOIrB/NShkzi5H7F9r1s9mD3cDj4Ko5f2qhhVoYMibXF7GlLveb/D2ioWay8lxI97Ven3g==}
    engines: {node: '>=0.12'}

  environment@1.1.0:
    resolution: {integrity: sha512-xUtoPkMggbz0MPyPiIWr1Kp4aeWJjDZ6SMvURhimjdZgsRuDplF5/s9hcgGhyXMhs+6vpnuoiZ2kFiu3FMnS8Q==}
    engines: {node: '>=18'}

  es-define-property@1.0.1:
    resolution: {integrity: sha512-e3nRfgfUZ4rNGL232gUgX06QNyyez04KdjFrF+LTRoOXmrOgFKDg4BCdsjW8EnT69eqdYGmRpJwiPVYNrCaW3g==}
    engines: {node: '>= 0.4'}

  es-errors@1.3.0:
    resolution: {integrity: sha512-Zf5H2Kxt2xjTvbJvP2ZWLEICxA6j+hAmMzIlypy4xcBg1vKVnx89Wy0GbS+kf5cwCVFFzdCFh2XSCFNULS6csw==}
    engines: {node: '>= 0.4'}

  es-object-atoms@1.1.1:
    resolution: {integrity: sha512-FGgH2h8zKNim9ljj7dankFPcICIK9Cp5bm+c2gQSYePhpaG5+esrLODihIorn+Pe6FGJzWhXQotPv73jTaldXA==}
    engines: {node: '>= 0.4'}

  escalade@3.2.0:
    resolution: {integrity: sha512-WUj2qlxaQtO4g6Pq5c29GTcWGDyd8itL8zTlipgECz3JesAiiOKotd8JU6otB3PACgG6xkJUyVhboMS+bje/jA==}
    engines: {node: '>=6'}

  escape-html@1.0.3:
    resolution: {integrity: sha512-NiSupZ4OeuGwr68lGIeym/ksIZMJodUGOSCZ/FSnTxcrekbvqrgdUxlJOMpijaKZVjAJrWrGs/6Jy8OMuyj9ow==}

  escape-string-regexp@5.0.0:
    resolution: {integrity: sha512-/veY75JbMK4j1yjvuUxuVsiS/hr/4iHs9FTT6cgTexxdE0Ly/glccBAkloH/DofkjRbZU3bnoj38mOmhkZ0lHw==}
    engines: {node: '>=12'}

  esprima@4.0.1:
    resolution: {integrity: sha512-eGuFFw7Upda+g4p+QHvnW0RyTX/SVeJBDM/gCtMARO0cLuT2HcEKnTPvhjV6aGeqrCB/sbNop0Kszm0jsaWU4A==}
    engines: {node: '>=4'}
    hasBin: true

  etag@1.8.1:
    resolution: {integrity: sha512-aIL5Fx7mawVa300al2BnEE4iNvo1qETxLrPI/o05L7z6go7fCw1J6EQmbK4FmJ2AS7kgVF/KEZWufBfdClMcPg==}
    engines: {node: '>= 0.6'}

  eth-lib@0.2.8:
    resolution: {integrity: sha512-ArJ7x1WcWOlSpzdoTBX8vkwlkSQ85CjjifSZtV4co64vWxSV8geWfPI9x4SVYu3DSxnX4yWFVTtGL+j9DUFLNw==}

  event-target-shim@5.0.1:
    resolution: {integrity: sha512-i/2XbnSz/uxRCU6+NdVJgKWDTM427+MqYbkQzD321DuCQJUqOuJKIA0IM2+W2xtYHdKOmZ4dR6fExsd4SXL+WQ==}
    engines: {node: '>=6'}

  eventemitter3@5.0.1:
    resolution: {integrity: sha512-GWkBvjiSZK87ELrYOSESUYeVIc9mvLLf/nXalMOS5dYrgZq9o5OVkbZAVM06CVxYsCwH9BDZFPlQTlPA1j4ahA==}

  events@3.3.0:
    resolution: {integrity: sha512-mQw+2fkQbALzQ7V0MY0IqdnXNOeTtP4r0lN9z7AAawCXgqea7bDii20AYrIBrFd/Hx0M2Ocz6S111CaFkUcb0Q==}
    engines: {node: '>=0.8.x'}

  eventsource-parser@3.0.3:
    resolution: {integrity: sha512-nVpZkTMM9rF6AQ9gPJpFsNAMt48wIzB5TQgiTLdHiuO8XEDhUgZEhqKlZWXbIzo9VmJ/HvysHqEaVeD5v9TPvA==}
    engines: {node: '>=20.0.0'}

  eventsource@3.0.7:
    resolution: {integrity: sha512-CRT1WTyuQoD771GW56XEZFQ/ZoSfWid1alKGDYMmkt2yl8UXrVR4pspqWNEcqKvVIzg6PAltWjxcSSPrboA4iA==}
    engines: {node: '>=18.0.0'}

  execa@5.1.1:
    resolution: {integrity: sha512-8uSpZZocAZRBAPIEINJj3Lo9HyGitllczc27Eh5YYojjMFMn8yHMDMaUHE2Jqfq05D/wucwI4JGURyXt1vchyg==}
    engines: {node: '>=10'}

  exif-parser@0.1.12:
    resolution: {integrity: sha512-c2bQfLNbMzLPmzQuOr8fy0csy84WmwnER81W88DzTp9CYNPJ6yzOj2EZAh9pywYpqHnshVLHQJ8WzldAyfY+Iw==}

  express-rate-limit@7.5.1:
    resolution: {integrity: sha512-7iN8iPMDzOMHPUYllBEsQdWVB6fPDMPqwjBaFrgr4Jgr/+okjvzAy+UHlYYL/Vs0OsOrMkwS6PJDkFlJwoxUnw==}
    engines: {node: '>= 16'}
    peerDependencies:
      express: '>= 4.11'

  express-sse@1.0.0:
    resolution: {integrity: sha512-ny3nCXjrWwQki8edZe0DwuXjLbw0ga3pc0CZX19VOB0GKuUnlIH2fqPBwTJcGHZPtmjJ2EVNPVeCgORpX6Nsrw==}
    engines: {node: '>=16.0.0'}

  express@5.1.0:
    resolution: {integrity: sha512-DT9ck5YIRU+8GYzzU5kT3eHGA5iL+1Zd0EutOmTE9Dtk+Tvuzd23VBU+ec7HPNSTxXYO55gPV/hq4pSBJDjFpA==}
    engines: {node: '>= 18'}

  exsolve@1.0.7:
    resolution: {integrity: sha512-VO5fQUzZtI6C+vx4w/4BWJpg3s/5l+6pRQEHzFRM8WFi4XffSP1Z+4qi7GbjWbvRQEbdIco5mIMq+zX4rPuLrw==}

  extend-shallow@2.0.1:
    resolution: {integrity: sha512-zCnTtlxNoAiDc3gqY2aYAWFx7XWWiasuF2K8Me5WbN8otHKTUKBwjPtNpRs/rbUZm7KxWAaNj7P1a/p52GbVug==}
    engines: {node: '>=0.10.0'}

  extend@3.0.2:
    resolution: {integrity: sha512-fjquC59cD7CyW6urNXK0FBufkZcoiGG80wTuPujX590cB5Ttln20E2UB4S/WARVqhXffZl2LNgS+gQdPIIim/g==}

  fast-deep-equal@3.1.3:
    resolution: {integrity: sha512-f3qQ9oQy9j2AhBe/H9VC91wLmKBCCU/gDOnKNAYG5hswO7BLKj09Hc5HYNz9cGI++xlpDCIgDaitVs03ATR84Q==}

  fast-json-stable-stringify@2.1.0:
    resolution: {integrity: sha512-lhd/wF+Lk98HZoTCtlVraHtfh5XYijIjalXck7saUtuanSDyLMxnHhSXEDJqHxD7msR8D0uCmqlkwjCV8xvwHw==}

  fast-uri@3.0.6:
    resolution: {integrity: sha512-Atfo14OibSv5wAp4VWNsFYE1AchQRTv9cBGWET4pZWHzYshFSS9NQI6I57rdKn9croWVMbYFbLhJ+yJvmZIIHw==}

  fast-xml-parser@5.2.5:
    resolution: {integrity: sha512-pfX9uG9Ki0yekDHx2SiuRIyFdyAr1kMIMitPvb0YBo8SUfKvia7w7FIyd/l6av85pFYRhZscS75MwMnbvY+hcQ==}
    hasBin: true

  fastq@1.19.1:
    resolution: {integrity: sha512-GwLTyxkCXjXbxqIhTsMI2Nui8huMPtnxg7krajPJAjnEG/iiOS7i+zCtWGZR9G0NBKbXKh6X9m9UIsYX/N6vvQ==}

  fetch-blob@3.2.0:
    resolution: {integrity: sha512-7yAQpD2UMJzLi1Dqv7qFYnPbaPx7ZfFK6PiIxQ4PfkGPyNyl2Ugx+a/umUonmKqjhM4DnfbMvdX6otXq83soQQ==}
    engines: {node: ^12.20 || >= 14.13}

  file-type@16.5.4:
    resolution: {integrity: sha512-/yFHK0aGjFEgDJjEKP0pWCplsPFPhwyfwevf/pVxiN0tmE4L9LmwWxWukdJSHdoCli4VgQLehjJtwQBnqmsKcw==}
    engines: {node: '>=10'}

  file-type@9.0.0:
    resolution: {integrity: sha512-Qe/5NJrgIOlwijpq3B7BEpzPFcgzggOTagZmkXQY4LA6bsXKTUstK7Wp12lEJ/mLKTpvIZxmIuRcLYWT6ov9lw==}
    engines: {node: '>=6'}

  fill-range@7.1.1:
    resolution: {integrity: sha512-YsGpe3WHLK8ZYi4tWDg2Jy3ebRz2rXowDxnld4bkQB00cc/1Zw9AWnC0i9ztDJitivtQvaI9KaLyKrc+hBW0yg==}
    engines: {node: '>=8'}

  finalhandler@2.1.0:
    resolution: {integrity: sha512-/t88Ty3d5JWQbWYgaOGCCYfXRwV1+be02WqYYlL6h0lEiUAMPM8o8qKGO01YIkOHzka2up08wvgYD0mDiI+q3Q==}
    engines: {node: '>= 0.8'}

  follow-redirects@1.15.11:
    resolution: {integrity: sha512-deG2P0JfjrTxl50XGCDyfI97ZGVCxIpfKYmfyrQ54n5FO/0gfIES8C/Psl6kWVDolizcaaxZJnTS0QSMxvnsBQ==}
    engines: {node: '>=4.0'}
    peerDependencies:
      debug: '*'
    peerDependenciesMeta:
      debug:
        optional: true

  foreground-child@3.3.1:
    resolution: {integrity: sha512-gIXjKqtFuWEgzFRJA9WCQeSJLZDjgJUOMCMzxtvFq/37KojM1BFGufqsCy0r4qSQmYLsZYMeyRqzIWOMup03sw==}
    engines: {node: '>=14'}

  formdata-polyfill@4.0.10:
    resolution: {integrity: sha512-buewHzMvYL29jdeQTVILecSaZKnt/RJWjoZCF5OW60Z67/GmSLBkOFM7qh1PI3zFNtJbaZL5eQu1vLfazOwj4g==}
    engines: {node: '>=12.20.0'}

  forwarded@0.2.0:
    resolution: {integrity: sha512-buRG0fpBtRHSTCOASe6hD258tEubFoRLb4ZNA6NxMVHNw2gOcwHo9wyablzMzOA5z9xA9L1KNjk/Nt6MT9aYow==}
    engines: {node: '>= 0.6'}

  fresh@2.0.0:
    resolution: {integrity: sha512-Rx/WycZ60HOaqLKAi6cHRKKI7zxWbJ31MhntmtwMoaTeF7XFH9hhBp8vITaMidfljRQ6eYWCKkaTK+ykVJHP2A==}
    engines: {node: '>= 0.8'}

  fs-extra@11.3.1:
    resolution: {integrity: sha512-eXvGGwZ5CL17ZSwHWd3bbgk7UUpF6IFHtP57NYYakPvHOs8GDgDe5KJI36jIJzDkJ6eJjuzRA8eBQb6SkKue0g==}
    engines: {node: '>=14.14'}

  fsevents@2.3.3:
    resolution: {integrity: sha512-5xoDfX+fL7faATnagmWPpbFtwh/R77WmMMqqHGS65C3vvB0YHrgF+B1YmZ3441tMj5n63k0212XNoJwzlhffQw==}
    engines: {node: ^8.16.0 || ^10.6.0 || >=11.0.0}
    os: [darwin]

  function-bind@1.1.2:
    resolution: {integrity: sha512-7XHNxH7qX9xG5mIwxkhumTox/MIRNcOgDrxWsMt2pAr23WHp6MrRlN7FBSFpCpr+oVO0F744iUgR82nJMfG2SA==}

  gaxios@6.7.1:
    resolution: {integrity: sha512-LDODD4TMYx7XXdpwxAVRAIAuB0bzv0s+ywFonY46k126qzQHT9ygyoa9tncmOiQmmDrik65UYsEkv3lbfqQ3yQ==}
    engines: {node: '>=14'}

  gc-hook@0.3.1:
    resolution: {integrity: sha512-E5M+O/h2o7eZzGhzRZGex6hbB3k4NWqO0eA+OzLRLXxhdbYPajZnynPwAtphnh+cRHPwsj5Z80dqZlfI4eK55A==}

  gcp-metadata@6.1.1:
    resolution: {integrity: sha512-a4tiq7E0/5fTjxPAaH4jpjkSv/uCaU2p5KC6HVGrvl0cDjA8iBZv4vv1gyzlmK0ZUKqwpOyQMKzZQe3lTit77A==}
    engines: {node: '>=14'}

  get-caller-file@2.0.5:
    resolution: {integrity: sha512-DyFP3BM/3YHTQOCUL/w0OZHR0lpKeGrxotcHWcqNEdnltqFwXVfhEBQ94eIo34AfQpo0rGki4cyIiftY06h2Fg==}
    engines: {node: 6.* || 8.* || >= 10.*}

  get-east-asian-width@1.3.0:
    resolution: {integrity: sha512-vpeMIQKxczTD/0s2CdEWHcb0eeJe6TFjxb+J5xgX7hScxqrGuyjmv4c1D4A/gelKfyox0gJJwIHF+fLjeaM8kQ==}
    engines: {node: '>=18'}

  get-intrinsic@1.3.0:
    resolution: {integrity: sha512-9fSjSaos/fRIVIp+xSJlE6lfwhES7LNtKaCBIamHsjr2na1BiABJPo0mOjjz8GJDURarmCPGqaiVg5mfjb98CQ==}
    engines: {node: '>= 0.4'}

  get-proto@1.0.1:
    resolution: {integrity: sha512-sTSfBjoXBp89JvIKIefqw7U2CCebsc74kiY6awiGogKtoSGbgjYE/G/+l9sF3MWFPNc9IcoOC4ODfKHfxFmp0g==}
    engines: {node: '>= 0.4'}

  get-stream@6.0.1:
    resolution: {integrity: sha512-ts6Wi+2j3jQjqi70w5AlN8DFnkSwC+MqmxEzdEALB2qXZYV3X/b1CTfgPLGJNMeAWxdPfU8FO1ms3NUfaHCPYg==}
    engines: {node: '>=10'}

  gifwrap@0.10.1:
    resolution: {integrity: sha512-2760b1vpJHNmLzZ/ubTtNnEx5WApN/PYWJvXvgS+tL1egTTthayFYIQQNi136FLEDcN/IyEY2EcGpIITD6eYUw==}

  gifwrap@0.9.4:
    resolution: {integrity: sha512-MDMwbhASQuVeD4JKd1fKgNgCRL3fGqMM4WaqpNhWO0JiMOAjbQdumbs4BbBZEy9/M00EHEjKN3HieVhCUlwjeQ==}

  glob-parent@5.1.2:
    resolution: {integrity: sha512-AOIgSQCepiJYwP3ARnGx+5VnTu2HBYdzbGP45eLw1vr3zB3vZLeyed1sC9hnbcOc9/SrMyM5RPQrkGz4aS9Zow==}
    engines: {node: '>= 6'}

  glob@11.0.3:
    resolution: {integrity: sha512-2Nim7dha1KVkaiF4q6Dj+ngPPMdfvLJEOpZk/jKiUAkqKebpGAWQXAq9z1xu9HKu5lWfqw/FASuccEjyznjPaA==}
    engines: {node: 20 || >=22}
    hasBin: true

  global@4.4.0:
    resolution: {integrity: sha512-wv/LAoHdRE3BeTGz53FAamhGlPLhlssK45usmGFThIi4XqnBmjKQ16u+RNbP7WvigRZDxUsM0J3gcQ5yicaL0w==}

  globals@15.15.0:
    resolution: {integrity: sha512-7ACyT3wmyp3I61S4fG682L0VA2RGD9otkqGJIwNUMF1SWUombIIk+af1unuDYgMm082aHYwD+mzJvv9Iu8dsgg==}
    engines: {node: '>=18'}

  google-auth-library@9.15.1:
    resolution: {integrity: sha512-Jb6Z0+nvECVz+2lzSMt9u98UsoakXxA2HGHMCxh+so3n90XgYWkq5dur19JAJV7ONiJY22yBTyJB1TSkvPq9Ng==}
    engines: {node: '>=14'}

  google-logging-utils@0.0.2:
    resolution: {integrity: sha512-NEgUnEcBiP5HrPzufUkBzJOD/Sxsco3rLNo1F1TNf7ieU8ryUzBhqba8r756CjLX7rn3fHl6iLEwPYuqpoKgQQ==}
    engines: {node: '>=14'}

  gopd@1.2.0:
    resolution: {integrity: sha512-ZUKRh6/kUFoAiTAtTYPZJ3hw9wNxx+BIBOijnlG9PnrJsCcSjs1wyyD6vJpaYtgnzDrKYRSqf3OO6Rfa93xsRg==}
    engines: {node: '>= 0.4'}

  graceful-fs@4.2.11:
    resolution: {integrity: sha512-RbJ5/jmFcNNCcDV5o9eTnBLJ/HszWV0P73bc+Ff4nS/rJj+YaS6IGyiOL0VoBYX+l1Wrl3k63h/KrH+nhJ0XvQ==}

  gradient-string@3.0.0:
    resolution: {integrity: sha512-frdKI4Qi8Ihp4C6wZNB565de/THpIaw3DjP5ku87M+N9rNSGmPTjfkq61SdRXB7eCaL8O1hkKDvf6CDMtOzIAg==}
    engines: {node: '>=14'}

  gray-matter@4.0.3:
    resolution: {integrity: sha512-5v6yZd4JK3eMI3FqqCouswVqwugaA9r4dNZB1wwcmrD02QkV5H0y7XBQW8QwQqEaZY1pM9aqORSORhJRdNK44Q==}
    engines: {node: '>=6.0'}

  gtoken@7.1.0:
    resolution: {integrity: sha512-pCcEwRi+TKpMlxAQObHDQ56KawURgyAf6jtIY046fJ5tIv3zDe/LEIubckAO8fj6JnAxLdmWkUfNyulQ2iKdEw==}
    engines: {node: '>=14.0.0'}

  hachure-fill@0.5.2:
    resolution: {integrity: sha512-3GKBOn+m2LX9iq+JC1064cSFprJY4jL1jCXTcpnfER5HYE2l/4EfWSGzkPa/ZDBmYI0ZOEj5VHV/eKnPGkHuOg==}

  has-flag@4.0.0:
    resolution: {integrity: sha512-EykJT/Q1KjTWctppgIAgfSO0tKVuZUjhgMr17kqTumMl6Afv3EISleU7qZUzoXDFTAHTDC4NOoG/ZxU3EvlMPQ==}
    engines: {node: '>=8'}

  has-symbols@1.1.0:
    resolution: {integrity: sha512-1cDNdwJ2Jaohmb3sg4OmKaMBwuC48sYni5HUw2DvsC8LjGTLK9h+eb1X6RyuOHe4hT0ULCW68iomhjUoKUqlPQ==}
    engines: {node: '>= 0.4'}

  hash.js@1.1.7:
    resolution: {integrity: sha512-taOaskGt4z4SOANNseOviYDvjEJinIkRgmp7LbKP2YTTmVxWBl87s/uzK9r+44BclBSp2X7K1hqeNfz9JbBeXA==}

  hasown@2.0.2:
    resolution: {integrity: sha512-0hJU9SCPvmMzIBdZFqNPXWa6dqh7WdH0cII9y+CyS8rG3nL48Bclra9HmKhVVUHyPWNH5Y7xDwAB7bfgSjkUMQ==}
    engines: {node: '>= 0.4'}

  he@1.2.0:
    resolution: {integrity: sha512-F/1DnUGPopORZi0ni+CvrCgHQ5FyEAHRLSApuYWMmrbSwoN2Mn/7k+Gl38gJnR7yyDZk6WLXwiGod1JOWNDKGw==}
    hasBin: true

  highlight.js@10.7.3:
    resolution: {integrity: sha512-tzcUFauisWKNHaRkN4Wjl/ZA07gENAjFl3J/c480dprkGTg5EQstgaNFqBfUqCq54kZRIEcreTsAgF/m2quD7A==}

  hmac-drbg@1.0.1:
    resolution: {integrity: sha512-Tti3gMqLdZfhOQY1Mzf/AanLiqh1WTiJgEj26ZuYQ9fbkLomzGchCws4FyrSd4VkpBfiNhaE1On+lOz894jvXg==}

  html-encoding-sniffer@4.0.0:
    resolution: {integrity: sha512-Y22oTqIU4uuPgEemfz7NDJz6OeKf12Lsu+QC+s3BVpda64lTiMYCyGwg5ki4vFxkMwQdeZDl2adZoqUgdFuTgQ==}
    engines: {node: '>=18'}

  http-errors@2.0.0:
    resolution: {integrity: sha512-FtwrG/euBzaEjYeRqOgly7G0qviiXoJWnvEH2Z1plBdXgbyjv34pHTSb9zoeHMyDy33+DWy5Wt9Wo+TURtOYSQ==}
    engines: {node: '>= 0.8'}

  http-proxy-agent@7.0.2:
    resolution: {integrity: sha512-T1gkAiYYDWYx3V5Bmyu7HcfcvL7mUrTWiM6yOfa3PIphViJ/gFPbvidQ+veqSOHci/PxBcDabeUNCzpOODJZig==}
    engines: {node: '>= 14'}

  https-proxy-agent@7.0.6:
    resolution: {integrity: sha512-vK9P5/iUfdl95AI+JVyUuIcVtd4ofvtrOr3HNtM2yxC9bnMbEdp3x01OhQNnjb8IJYi38VlTE3mBXwcfvywuSw==}
    engines: {node: '>= 14'}

  human-signals@2.1.0:
    resolution: {integrity: sha512-B4FFZ6q/T2jhhksgkbEW3HBvWIfDW85snkQgawt07S7J5QXTk6BkNV+0yAeZrM5QpMAdYlocGoljn0sJ/WQkFw==}
    engines: {node: '>=10.17.0'}

  iconv-lite@0.4.24:
    resolution: {integrity: sha512-v3MXnZAcvnywkTUEZomIActle7RXXeedOR31wwl7VlyoXO4Qi9arvSenNQWne1TcRwhCL1HwLI21bEqdpj8/rA==}
    engines: {node: '>=0.10.0'}

  iconv-lite@0.6.3:
    resolution: {integrity: sha512-4fCk79wshMdzMp2rH06qWrJE4iolqLhCUH+OiuIgU++RB0+94NlDL81atO7GX55uUKueo0txHNtvEyI6D7WdMw==}
    engines: {node: '>=0.10.0'}

  ieee754@1.2.1:
    resolution: {integrity: sha512-dcyqhDvX1C46lXZcVqCpK+FtMRQVdIMN6/Df5js2zouUsqG7I6sFxitIC+7KYK29KdXOLHdu9zL4sFnoVQnqaA==}

  image-dimensions@2.4.0:
    resolution: {integrity: sha512-0SscKWh1jtXJStcsQHRLrE4Sgxd1y+g3E/28hiY1JElNfYX54MLjilwlU1AsfCmr/EdQPET4fewtbzuYNutJsQ==}
    engines: {node: '>=18'}
    hasBin: true

  image-q@4.0.0:
    resolution: {integrity: sha512-PfJGVgIfKQJuq3s0tTDOKtztksibuUEbJQIYT3by6wctQo+Rdlh7ef4evJ5NCdxY4CfMbvFkocEwbl4BF8RlJw==}

  image-size@2.0.2:
    resolution: {integrity: sha512-IRqXKlaXwgSMAMtpNzZa1ZAe8m+Sa1770Dhk8VkSsP9LS+iHD62Zd8FQKs8fbPiagBE7BzoFX23cxFnwshpV6w==}
    engines: {node: '>=16.x'}
    hasBin: true

  immer@10.1.1:
    resolution: {integrity: sha512-s2MPrmjovJcoMaHtx6K11Ra7oD05NT97w1IC5zpMkT6Atjr7H8LjaDd81iIxUYpMKSRRNMJE703M1Fhr/TctHw==}

  import-in-the-middle@1.14.2:
    resolution: {integrity: sha512-5tCuY9BV8ujfOpwtAGgsTx9CGUapcFMEEyByLv1B+v2+6DhAcw+Zr0nhQT7uwaZ7DiourxFEscghOR8e1aPLQw==}

  inherits@2.0.4:
    resolution: {integrity: sha512-k/vGaX4/Yla3WzyMCvTQOXYeIHvqOKtnqBduzTHpzpQZzAskKMhZ2K+EnBiSM9zGSoIFeMpXKxa4dYeZIQqewQ==}

  inquirer@12.9.4:
    resolution: {integrity: sha512-5bV3LOgLtMAiJq1QpaUddfRrvaX59wiMYppS7z2jNRSQ64acI0yqx7WMxWhgymenSXOyD657g9tlsTjqGYM8sg==}
    engines: {node: '>=18'}
    peerDependencies:
      '@types/node': '>=18'
    peerDependenciesMeta:
      '@types/node':
        optional: true

  interface@1.2.1:
    resolution: {integrity: sha512-qMf+X2WyPxlGKE/lyBxQ7Ju3RNe8buQUxRBVPlmrmqMyMvQtPUShz7a/281njPjGnUMJ7hJ8+3Wx8Y7H6L5ixw==}

  internmap@1.0.1:
    resolution: {integrity: sha512-lDB5YccMydFBtasVtxnZ3MRBHuaoE8GKsppq+EchKL2U4nK/DmEpPHNH8MZe5HkMtpSiTSOZwfN0tzYjO/lJEw==}

  internmap@2.0.3:
    resolution: {integrity: sha512-5Hh7Y1wQbvY5ooGgPbDaL5iYLAPzMTUrjMulskHLH6wnv/A+1q5rgEaiuqEjB+oxGXIVZs1FF+R/KPN3ZSQYYg==}
    engines: {node: '>=12'}

  ipaddr.js@1.9.1:
    resolution: {integrity: sha512-0KI/607xoxSToH7GjN1FfSbLoU0+btTicjsQSWQlh/hZykN8KpmMf7uYwPW3R+akZ6R/w18ZlXSHBYXiYUPO3g==}
    engines: {node: '>= 0.10'}

  is-binary-path@2.1.0:
    resolution: {integrity: sha512-ZMERYes6pDydyuGidse7OsHxtbI7WVeUEozgR/g7rd0xUimYNlvZRE/K2MgZTjWy725IfelLeVcEM97mmtRGXw==}
    engines: {node: '>=8'}

  is-core-module@2.16.1:
    resolution: {integrity: sha512-UfoeMA6fIJ8wTYFEUjelnaGI67v6+N7qXJEvQuIGa99l4xsCruSYOVSQ0uPANn4dAzm8lkYPaKLrrijLq7x23w==}
    engines: {node: '>= 0.4'}

  is-docker@3.0.0:
    resolution: {integrity: sha512-eljcgEDlEns/7AXFosB5K/2nCM4P7FQPkGc/DWLy5rmFEWvZayGrik1d9/QIY5nJ4f9YsVvBkA6kJpHn9rISdQ==}
    engines: {node: ^12.20.0 || ^14.13.1 || >=16.0.0}
    hasBin: true

  is-extendable@0.1.1:
    resolution: {integrity: sha512-5BMULNob1vgFX6EjQw5izWDxrecWK9AM72rugNr0TFldMOi0fj6Jk+zeKIt0xGj4cEfQIJth4w3OKWOJ4f+AFw==}
    engines: {node: '>=0.10.0'}

  is-extglob@2.1.1:
    resolution: {integrity: sha512-SbKbANkN603Vi4jEZv49LeVJMn4yGwsbzZworEoyEiutsN3nJYdbO36zfhGJ6QEDpOZIFkDtnq5JRxmvl3jsoQ==}
    engines: {node: '>=0.10.0'}

  is-fullwidth-code-point@3.0.0:
    resolution: {integrity: sha512-zymm5+u+sCsSWyD9qNaejV3DFvhCKclKdizYaJUuHA83RLjb7nSuGnddCHGv0hk+KY7BMAlsWeK4Ueg6EV6XQg==}
    engines: {node: '>=8'}

  is-fullwidth-code-point@4.0.0:
    resolution: {integrity: sha512-O4L094N2/dZ7xqVdrXhh9r1KODPJpFms8B5sGdJLPy664AgvXsreZUyCQQNItZRDlYug4xStLjNp/sz3HvBowQ==}
    engines: {node: '>=12'}

  is-fullwidth-code-point@5.0.0:
    resolution: {integrity: sha512-OVa3u9kkBbw7b8Xw5F9P+D/T9X+Z4+JruYVNapTjPYZYUznQ5YfWeFkOj606XYYW8yugTfC8Pj0hYqvi4ryAhA==}
    engines: {node: '>=18'}

  is-function@1.0.2:
    resolution: {integrity: sha512-lw7DUp0aWXYg+CBCN+JKkcE0Q2RayZnSvnZBlwgxHBQhqt5pZNVy4Ri7H9GmmXkdu7LUthszM+Tor1u/2iBcpQ==}

  is-glob@4.0.3:
    resolution: {integrity: sha512-xelSayHH36ZgE7ZWhli7pW34hNbNl8Ojv5KVmkJD4hBdD3th8Tfk9vYasLM+mXWOZhFkgZfxhLSnrwRr4elSSg==}
    engines: {node: '>=0.10.0'}

  is-inside-container@1.0.0:
    resolution: {integrity: sha512-KIYLCCJghfHZxqjYBE7rEy0OBuTd5xCHS7tHVgvCLkx7StIoaxwNW3hCALgEUjFfeRk+MG/Qxmp/vtETEF3tRA==}
    engines: {node: '>=14.16'}
    hasBin: true

  is-network-error@1.1.0:
    resolution: {integrity: sha512-tUdRRAnhT+OtCZR/LxZelH/C7QtjtFrTu5tXCA8pl55eTUElUHT+GPYV8MBMBvea/j+NxQqVt3LbWMRir7Gx9g==}
    engines: {node: '>=16'}

  is-number@7.0.0:
    resolution: {integrity: sha512-41Cifkg6e8TylSpdtTpeLVMqvSBEVzTttHvERD741+pnZ8ANv0004MRL43QKPDlK9cGvNp6NZWZUBlbGXYxxng==}
    engines: {node: '>=0.12.0'}

  is-plain-obj@4.1.0:
    resolution: {integrity: sha512-+Pgi+vMuUNkJyExiMBt5IlFoMyKnr5zhJ4Uspz58WOhBF5QoIZkFyNHIbBAtHwzVAgk5RtndVNsDRN61/mmDqg==}
    engines: {node: '>=12'}

  is-potential-custom-element-name@1.0.1:
    resolution: {integrity: sha512-bCYeRA2rVibKZd+s2625gGnGF/t7DSqDs4dP7CrLA1m7jKWz6pps0LpYLJN8Q64HtmPKJ1hrN3nzPNKFEKOUiQ==}

  is-promise@4.0.0:
    resolution: {integrity: sha512-hvpoI6korhJMnej285dSg6nu1+e6uxs7zG3BYAm5byqDsgJNWwxzM6z6iZiAgQR4TJ30JmBTOwqZUw3WlyH3AQ==}

  is-stream@2.0.1:
    resolution: {integrity: sha512-hFoiJiTl63nn+kstHGBtewWSKnQLpyb155KHheA1l39uvtO9nWIop1p3udqPcUd/xbF1VLMO4n7OI6p7RbngDg==}
    engines: {node: '>=8'}

  is-wsl@3.1.0:
    resolution: {integrity: sha512-UcVfVfaK4Sc4m7X3dUSoHoozQGBEFeDC+zVo06t98xe8CzHSZZBekNXH+tu0NalHolcJ/QAGqS46Hef7QXBIMw==}
    engines: {node: '>=16'}

  isexe@2.0.0:
    resolution: {integrity: sha512-RHxMLp9lnKHGHRng9QFhRCMbYAcVpn69smSGcq3f36xjgVVWThj4qqLbTLlq7Ssj8B+fIQ1EuCEGI2lKsyQeIw==}

  isomorphic.js@0.2.5:
    resolution: {integrity: sha512-PIeMbHqMt4DnUP3MA/Flc0HElYjMXArsw1qwJZcm9sqR8mq3l8NYizFMty0pWwE/tzIGH3EKK5+jes5mAr85yw==}

  iterm2-version@5.0.0:
    resolution: {integrity: sha512-WdLXcMYvN3SXT6vEtuW78vnZs4pVWm2nBnb4VKjOPPXmdlR1xTHmBgqKacOzAe4RXOiY/V+0u/0zsU3LoGQoBg==}
    engines: {node: '>=12'}

  jackspeak@4.1.1:
    resolution: {integrity: sha512-zptv57P3GpL+O0I7VdMJNBZCu+BPHVQUk55Ft8/QCJjTVxrnJHuVuX/0Bl2A6/+2oyR/ZMEuFKwmzqqZ/U5nPQ==}
    engines: {node: 20 || >=22}

  jaison@2.0.2:
    resolution: {integrity: sha512-aDko6D0+EXarmfVG736LP5VH7r/9gpFfWG5yA1/fBW0elrUVrS5K22zkEb2/7oopJN2JztSWx7vgbRsYIyOX2Q==}

  jimp@0.14.0:
    resolution: {integrity: sha512-8BXU+J8+SPmwwyq9ELihpSV4dWPTiOKBWCEgtkbnxxAVMjXdf3yGmyaLSshBfXc8sP/JQ9OZj5R8nZzz2wPXgA==}

  jimp@1.6.0:
    resolution: {integrity: sha512-YcwCHw1kiqEeI5xRpDlPPBGL2EOpBKLwO4yIBJcXWHPj5PnA5urGq0jbyhM5KoNpypQ6VboSoxc9D8HyfvngSg==}
    engines: {node: '>=18'}

  jpeg-js@0.4.4:
    resolution: {integrity: sha512-WZzeDOEtTOBK4Mdsar0IqEU5sMr3vSV2RqkAIzUEV2BHnUfKGyswWFPFwK5EeDo93K3FohSHbLAjj0s1Wzd+dg==}

  js-base64@3.7.7:
    resolution: {integrity: sha512-7rCnleh0z2CkXhH67J8K1Ytz0b2Y+yxTPL+/KOJoa20hfnVQ/3/T6W/KflYI4bRHRagNeXeU2bkNGI3v1oS/lw==}

  js-sha3@0.8.0:
    resolution: {integrity: sha512-gF1cRrHhIzNfToc802P800N8PpXS+evLLXfsVpowqmAFR9uwbi89WvXg2QspOmXL8QL86J4T1EpFu+yUkwJY3Q==}

  js-yaml@3.14.1:
    resolution: {integrity: sha512-okMH7OXXJ7YrN9Ok3/SXrnu4iX9yOk+25nqX4imS2npuvTYDmo/QEZoqwZkYaIDk3jVvBOTOIEgEhaLOynBS9g==}
    hasBin: true

  jsdom@26.1.0:
    resolution: {integrity: sha512-Cvc9WUhxSMEo4McES3P7oK3QaXldCfNWp7pl2NNeiIFlCoLr3kfq9kb1fxftiwk1FLV7CvpvDfonxtzUDeSOPg==}
    engines: {node: '>=18'}
    peerDependencies:
      canvas: ^3.0.0
    peerDependenciesMeta:
      canvas:
        optional: true

  json-bigint@1.0.0:
    resolution: {integrity: sha512-SiPv/8VpZuWbvLSMtTDU8hEfrZWg/mH/nV/b4o0CYbSxu1UIQPLdwKOCIyLQX+VIPO5vrLX3i8qtqFyhdPSUSQ==}

  json-schema-traverse@0.4.1:
    resolution: {integrity: sha512-xbbCH5dCYU5T8LcEhhuh7HJ88HXuW3qsI3Y0zOZFKfZEHcpWiHU/Jxzk629Brsab/mMiHQti9wMP+845RPe3Vg==}

  json-schema-traverse@1.0.0:
    resolution: {integrity: sha512-NM8/P9n3XjXhIZn1lLhkFaACTOURQXjWhV4BA/RnOv8xvgqtqpAX9IO4mRQxSx1Rlo4tqzeqb0sOlruaOy3dug==}

  jsonata@2.0.6:
    resolution: {integrity: sha512-WhQB5tXQ32qjkx2GYHFw2XbL90u+LLzjofAYwi+86g6SyZeXHz9F1Q0amy3dWRYczshOC3Haok9J4pOCgHtwyQ==}
    engines: {node: '>= 8'}

  jsonfile@6.2.0:
    resolution: {integrity: sha512-FGuPw30AdOIUTRMC2OMRtQV+jkVj2cfPqSeWXv1NEAJ1qZ5zb1X6z1mFhbfOB/iy3ssJCD+3KuZ8r8C3uVFlAg==}

  jsonschema@1.5.0:
    resolution: {integrity: sha512-K+A9hhqbn0f3pJX17Q/7H6yQfD/5OXgdrR5UE12gMXCiN9D5Xq2o5mddV2QEcX/bjla99ASsAAQUyMCCRWAEhw==}

  jsonwebtoken@9.0.2:
    resolution: {integrity: sha512-PRp66vJ865SSqOlgqS8hujT5U4AOgMfhrwYIuIhfKaoSCZcirrmASQr8CX7cUg+RMih+hgznrjp99o+W4pJLHQ==}
    engines: {node: '>=12', npm: '>=6'}

  jwa@1.4.2:
    resolution: {integrity: sha512-eeH5JO+21J78qMvTIDdBXidBd6nG2kZjg5Ohz/1fpa28Z4CcsWUzJ1ZZyFq/3z3N17aZy+ZuBoHljASbL1WfOw==}

  jwa@2.0.1:
    resolution: {integrity: sha512-hRF04fqJIP8Abbkq5NKGN0Bbr3JxlQ+qhZufXVr0DvujKy93ZCbXZMHDL4EOtodSbCWxOqR8MS1tXA5hwqCXDg==}

  jws@3.2.2:
    resolution: {integrity: sha512-YHlZCB6lMTllWDtSPHz/ZXTsi8S00usEV6v1tjq8tOUZzw7DpSDWVXjXDre6ed1w/pd495ODpHZYSdkRTsa0HA==}

  jws@4.0.0:
    resolution: {integrity: sha512-KDncfTmOZoOMTFG4mBlG0qUIOlc03fmzH+ru6RgYVZhPkyiy/92Owlt/8UEN+a4TXR1FQetfIpJE8ApdvdVxTg==}

  katex@0.16.22:
    resolution: {integrity: sha512-XCHRdUw4lf3SKBaJe4EvgqIuWwkPSo9XoeO8GjQW94Bp7TWv9hNhzZjZ+OH9yf1UmLygb7DIT5GSFQiyt16zYg==}
    hasBin: true

  khroma@2.1.0:
    resolution: {integrity: sha512-Ls993zuzfayK269Svk9hzpeGUKob/sIgZzyHYdjQoAdQetRKpOLj+k/QQQ/6Qi0Yz65mlROrfd+Ev+1+7dz9Kw==}

  kind-of@6.0.3:
    resolution: {integrity: sha512-dcS1ul+9tmeD95T+x28/ehLgd9mENa3LsvDTtzm3vyBEO7RPptvAD+t44WVXaUjTBRcrpFeFlC8WCruUR456hw==}
    engines: {node: '>=0.10.0'}

  kolorist@1.8.0:
    resolution: {integrity: sha512-Y+60/zizpJ3HRH8DCss+q95yr6145JXZo46OTpFvDZWLfRCE4qChOyk1b26nMaNpfHHgxagk9dXT5OP0Tfe+dQ==}

  langium@3.3.1:
    resolution: {integrity: sha512-QJv/h939gDpvT+9SiLVlY7tZC3xB2qK57v0J04Sh9wpMb6MP1q8gB21L3WIo8T5P1MSMg3Ep14L7KkDCFG3y4w==}
    engines: {node: '>=16.0.0'}

  layout-base@1.0.2:
    resolution: {integrity: sha512-8h2oVEZNktL4BH2JCOI90iD1yXwL6iNW7KcCKT2QZgQJR2vbqDsldCTPRU9NifTCqHZci57XvQQ15YTu+sTYPg==}

  layout-base@2.0.1:
    resolution: {integrity: sha512-dp3s92+uNI1hWIpPGH3jK2kxE2lMjdXdr+DH8ynZHpd6PUlH6x6cbuXnoMmiNumznqaNO31xu9e79F0uuZ0JFg==}

  lexical@0.33.1:
    resolution: {integrity: sha512-+kiCS/GshQmCs/meMb8MQT4AMvw3S3Ef0lSCv2Xi6Itvs59OD+NjQWNfYkDteIbKtVE/w0Yiqh56VyGwIb8UcA==}

  lib0@0.2.114:
    resolution: {integrity: sha512-gcxmNFzA4hv8UYi8j43uPlQ7CGcyMJ2KQb5kZASw6SnAKAf10hK12i2fjrS3Cl/ugZa5Ui6WwIu1/6MIXiHttQ==}
    engines: {node: '>=16'}
    hasBin: true

  libsql@0.5.16:
    resolution: {integrity: sha512-2vZW0MJFDisPQClROZfz956eiqgNZ53eLiALimI0IWBsnPbDLoNDRuqpacd8gu6KCcJHkvKsiEvRa22L0OqNjw==}
    cpu: [x64, arm64, wasm32, arm]
    os: [darwin, linux, win32]

  listr2@9.0.1:
    resolution: {integrity: sha512-SL0JY3DaxylDuo/MecFeiC+7pedM0zia33zl0vcjgwcq1q1FWWF1To9EIauPbl8GbMCU0R2e0uJ8bZunhYKD2g==}
    engines: {node: '>=20.0.0'}

  load-bmfont@1.4.2:
    resolution: {integrity: sha512-qElWkmjW9Oq1F9EI5Gt7aD9zcdHb9spJCW1L/dmPf7KzCCEJxq8nhHz5eCgI9aMf7vrG/wyaCqdsI+Iy9ZTlog==}

  local-pkg@1.1.1:
    resolution: {integrity: sha512-WunYko2W1NcdfAFpuLUoucsgULmgDBRkdxHxWQ7mK0cQqwPiy8E1enjuRBrhLtZkB5iScJ1XIPdhVEFK8aOLSg==}
    engines: {node: '>=14'}

  lodash-es@4.17.21:
    resolution: {integrity: sha512-mKnC+QJ9pWVzv+C4/U3rRsHapFfHvQFoFB92e52xeyGMcX6/OlIl78je1u8vePzYZSkkogMPJ2yjxxsb89cxyw==}

  lodash.camelcase@4.3.0:
    resolution: {integrity: sha512-TwuEnCnxbc3rAvhf/LbG7tJUDzhqXyFnv3dtzLOPgCG/hODL7WFnsbwktkD7yUV0RrreP/l1PALq/YSg6VvjlA==}

  lodash.includes@4.3.0:
    resolution: {integrity: sha512-W3Bx6mdkRTGtlJISOvVD/lbqjTlPPUDTMnlXZFnVwi9NKJ6tiAk6LVdlhZMm17VZisqhKcgzpO5Wz91PCt5b0w==}

  lodash.isboolean@3.0.3:
    resolution: {integrity: sha512-Bz5mupy2SVbPHURB98VAcw+aHh4vRV5IPNhILUCsOzRmsTmSQ17jIuqopAentWoehktxGd9e/hbIXq980/1QJg==}

  lodash.isinteger@4.0.4:
    resolution: {integrity: sha512-DBwtEWN2caHQ9/imiNeEA5ys1JoRtRfY3d7V9wkqtbycnAmTvRRmbHKDV4a0EYc678/dia0jrte4tjYwVBaZUA==}

  lodash.isnumber@3.0.3:
    resolution: {integrity: sha512-QYqzpfwO3/CWf3XP+Z+tkQsfaLL/EnUlXWVkIk5FUPc4sBdTehEqZONuyRt2P67PXAk+NXmTBcc97zw9t1FQrw==}

  lodash.isplainobject@4.0.6:
    resolution: {integrity: sha512-oSXzaWypCMHkPC3NvBEaPHf0KsA5mvPrOPgQWDsbg8n7orZ290M0BmC/jgRZ4vcJ6DTAhjrsSYgdsW/F+MFOBA==}

  lodash.isstring@4.0.1:
    resolution: {integrity: sha512-0wJxfxH1wgO3GrbuP+dTTk7op+6L41QCXbGINEmD+ny/G/eCqGzxyCsh7159S+mgDDcoarnBw6PC1PS5+wUGgw==}

  lodash.merge@4.6.2:
    resolution: {integrity: sha512-0KpjqXRVvrYyCsX1swR/XTK0va6VQkQM6MNo7PqW77ByjAhoARA8EfrP1N4+KlKj8YS0ZUCtRT/YUuhyYDujIQ==}

  lodash.once@4.1.1:
    resolution: {integrity: sha512-Sb487aTOCr9drQVL8pIxOzVhafOjZN9UU54hiN8PU3uAiSV7lx1yYNpbNmex2PK6dSJoNTSJUUswT651yww3Mg==}

  lodash@4.17.21:
    resolution: {integrity: sha512-v2kDEe57lecTulaDIuNTPy3Ry4gLGJ6Z1O3vE1krgXZNrsQ+LFTGHVxVjcXPs17LhbZVGedAJv8XZ1tvj5FvSg==}

  log-update@6.1.0:
    resolution: {integrity: sha512-9ie8ItPR6tjY5uYJh8K/Zrv/RMZ5VOlOWvtZdEHYSTFKZfIBPQa9tOAEeAWhd+AnIneLJ22w5fjOYtoutpWq5w==}
    engines: {node: '>=18'}

  long@5.3.2:
    resolution: {integrity: sha512-mNAgZ1GmyNhD7AuqnTG3/VQ26o760+ZYBPKjPvugO8+nLbYfX6TVpJPseBvopbdY+qpZ/lKUnmEc1LeZYS3QAA==}

  longest-streak@3.1.0:
    resolution: {integrity: sha512-9Ri+o0JYgehTaVBBDoMqIl8GXtbWg711O3srftcHhZ0dqnETqLaoIK0x17fUw9rFSlK/0NlsKe0Ahhyl5pXE2g==}

  lru-cache@10.4.3:
    resolution: {integrity: sha512-JNAzZcXrCt42VGLuYz0zfAzDfAvJWW6AfYlDBQyDV5DClI2m5sAmK+OIO7s59XfsRsWHp02jAJrRadPRGTt6SQ==}

  lru-cache@11.1.0:
    resolution: {integrity: sha512-QIXZUBJUx+2zHUdQujWejBkcD9+cs94tLn0+YL8UrCh+D5sCXZ4c7LaEH48pNwRY3MLDgqUFyhlCyjJPf1WP0A==}
    engines: {node: 20 || >=22}

  markdown-table@3.0.4:
    resolution: {integrity: sha512-wiYz4+JrLyb/DqW2hkFJxP7Vd7JuTDm77fvbM8VfEQdmSMqcImWeeRbHwZjBjIFki/VaMK2BhFi7oUUZeM5bqw==}

  marked@16.1.1:
    resolution: {integrity: sha512-ij/2lXfCRT71L6u0M29tJPhP0bM5shLL3u5BePhFwPELj2blMJ6GDtD7PfJhRLhJ/c2UwrK17ySVcDzy2YHjHQ==}
    engines: {node: '>= 20'}
    hasBin: true

  math-intrinsics@1.1.0:
    resolution: {integrity: sha512-/IXtbwEk5HTPyEwyKX6hGkYXxM9nbj64B+ilVJnC/R6B0pH5G4V3b0pVbL7DBj4tkhBAppbQUlf6F6Xl9LHu1g==}
    engines: {node: '>= 0.4'}

  mdast-comment-marker@3.0.0:
    resolution: {integrity: sha512-bt08sLmTNg00/UtVDiqZKocxqvQqqyQZAg1uaRuO/4ysXV5motg7RolF5o5yy/sY1rG0v2XgZEqFWho1+2UquA==}

  mdast-util-find-and-replace@3.0.2:
    resolution: {integrity: sha512-Tmd1Vg/m3Xz43afeNxDIhWRtFZgM2VLyaf4vSTYwudTyeuTneoL3qtWMA5jeLyz/O1vDJmmV4QuScFCA2tBPwg==}

  mdast-util-from-markdown@2.0.2:
    resolution: {integrity: sha512-uZhTV/8NBuw0WHkPTrCqDOl0zVe1BIng5ZtHoDk49ME1qqcjYmmLmOf0gELgcRMxN4w2iuIeVso5/6QymSrgmA==}

  mdast-util-gfm-autolink-literal@2.0.1:
    resolution: {integrity: sha512-5HVP2MKaP6L+G6YaxPNjuL0BPrq9orG3TsrZ9YXbA3vDw/ACI4MEsnoDpn6ZNm7GnZgtAcONJyPhOP8tNJQavQ==}

  mdast-util-gfm-footnote@2.1.0:
    resolution: {integrity: sha512-sqpDWlsHn7Ac9GNZQMeUzPQSMzR6Wv0WKRNvQRg0KqHh02fpTz69Qc1QSseNX29bhz1ROIyNyxExfawVKTm1GQ==}

  mdast-util-gfm-strikethrough@2.0.0:
    resolution: {integrity: sha512-mKKb915TF+OC5ptj5bJ7WFRPdYtuHv0yTRxK2tJvi+BDqbkiG7h7u/9SI89nRAYcmap2xHQL9D+QG/6wSrTtXg==}

  mdast-util-gfm-table@2.0.0:
    resolution: {integrity: sha512-78UEvebzz/rJIxLvE7ZtDd/vIQ0RHv+3Mh5DR96p7cS7HsBhYIICDBCu8csTNWNO6tBWfqXPWekRuj2FNOGOZg==}

  mdast-util-gfm-task-list-item@2.0.0:
    resolution: {integrity: sha512-IrtvNvjxC1o06taBAVJznEnkiHxLFTzgonUdy8hzFVeDun0uTjxxrRGVaNFqkU1wJR3RBPEfsxmU6jDWPofrTQ==}

  mdast-util-gfm@3.1.0:
    resolution: {integrity: sha512-0ulfdQOM3ysHhCJ1p06l0b0VKlhU0wuQs3thxZQagjcjPrlFRqY215uZGHHJan9GEAXd9MbfPjFJz+qMkVR6zQ==}

  mdast-util-mdx-expression@2.0.1:
    resolution: {integrity: sha512-J6f+9hUp+ldTZqKRSg7Vw5V6MqjATc+3E4gf3CFNcuZNWD8XdyI6zQ8GqH7f8169MM6P7hMBRDVGnn7oHB9kXQ==}

  mdast-util-phrasing@4.1.0:
    resolution: {integrity: sha512-TqICwyvJJpBwvGAMZjj4J2n0X8QWp21b9l0o7eXyVJ25YNWYbJDVIyD1bZXE6WtV6RmKJVYmQAKWa0zWOABz2w==}

  mdast-util-to-markdown@2.1.2:
    resolution: {integrity: sha512-xj68wMTvGXVOKonmog6LwyJKrYXZPvlwabaryTjLh9LuvovB/KAH+kvi8Gjj+7rJjsFi23nkUxRQv1KqSroMqA==}

  mdast-util-to-string@4.0.0:
    resolution: {integrity: sha512-0H44vDimn51F0YwvxSJSm0eCDOJTRlmN0R1yBh4HLj9wiV1Dn0QoXGbvFAWj2hSItVTlCmBF1hqKlIyUBVFLPg==}

  media-typer@1.1.0:
    resolution: {integrity: sha512-aisnrDP4GNe06UcKFnV5bfMNPBUw4jsLGaWwWfnH3v02GnBuXX2MCVn5RbrWo0j3pczUilYblq7fQ7Nw2t5XKw==}
    engines: {node: '>= 0.8'}

  merge-descriptors@2.0.0:
    resolution: {integrity: sha512-Snk314V5ayFLhp3fkUREub6WtjBfPdCPY1Ln8/8munuLuiYhsABgBVWsozAG+MWMbVEvcdcpbi9R7ww22l9Q3g==}
    engines: {node: '>=18'}

  merge-stream@2.0.0:
    resolution: {integrity: sha512-abv/qOcuPfk3URPfDzmZU1LKmuw8kT+0nIHvKrKgFrwifol/doWcdA4ZqsWQ8ENrFKkd67Mfpo/LovbIUsbt3w==}

  mermaid@11.9.0:
    resolution: {integrity: sha512-YdPXn9slEwO0omQfQIsW6vS84weVQftIyyTGAZCwM//MGhPzL1+l6vO6bkf0wnP4tHigH1alZ5Ooy3HXI2gOag==}

  micromark-core-commonmark@2.0.3:
    resolution: {integrity: sha512-RDBrHEMSxVFLg6xvnXmb1Ayr2WzLAWjeSATAoxwKYJV94TeNavgoIdA0a9ytzDSVzBy2YKFK+emCPOEibLeCrg==}

  micromark-extension-gfm-autolink-literal@2.1.0:
    resolution: {integrity: sha512-oOg7knzhicgQ3t4QCjCWgTmfNhvQbDDnJeVu9v81r7NltNCVmhPy1fJRX27pISafdjL+SVc4d3l48Gb6pbRypw==}

  micromark-extension-gfm-footnote@2.1.0:
    resolution: {integrity: sha512-/yPhxI1ntnDNsiHtzLKYnE3vf9JZ6cAisqVDauhp4CEHxlb4uoOTxOCJ+9s51bIB8U1N1FJ1RXOKTIlD5B/gqw==}

  micromark-extension-gfm-strikethrough@2.1.0:
    resolution: {integrity: sha512-ADVjpOOkjz1hhkZLlBiYA9cR2Anf8F4HqZUO6e5eDcPQd0Txw5fxLzzxnEkSkfnD0wziSGiv7sYhk/ktvbf1uw==}

  micromark-extension-gfm-table@2.1.1:
    resolution: {integrity: sha512-t2OU/dXXioARrC6yWfJ4hqB7rct14e8f7m0cbI5hUmDyyIlwv5vEtooptH8INkbLzOatzKuVbQmAYcbWoyz6Dg==}

  micromark-extension-gfm-tagfilter@2.0.0:
    resolution: {integrity: sha512-xHlTOmuCSotIA8TW1mDIM6X2O1SiX5P9IuDtqGonFhEK0qgRI4yeC6vMxEV2dgyr2TiD+2PQ10o+cOhdVAcwfg==}

  micromark-extension-gfm-task-list-item@2.1.0:
    resolution: {integrity: sha512-qIBZhqxqI6fjLDYFTBIa4eivDMnP+OZqsNwmQ3xNLE4Cxwc+zfQEfbs6tzAo2Hjq+bh6q5F+Z8/cksrLFYWQQw==}

  micromark-extension-gfm@3.0.0:
    resolution: {integrity: sha512-vsKArQsicm7t0z2GugkCKtZehqUm31oeGBV/KVSorWSy8ZlNAv7ytjFhvaryUiCUJYqs+NoE6AFhpQvBTM6Q4w==}

  micromark-factory-destination@2.0.1:
    resolution: {integrity: sha512-Xe6rDdJlkmbFRExpTOmRj9N3MaWmbAgdpSrBQvCFqhezUn4AHqJHbaEnfbVYYiexVSs//tqOdY/DxhjdCiJnIA==}

  micromark-factory-label@2.0.1:
    resolution: {integrity: sha512-VFMekyQExqIW7xIChcXn4ok29YE3rnuyveW3wZQWWqF4Nv9Wk5rgJ99KzPvHjkmPXF93FXIbBp6YdW3t71/7Vg==}

  micromark-factory-space@2.0.1:
    resolution: {integrity: sha512-zRkxjtBxxLd2Sc0d+fbnEunsTj46SWXgXciZmHq0kDYGnck/ZSGj9/wULTV95uoeYiK5hRXP2mJ98Uo4cq/LQg==}

  micromark-factory-title@2.0.1:
    resolution: {integrity: sha512-5bZ+3CjhAd9eChYTHsjy6TGxpOFSKgKKJPJxr293jTbfry2KDoWkhBb6TcPVB4NmzaPhMs1Frm9AZH7OD4Cjzw==}

  micromark-factory-whitespace@2.0.1:
    resolution: {integrity: sha512-Ob0nuZ3PKt/n0hORHyvoD9uZhr+Za8sFoP+OnMcnWK5lngSzALgQYKMr9RJVOWLqQYuyn6ulqGWSXdwf6F80lQ==}

  micromark-util-character@2.1.1:
    resolution: {integrity: sha512-wv8tdUTJ3thSFFFJKtpYKOYiGP2+v96Hvk4Tu8KpCAsTMs6yi+nVmGh1syvSCsaxz45J6Jbw+9DD6g97+NV67Q==}

  micromark-util-chunked@2.0.1:
    resolution: {integrity: sha512-QUNFEOPELfmvv+4xiNg2sRYeS/P84pTW0TCgP5zc9FpXetHY0ab7SxKyAQCNCc1eK0459uoLI1y5oO5Vc1dbhA==}

  micromark-util-classify-character@2.0.1:
    resolution: {integrity: sha512-K0kHzM6afW/MbeWYWLjoHQv1sgg2Q9EccHEDzSkxiP/EaagNzCm7T/WMKZ3rjMbvIpvBiZgwR3dKMygtA4mG1Q==}

  micromark-util-combine-extensions@2.0.1:
    resolution: {integrity: sha512-OnAnH8Ujmy59JcyZw8JSbK9cGpdVY44NKgSM7E9Eh7DiLS2E9RNQf0dONaGDzEG9yjEl5hcqeIsj4hfRkLH/Bg==}

  micromark-util-decode-numeric-character-reference@2.0.2:
    resolution: {integrity: sha512-ccUbYk6CwVdkmCQMyr64dXz42EfHGkPQlBj5p7YVGzq8I7CtjXZJrubAYezf7Rp+bjPseiROqe7G6foFd+lEuw==}

  micromark-util-decode-string@2.0.1:
    resolution: {integrity: sha512-nDV/77Fj6eH1ynwscYTOsbK7rR//Uj0bZXBwJZRfaLEJ1iGBR6kIfNmlNqaqJf649EP0F3NWNdeJi03elllNUQ==}

  micromark-util-encode@2.0.1:
    resolution: {integrity: sha512-c3cVx2y4KqUnwopcO9b/SCdo2O67LwJJ/UyqGfbigahfegL9myoEFoDYZgkT7f36T0bLrM9hZTAaAyH+PCAXjw==}

  micromark-util-html-tag-name@2.0.1:
    resolution: {integrity: sha512-2cNEiYDhCWKI+Gs9T0Tiysk136SnR13hhO8yW6BGNyhOC4qYFnwF1nKfD3HFAIXA5c45RrIG1ub11GiXeYd1xA==}

  micromark-util-normalize-identifier@2.0.1:
    resolution: {integrity: sha512-sxPqmo70LyARJs0w2UclACPUUEqltCkJ6PhKdMIDuJ3gSf/Q+/GIe3WKl0Ijb/GyH9lOpUkRAO2wp0GVkLvS9Q==}

  micromark-util-resolve-all@2.0.1:
    resolution: {integrity: sha512-VdQyxFWFT2/FGJgwQnJYbe1jjQoNTS4RjglmSjTUlpUMa95Htx9NHeYW4rGDJzbjvCsl9eLjMQwGeElsqmzcHg==}

  micromark-util-sanitize-uri@2.0.1:
    resolution: {integrity: sha512-9N9IomZ/YuGGZZmQec1MbgxtlgougxTodVwDzzEouPKo3qFWvymFHWcnDi2vzV1ff6kas9ucW+o3yzJK9YB1AQ==}

  micromark-util-subtokenize@2.1.0:
    resolution: {integrity: sha512-XQLu552iSctvnEcgXw6+Sx75GflAPNED1qx7eBJ+wydBb2KCbRZe+NwvIEEMM83uml1+2WSXpBAcp9IUCgCYWA==}

  micromark-util-symbol@2.0.1:
    resolution: {integrity: sha512-vs5t8Apaud9N28kgCrRUdEed4UJ+wWNvicHLPxCa9ENlYuAY31M0ETy5y1vA33YoNPDFTghEbnh6efaE8h4x0Q==}

  micromark-util-types@2.0.2:
    resolution: {integrity: sha512-Yw0ECSpJoViF1qTU4DC6NwtC4aWGt1EkzaQB8KPPyCRR8z9TWeV0HbEFGTO+ZY1wB22zmxnJqhPyTpOVCpeHTA==}

  micromark@4.0.2:
    resolution: {integrity: sha512-zpe98Q6kvavpCr1NPVSCMebCKfD7CA2NqZ+rykeNhONIJBpc1tFKt9hucLGwha3jNTNI8lHpctWJWoimVF4PfA==}

  mime-db@1.54.0:
    resolution: {integrity: sha512-aU5EJuIN2WDemCcAp2vFBfp/m4EAhWJnUNSSw0ixs7/kXbd6Pg64EmwJkNdFhB8aWt1sH2CTXrLxo/iAGV3oPQ==}
    engines: {node: '>= 0.6'}

  mime-types@3.0.1:
    resolution: {integrity: sha512-xRc4oEhT6eaBpU1XF7AjpOFD+xQmXNB5OVKwp4tqCuBpHLS/ZbBDrc07mYTDqVMg6PfxUjjNp85O6Cd2Z/5HWA==}
    engines: {node: '>= 0.6'}

  mime@1.6.0:
    resolution: {integrity: sha512-x0Vn8spI+wuJ1O6S7gnbaQg8Pxh4NNHb7KSINmEWKiPE4RKOplvijn+NkmYmmRgP68mc70j2EbeTFRsrswaQeg==}
    engines: {node: '>=4'}
    hasBin: true

  mime@3.0.0:
    resolution: {integrity: sha512-jSCU7/VB1loIWBZe14aEYHU/+1UMEHoaO7qxCOVJOw9GgH72VAWppxNcjU+x9a2k3GSIBXNKxXQFqRvvZ7vr3A==}
    engines: {node: '>=10.0.0'}
    hasBin: true

  mime@4.0.7:
    resolution: {integrity: sha512-2OfDPL+e03E0LrXaGYOtTFIYhiuzep94NSsuhrNULq+stylcJedcHdzHtz0atMUuGwJfFYs0YL5xeC/Ca2x0eQ==}
    engines: {node: '>=16'}
    hasBin: true

  mimic-fn@2.1.0:
    resolution: {integrity: sha512-OqbOk5oEQeAZ8WXWydlu9HJjz9WVdEIvamMCcXmuqUYjTknH/sqsWvhQ3vgwKFRR1HpjvNBKQ37nbJgYzGqGcg==}
    engines: {node: '>=6'}

  mimic-function@5.0.1:
    resolution: {integrity: sha512-VP79XUPxV2CigYP3jWwAUFSku2aKqBH7uTAapFWCBqutsbmDo96KY5o8uh6U+/YSIn5OxJnXp73beVkpqMIGhA==}
    engines: {node: '>=18'}

  mimic-response@1.0.1:
    resolution: {integrity: sha512-j5EctnkH7amfV/q5Hgmoal1g2QHFJRraOtmx0JpIqkxhBhI/lJSl1nMpQ45hVarwNETOoWEimndZ4QK0RHxuxQ==}
    engines: {node: '>=4'}

  min-document@2.19.0:
    resolution: {integrity: sha512-9Wy1B3m3f66bPPmU5hdA4DR4PB2OfDU/+GS3yAB7IQozE3tqXaVv2zOjgla7MEGSRv95+ILmOuvhLkOK6wJtCQ==}

  minimalistic-assert@1.0.1:
    resolution: {integrity: sha512-UtJcAD4yEaGtjPezWuO9wC4nwUnVH/8/Im3yEHQP4b67cXlD/Qr9hdITCU1xDbSEXg2XKNaP8jsReV7vQd00/A==}

  minimalistic-crypto-utils@1.0.1:
    resolution: {integrity: sha512-JIYlbt6g8i5jKfJ3xz7rF0LXmv2TkDxBLUkiBeZ7bAx4GnnNMr8xFpGnOxn6GhTEHx3SjRrZEoU+j04prX1ktg==}

  minimatch@10.0.3:
    resolution: {integrity: sha512-IPZ167aShDZZUMdRk66cyQAW3qr0WzbHkPdMYa8bzZhlHhO3jALbKdxcaak7W9FfT2rZNpQuUu4Od7ILEpXSaw==}
    engines: {node: 20 || >=22}

  minimist@1.2.8:
    resolution: {integrity: sha512-2yyAR8qBkN3YuheJanUpWC5U3bb5osDywNB8RzDVlDwDHbocAJveqqj1u8+SVD7jkWT4yvsHCpWqqWqAxb0zCA==}

  minipass@7.1.2:
    resolution: {integrity: sha512-qOOzS1cBTWYF4BH8fVePDBOO9iptMnGUEZwNc/cMWnTV2nVLZ7VoNWEPHkYczZA0pdoA7dl6e7FL659nX9S2aw==}
    engines: {node: '>=16 || 14 >=14.17'}

  minizlib@3.0.2:
    resolution: {integrity: sha512-oG62iEk+CYt5Xj2YqI5Xi9xWUeZhDI8jjQmC5oThVH5JGCTgIjr7ciJDzC7MBzYd//WvR1OTmP5Q38Q8ShQtVA==}
    engines: {node: '>= 18'}

  mkdirp@0.5.6:
    resolution: {integrity: sha512-FP+p8RB8OWpF3YZBCrP5gtADmtXApB5AMLn+vdyA+PyxCjrCs00mjyUozssO33cwDeT3wNGdLxJ5M//YqtHAJw==}
    hasBin: true

  mkdirp@3.0.1:
    resolution: {integrity: sha512-+NsyUUAZDmo6YVHzL/stxSu3t9YS1iljliy3BSDrXJ/dkn1KYdmtZODGGjLcc9XLgVVpH4KshHB8XmZgMhaBXg==}
    engines: {node: '>=10'}
    hasBin: true

  mlly@1.7.4:
    resolution: {integrity: sha512-qmdSIPC4bDJXgZTCR7XosJiNKySV7O215tsPtDN9iEO/7q/76b/ijtgRu/+epFXSJhijtTCCGp3DWS549P3xKw==}

  module-details-from-path@1.0.4:
    resolution: {integrity: sha512-EGWKgxALGMgzvxYF1UyGTy0HXX/2vHLkw6+NvDKW2jypWbHpjQuj4UMcqQWXHERJhVGKikolT06G3bcKe4fi7w==}

  ms@2.0.0:
    resolution: {integrity: sha512-Tpp60P6IUJDTuOq/5Z8cdskzJujfwqfOTkrwIwj7IRISpnkJnT6SyJ4PCPnGMoFjC9ddhal5KVIYtAt97ix05A==}

  ms@2.1.3:
    resolution: {integrity: sha512-6FlzubTLZG3J2a/NVCAleEhjzq5oxgHyaCU9yYXvcLsvoVaHJq/s5xXI6/XXP6tz7R9xAOtHnSO/tXtF3WRTlA==}

  mute-stream@2.0.0:
    resolution: {integrity: sha512-WWdIxpyjEn+FhQJQQv9aQAYlHoNVdzIzUySNV1gHUPDSdZJ3yZn7pAAbQcV7B56Mvu881q9FZV+0Vx2xC44VWA==}
    engines: {node: ^18.17.0 || >=20.5.0}

  mz@2.7.0:
    resolution: {integrity: sha512-z81GNO7nnYMEhrGh9LeymoE4+Yr0Wn5McHIZMK5cfQCl+NDX08sCZgUc9/6MHni9IWuFLm1Z3HTCXu2z9fN62Q==}

  needle@2.9.1:
    resolution: {integrity: sha512-6R9fqJ5Zcmf+uYaFgdIHmLwNldn5HbK8L5ybn7Uz+ylX/rnOsSp1AHcvQSrCaFN+qNM1wpymHqD7mVasEOlHGQ==}
    engines: {node: '>= 4.4.x'}
    hasBin: true

  negotiator@1.0.0:
    resolution: {integrity: sha512-8Ofs/AUQh8MaEcrlq5xOX0CQ9ypTF5dl78mjlMNfOK08fzpgTHQRQPBxcPlEtIw0yRpws+Zo/3r+5WRby7u3Gg==}
    engines: {node: '>= 0.6'}

  node-domexception@1.0.0:
    resolution: {integrity: sha512-/jKZoMpw0F8GRwl4/eLROPA3cfcXtLApP0QzLmUT/HuPCZWyB7IY9ZrMeKw2O/nFIqPQB3PVM9aYm0F312AXDQ==}
    engines: {node: '>=10.5.0'}
    deprecated: Use your platform's native DOMException instead

  node-emoji@2.2.0:
    resolution: {integrity: sha512-Z3lTE9pLaJF47NyMhd4ww1yFTAP8YhYI8SleJiHzM46Fgpm5cnNzSl9XfzFNqbaz+VlJrIj3fXQ4DeN1Rjm6cw==}
    engines: {node: '>=18'}

  node-fetch@2.7.0:
    resolution: {integrity: sha512-c4FRfUm/dbcWZ7U+1Wq0AwCyFL+3nt2bEw05wfxSz+DWpWsitgmSgYmy2dQdWyKC1694ELPqMs/YzUSNozLt8A==}
    engines: {node: 4.x || >=6.0.0}
    peerDependencies:
      encoding: ^0.1.0
    peerDependenciesMeta:
      encoding:
        optional: true

  node-fetch@3.3.2:
    resolution: {integrity: sha512-dRB78srN/l6gqWulah9SrxeYnxeddIG30+GOqK/9OlLVyLg3HPnr6SqOWTWOXKRwC2eGYCkZ59NNuSgvSrpgOA==}
    engines: {node: ^12.20.0 || ^14.13.1 || >=16.0.0}

  normalize-path@3.0.0:
    resolution: {integrity: sha512-6eZs5Ls3WtCisHWp9S2GUy8dqkpGi4BVSz3GaqiE6ezub0512ESztXUwUB6C6IKbQkY2Pnb/mD4WYojCRwcwLA==}
    engines: {node: '>=0.10.0'}

  npm-run-path@4.0.1:
    resolution: {integrity: sha512-S48WzZW777zhNIrn7gxOlISNAqi9ZC/uQFnRdbeIHhZhCA6UqpkOT8T1G7BvfdgP4Er8gF4sUbaS0i7QvIfCWw==}
    engines: {node: '>=8'}

  nunjucks@3.2.4:
    resolution: {integrity: sha512-26XRV6BhkgK0VOxfbU5cQI+ICFUtMLixv1noZn1tGU38kQH5A5nmmbk/O45xdyBhD1esk47nKrY0mvQpZIhRjQ==}
    engines: {node: '>= 6.9.0'}
    hasBin: true
    peerDependencies:
      chokidar: ^3.3.0
    peerDependenciesMeta:
      chokidar:
        optional: true

  nwsapi@2.2.20:
    resolution: {integrity: sha512-/ieB+mDe4MrrKMT8z+mQL8klXydZWGR5Dowt4RAGKbJ3kIGEx3X4ljUo+6V73IXtUPWgfOlU5B9MlGxFO5T+cA==}

  object-assign@4.1.1:
    resolution: {integrity: sha512-rJgTQnkUnH1sFw8yT6VSU3zD3sWmu6sZhIseY8VX+GRu3P6F7Fu+JNDoXfklElbLJSnc3FUQHVe4cU5hj+BcUg==}
    engines: {node: '>=0.10.0'}

  object-inspect@1.13.4:
    resolution: {integrity: sha512-W67iLl4J2EXEGTbfeHCffrjDfitvLANg0UlX3wFUUSTx92KXRFegMHUVgSqE+wvhAbi4WqjGg9czysTV2Epbew==}
    engines: {node: '>= 0.4'}

  omggif@1.0.10:
    resolution: {integrity: sha512-LMJTtvgc/nugXj0Vcrrs68Mn2D1r0zf630VNtqtpI1FEO7e+O9FP4gqs9AcnBaSEeoHIPm28u6qgPR0oyEpGSw==}

  on-finished@2.4.1:
    resolution: {integrity: sha512-oVlzkg3ENAhCk2zdv7IJwd/QUD4z2RxRwpkcGY8psCVcCYZNq4wYnVWALHM+brtuJjePWiYF/ClmuDr8Ch5+kg==}
    engines: {node: '>= 0.8'}

  once@1.4.0:
    resolution: {integrity: sha512-lNaJgI+2Q5URQBkccEKHTQOPaXdUxnZZElQTZY0MFUAuaEqe1E+Nyvgdz/aIyNi6Z9MzO5dv1H8n58/GELp3+w==}

  onetime@5.1.2:
    resolution: {integrity: sha512-kbpaSSGJTWdAY5KPVeMOKXSrPtr8C8C7wodJbcsd51jRnmD+GZu8Y0VoU6Dm5Z4vWr0Ig/1NKuWRKf7j5aaYSg==}
    engines: {node: '>=6'}

  onetime@7.0.0:
    resolution: {integrity: sha512-VXJjc87FScF88uafS3JllDgvAm+c/Slfz06lorj2uAY34rlUu0Nt+v8wreiImcrgAjjIHp1rXpTDlLOGw29WwQ==}
    engines: {node: '>=18'}

  open@10.2.0:
    resolution: {integrity: sha512-YgBpdJHPyQ2UE5x+hlSXcnejzAvD0b22U2OuAP+8OnlJT+PjWPxtgmGqKKc+RgTM63U9gN0YzrYc71R2WT/hTA==}
    engines: {node: '>=18'}

  openai@5.10.1:
    resolution: {integrity: sha512-fq6xVfv1/gpLbsj8fArEt3b6B9jBxdhAK+VJ+bDvbUvNd+KTLlA3bnDeYZaBsGH9LUhJ1M1yXfp9sEyBLMx6eA==}
    hasBin: true
    peerDependencies:
      ws: ^8.18.0
      zod: ^3.23.8
    peerDependenciesMeta:
      ws:
        optional: true
      zod:
        optional: true

  p-limit@7.1.0:
    resolution: {integrity: sha512-7LbrpOjbzBWFHFgRtVrIAwBwW1bB7c7n914Q2+CXr1TvOfbTrVHAEH1Ya9PwDwAoKLeiRrczymYWPwaHNOQ0vA==}
    engines: {node: '>=20'}

  p-map@7.0.3:
    resolution: {integrity: sha512-VkndIv2fIB99swvQoA65bm+fsmt6UNdGeIB0oxBs+WhAhdh08QA04JXpI7rbB9r08/nkbysKoya9rtDERYOYMA==}
    engines: {node: '>=18'}

  p-retry@6.2.1:
    resolution: {integrity: sha512-hEt02O4hUct5wtwg4H4KcWgDdm+l1bOaEy/hWzd8xtXB9BqxTWBBhb+2ImAtH4Cv4rPjV76xN3Zumqk3k3AhhQ==}
    engines: {node: '>=16.17'}

  p-retry@7.0.0:
    resolution: {integrity: sha512-3BgO9rjULJYyr0Y0pcsG7FZ+7JB/hfOODO8kx9ppumiO5jprUF92WK/Y7Q0xppZtq4VhTcPiVq7qWLQfIV5aKQ==}
    engines: {node: '>=20'}

  p-timeout@6.1.4:
    resolution: {integrity: sha512-MyIV3ZA/PmyBN/ud8vV9XzwTrNtR4jFrObymZYnZqMmW0zA8Z17vnT0rBgFE/TlohB+YCHqXMgZzb3Csp49vqg==}
    engines: {node: '>=14.16'}

  p-wait-for@5.0.2:
    resolution: {integrity: sha512-lwx6u1CotQYPVju77R+D0vFomni/AqRfqLmqQ8hekklqZ6gAY9rONh7lBQ0uxWMkC2AuX9b2DVAl8To0NyP1JA==}
    engines: {node: '>=12'}

  package-json-from-dist@1.0.1:
    resolution: {integrity: sha512-UEZIS3/by4OC8vL3P2dTXRETpebLI2NiI5vIrjaD/5UtrkFX/tNbwjTSRAGC/+7CAo2pIcBaRgWmcBBHcsaCIw==}

  package-manager-detector@1.3.0:
    resolution: {integrity: sha512-ZsEbbZORsyHuO00lY1kV3/t72yp6Ysay6Pd17ZAlNGuGwmWDLCJxFpRs0IzfXfj1o4icJOkUEioexFHzyPurSQ==}

  pako@1.0.11:
    resolution: {integrity: sha512-4hLB8Py4zZce5s4yd9XzopqwVv/yGNhV1Bl8NTmCq1763HeK2+EwVTv+leGeL13Dnh2wfbqowVPXCIO0z4taYw==}

  parse-bmfont-ascii@1.0.6:
    resolution: {integrity: sha512-U4RrVsUFCleIOBsIGYOMKjn9PavsGOXxbvYGtMOEfnId0SVNsgehXh1DxUdVPLoxd5mvcEtvmKs2Mmf0Mpa1ZA==}

  parse-bmfont-binary@1.0.6:
    resolution: {integrity: sha512-GxmsRea0wdGdYthjuUeWTMWPqm2+FAd4GI8vCvhgJsFnoGhTrLhXDDupwTo7rXVAgaLIGoVHDZS9p/5XbSqeWA==}

  parse-bmfont-xml@1.1.6:
    resolution: {integrity: sha512-0cEliVMZEhrFDwMh4SxIyVJpqYoOWDJ9P895tFuS+XuNzI5UBmBk5U5O4KuJdTnZpSBI4LFA2+ZiJaiwfSwlMA==}

  parse-headers@2.0.6:
    resolution: {integrity: sha512-Tz11t3uKztEW5FEVZnj1ox8GKblWn+PvHY9TmJV5Mll2uHEwRdR/5Li1OlXoECjLYkApdhWy44ocONwXLiKO5A==}

  parse5-htmlparser2-tree-adapter@6.0.1:
    resolution: {integrity: sha512-qPuWvbLgvDGilKc5BoicRovlT4MtYT6JfJyBOMDsKoiT+GiuP5qyrPCnR9HcPECIJJmZh5jRndyNThnhhb/vlA==}

  parse5@5.1.1:
    resolution: {integrity: sha512-ugq4DFI0Ptb+WWjAdOK16+u/nHfiIrcE+sh8kZMaM0WllQKLI9rOUq6c2b7cwPkXdzfQESqvoqK6ug7U/Yyzug==}

  parse5@6.0.1:
    resolution: {integrity: sha512-Ofn/CTFzRGTTxwpNEs9PP93gXShHcTq255nzRYSKe8AkVpZY7e1fpmTfOyoIvjP5HG7Z2ZM7VS9PPhQGW2pOpw==}

  parse5@7.3.0:
    resolution: {integrity: sha512-IInvU7fabl34qmi9gY8XOVxhYyMyuH2xUNpb2q8/Y+7552KlejkRvqvD19nMoUW/uQGGbqNpA6Tufu5FL5BZgw==}

  parseurl@1.3.3:
    resolution: {integrity: sha512-CiyeOxFT/JZyN5m0z9PfXw4SCBJ6Sygz1Dpl0wqjlhDEGGBP1GnsUVEL0p63hoG1fcj3fHynXi9NYO4nWOL+qQ==}
    engines: {node: '>= 0.8'}

  path-data-parser@0.1.0:
    resolution: {integrity: sha512-NOnmBpt5Y2RWbuv0LMzsayp3lVylAHLPUTut412ZA3l+C4uw4ZVkQbjShYCQ8TCpUMdPapr4YjUqLYD6v68j+w==}

  path-key@3.1.1:
    resolution: {integrity: sha512-ojmeN0qd+y0jszEtoY48r0Peq5dwMEkIlCOu6Q5f41lfkswXuKtYrhgoTpLnyIcHm24Uhqx+5Tqm2InSwLhE6Q==}
    engines: {node: '>=8'}

  path-parse@1.0.7:
    resolution: {integrity: sha512-LDJzPVEEEPR+y48z93A0Ed0yXb8pAByGWo/k5YYdYgpY2/2EsOsksJrq7lOHxryrVOn1ejG6oAp8ahvOIQD8sw==}

  path-scurry@2.0.0:
    resolution: {integrity: sha512-ypGJsmGtdXUOeM5u93TyeIEfEhM6s+ljAhrk5vAvSx8uyY/02OvrZnA0YNGUrPXfpJMgI1ODd3nwz8Npx4O4cg==}
    engines: {node: 20 || >=22}

  path-to-regexp@8.2.0:
    resolution: {integrity: sha512-TdrF7fW9Rphjq4RjrW0Kp2AW0Ahwu9sRGTkS6bvDi0SCwZlEZYmcfDbEsTz8RVk0EHIS/Vd1bv3JhG+1xZuAyQ==}
    engines: {node: '>=16'}

  pathe@2.0.3:
    resolution: {integrity: sha512-WUjGcAqP1gQacoQe+OBJsFA7Ld4DyXuUIjZ5cc75cLHvJ7dtNsTugphxIADwspS+AraAUePCKrSVtPLFj/F88w==}

  peek-readable@4.1.0:
    resolution: {integrity: sha512-ZI3LnwUv5nOGbQzD9c2iDG6toheuXSZP5esSHBjopsXH4dg19soufvpUGA3uohi5anFtGb2lhAVdHzH6R/Evvg==}
    engines: {node: '>=8'}

  phin@2.9.3:
    resolution: {integrity: sha512-CzFr90qM24ju5f88quFC/6qohjC144rehe5n6DH900lgXmUe86+xCKc10ev56gRKC4/BkHUoG4uSiQgBiIXwDA==}
    deprecated: Package no longer supported. Contact Support at https://www.npmjs.com/support for more info.

  phin@3.7.1:
    resolution: {integrity: sha512-GEazpTWwTZaEQ9RhL7Nyz0WwqilbqgLahDM3D0hxWwmVDI52nXEybHqiN6/elwpkJBhcuj+WbBu+QfT0uhPGfQ==}
    engines: {node: '>= 8'}

  picomatch@2.3.1:
    resolution: {integrity: sha512-JU3teHTNjmE2VCGFzuY8EXzCDVwEqB2a8fsIvwaStHhAWJEeVd1o1QD80CU6+ZdEXXSLbSsuLwJjkCBWqRQUVA==}
    engines: {node: '>=8.6'}

  pixelmatch@4.0.2:
    resolution: {integrity: sha512-J8B6xqiO37sU/gkcMglv6h5Jbd9xNER7aHzpfRdNmV4IbQBzBpe4l9XmbG+xPF/znacgu2jfEw+wHffaq/YkXA==}
    hasBin: true

  pixelmatch@5.3.0:
    resolution: {integrity: sha512-o8mkY4E/+LNUf6LzX96ht6k6CEDi65k9G2rjMtBe9Oo+VPKSvl+0GKHuH/AlG+GA5LPG/i5hrekkxUc3s2HU+Q==}
    hasBin: true

  pkce-challenge@5.0.0:
    resolution: {integrity: sha512-ueGLflrrnvwB3xuo/uGob5pd5FN7l0MsLf0Z87o/UQmRtwjvfylfc9MurIxRAWywCYTgrvpXBcqjV4OfCYGCIQ==}
    engines: {node: '>=16.20.0'}

  pkg-types@1.3.1:
    resolution: {integrity: sha512-/Jm5M4RvtBFVkKWRu2BLUTNP8/M2a+UwuAX+ae4770q1qVGtfjG+WTCupoZixokjmHiry8uI+dlY8KXYV5HVVQ==}

  pkg-types@2.2.0:
    resolution: {integrity: sha512-2SM/GZGAEkPp3KWORxQZns4M+WSeXbC2HEvmOIJe3Cmiv6ieAJvdVhDldtHqM5J1Y7MrR1XhkBT/rMlhh9FdqQ==}

  plist@3.1.0:
    resolution: {integrity: sha512-uysumyrvkUX0rX/dEVqt8gC3sTBzd4zoWfLeS29nb53imdaXVvLINYXTI2GNqzaMuvacNx4uJQ8+b3zXR0pkgQ==}
    engines: {node: '>=10.4.0'}

  pngjs@3.4.0:
    resolution: {integrity: sha512-NCrCHhWmnQklfH4MtJMRjZ2a8c80qXeMlQMv2uVp9ISJMTt562SbGd6n2oq0PaPgKm7Z6pL9E2UlLIhC+SHL3w==}
    engines: {node: '>=4.0.0'}

  pngjs@6.0.0:
    resolution: {integrity: sha512-TRzzuFRRmEoSW/p1KVAmiOgPco2Irlah+bGFCeNfJXxxYGwSw7YwAOAcd7X28K/m5bjBWKsC29KyoMfHbypayg==}
    engines: {node: '>=12.13.0'}

  pngjs@7.0.0:
    resolution: {integrity: sha512-LKWqWJRhstyYo9pGvgor/ivk2w94eSjE3RGVuzLGlr3NmD8bf7RcYGze1mNdEHRP6TRP6rMuDHk5t44hnTRyow==}
    engines: {node: '>=14.19.0'}

  points-on-curve@0.2.0:
    resolution: {integrity: sha512-0mYKnYYe9ZcqMCWhUjItv/oHjvgEsfKvnUTg8sAtnHr3GVy7rGkXCb6d5cSyqrWqL4k81b9CPg3urd+T7aop3A==}

  points-on-path@0.2.1:
    resolution: {integrity: sha512-25ClnWWuw7JbWZcgqY/gJ4FQWadKxGWk+3kR/7kD0tCaDtPPMj7oHu2ToLaVhfpnHrZzYby2w6tUA0eOIuUg8g==}

  prettier@3.6.2:
    resolution: {integrity: sha512-I7AIg5boAr5R0FFtJ6rCfD+LFsWHp81dolrFD8S79U9tb8Az2nGrJncnMSnys+bpQJfRUzqs9hnA81OAA3hCuQ==}
    engines: {node: '>=14'}
    hasBin: true

  prismjs@1.30.0:
    resolution: {integrity: sha512-DEvV2ZF2r2/63V+tK8hQvrR2ZGn10srHbXviTlcv7Kpzw8jWiNTqbVgjO3IY8RxrrOUF8VPMQQFysYYYv0YZxw==}
    engines: {node: '>=6'}

  probe-image-size@7.2.3:
    resolution: {integrity: sha512-HubhG4Rb2UH8YtV4ba0Vp5bQ7L78RTONYu/ujmCu5nBI8wGv24s4E9xSKBi0N1MowRpxk76pFCpJtW0KPzOK0w==}

  process@0.11.10:
    resolution: {integrity: sha512-cdGef/drWFoydD1JsMzuFf8100nZl+GT+yacc2bEced5f9Rjk4z+WtFUTBu9PhOi9j/jfmBPu0mMEY4wIdAF8A==}
    engines: {node: '>= 0.6.0'}

  promise-limit@2.7.0:
    resolution: {integrity: sha512-7nJ6v5lnJsXwGprnGXga4wx6d1POjvi5Qmf1ivTRxTjH4Z/9Czja/UCMLVmB9N93GeWOU93XaFaEt6jbuoagNw==}

  protobufjs@7.5.3:
    resolution: {integrity: sha512-sildjKwVqOI2kmFDiXQ6aEB0fjYTafpEvIBs8tOR8qI4spuL9OPROLVu2qZqi/xgCfsHIwVqlaF8JBjWFHnKbw==}
    engines: {node: '>=12.0.0'}

  proxy-addr@2.0.7:
    resolution: {integrity: sha512-llQsMLSUDUPT44jdrU/O37qlnifitDP+ZwrmmZcoSKyLKvtZxpyV0n2/bD/N4tBAAZ/gJEdZU7KMraoK1+XYAg==}
    engines: {node: '>= 0.10'}

  proxy-target@3.0.2:
    resolution: {integrity: sha512-FFE1XNwXX/FNC3/P8HiKaJSy/Qk68RitG/QEcLy/bVnTAPlgTAWPZKh0pARLAnpfXQPKyalBhk009NRTgsk8vQ==}

  punycode@2.3.1:
    resolution: {integrity: sha512-vYt7UD1U9Wg6138shLtLOvdAu+8DsC/ilFtEVHcH+wydcSpNE20AfSOduf6MkRFahL5FY7X1oU7nKVZFtfq8Fg==}
    engines: {node: '>=6'}

  pvtsutils@1.3.6:
    resolution: {integrity: sha512-PLgQXQ6H2FWCaeRak8vvk1GW462lMxB5s3Jm673N82zI4vqtVUPuZdffdZbPDFRoU8kAhItWFtPCWiPpp4/EDg==}

  pvutils@1.1.3:
    resolution: {integrity: sha512-pMpnA0qRdFp32b1sJl1wOJNxZLQ2cbQx+k6tjNtZ8CpvVhNqEPRgivZ2WOUev2YMajecdH7ctUPDvEe87nariQ==}
    engines: {node: '>=6.0.0'}

  qs@6.14.0:
    resolution: {integrity: sha512-YWWTjgABSKcvs/nWBi9PycY/JiPJqOD4JA6o9Sej2AtvSGarXxKC3OQSk4pAarbdQlKAh5D4FCQkJNkW+GAn3w==}
    engines: {node: '>=0.6'}

  quansync@0.2.10:
    resolution: {integrity: sha512-t41VRkMYbkHyCYmOvx/6URnN80H7k4X0lLdBMGsz+maAwrJQYB1djpV6vHrQIBE0WBSGqhtEHrK9U3DWWH8v7A==}

  query-string@5.1.1:
    resolution: {integrity: sha512-gjWOsm2SoGlgLEdAGt7a6slVOk9mGiXmPFMqrEhLQ68rhQuBnpfs3+EmlvqKyxnCo9/PPlF+9MtY02S1aFg+Jw==}
    engines: {node: '>=0.10.0'}

  randombytes@2.1.0:
    resolution: {integrity: sha512-vYl3iOX+4CKUWuxGi9Ukhie6fsqXqS9FE2Zaic4tNFD2N2QQaXOMFbuKK4QmDHC0JO6B1Zp41J0LpT0oR68amQ==}

  range-parser@1.2.1:
    resolution: {integrity: sha512-Hrgsx+orqoygnmhFbKaHE6c296J+HTAQXoxEF6gNupROmmGJRoyzfG3ccAveqCBrwr/2yxQ5BVd/GTl5agOwSg==}
    engines: {node: '>= 0.6'}

  raw-body@3.0.0:
    resolution: {integrity: sha512-RmkhL8CAyCRPXCE28MMH0z2PNWQBNk2Q09ZdxM9IOOXwxwZbN+qbWaatPkdkWIKL2ZVDImrN/pK5HTRz2PcS4g==}
    engines: {node: '>= 0.8'}

  react-dom@19.1.0:
    resolution: {integrity: sha512-Xs1hdnE+DyKgeHJeJznQmYMIBG3TKIHJJT95Q58nHLSrElKlGQqDTR2HQ9fx5CN/Gk6Vh/kupBTDLU11/nDk/g==}
    peerDependencies:
      react: ^19.1.0

  react-error-boundary@3.1.4:
    resolution: {integrity: sha512-uM9uPzZJTF6wRQORmSrvOIgt4lJ9MC1sNgEOj2XGsDTRE4kmpWxg7ENK9EWNKJRMAOY9z0MuF4yIfl6gp4sotA==}
    engines: {node: '>=10', npm: '>=6'}
    peerDependencies:
      react: '>=16.13.1'

  react@19.1.0:
    resolution: {integrity: sha512-FS+XFBNvn3GTAWq26joslQgWNoFu08F4kl0J4CgdNKADkdSGXQyTCnKteIAJy96Br6YbpEU1LSzV5dYtjMkMDg==}
    engines: {node: '>=0.10.0'}

  readable-stream@4.7.0:
    resolution: {integrity: sha512-oIGGmcpTLwPga8Bn6/Z75SVaH1z5dUut2ibSyAMVhmUggWpmDn2dapB0n7f8nwaSiRtepAsfJyfXIO5DCVAODg==}
    engines: {node: ^12.22.0 || ^14.17.0 || >=16.0.0}

  readable-web-to-node-stream@3.0.4:
    resolution: {integrity: sha512-9nX56alTf5bwXQ3ZDipHJhusu9NTQJ/CVPtb/XHAJCXihZeitfJvIRS4GqQ/mfIoOE3IelHMrpayVrosdHBuLw==}
    engines: {node: '>=8'}

  readdirp@3.6.0:
    resolution: {integrity: sha512-hOS089on8RduqdbhvQ5Z37A0ESjsqz6qnRcffsMU3495FuTdqSm+7bhJ29JvIOsBDEEnan5DPu9t3To9VRlMzA==}
    engines: {node: '>=8.10.0'}

  regenerator-runtime@0.13.11:
    resolution: {integrity: sha512-kY1AZVr2Ra+t+piVaJ4gxaFaReZVH40AKNo7UCX6W+dEwBo/2oZJzqfuN1qLq1oL45o56cPaTXELwrTh8Fpggg==}

  remark-gfm@4.0.1:
    resolution: {integrity: sha512-1quofZ2RQ9EWdeN34S79+KExV1764+wCUGop5CPL1WGdD0ocPpu91lzPGbwWMECpEpd42kJGQwzRfyov9j4yNg==}

  remark-lint@10.0.1:
    resolution: {integrity: sha512-1+PYGFziOg4pH7DDf1uMd4AR3YuO2EMnds/SdIWMPGT7CAfDRSnAmpxPsJD0Ds3IKpn97h3d5KPGf1WFOg6hXQ==}

  remark-message-control@8.0.0:
    resolution: {integrity: sha512-brpzOO+jdyE/mLqvqqvbogmhGxKygjpCUCG/PwSCU43+JZQ+RM+sSzkCWBcYvgF3KIAVNIoPsvXjBkzO7EdsYQ==}

  remark-parse@11.0.0:
    resolution: {integrity: sha512-FCxlKLNGknS5ba/1lmpYijMUzX2esxW5xQqjWxw2eHFfS2MSdaHVINFmhjo+qN1WhZhNimq0dZATN9pH0IDrpA==}

  remark-stringify@11.0.0:
    resolution: {integrity: sha512-1OSmLd3awB/t8qdoEOMazZkNsfVTeY4fTsgzcQFdXNq8ToTN4ZGwrMnlda4K6smTFKD+GRV6O48i6Z4iKgPPpw==}

  render-gif@2.0.4:
    resolution: {integrity: sha512-l5X7EwbEvdflnvVAzjL7njizwZN8ATqJ0rdaQ5WwMJ55vyWXIXIUE9Ut7W6hm+KE+HMYn5C0a+7t0B6JjGfxQA==}
    engines: {node: '>=10'}

  require-directory@2.1.1:
    resolution: {integrity: sha512-fGxEI7+wsG9xrvdjsrlmL22OMTTiHRwAMroiEeMgq8gzoLC/PQr7RsRDSTLUg/bZAZtF+TVIkHc6/4RIKrui+Q==}
    engines: {node: '>=0.10.0'}

  require-from-string@2.0.2:
    resolution: {integrity: sha512-Xf0nWe6RseziFMu+Ap9biiUbmplq6S9/p+7w7YXP/JBHhrUDDUhwa+vANyubuqfZWTveU//DYVGsDG7RKL/vEw==}
    engines: {node: '>=0.10.0'}

  require-in-the-middle@7.5.2:
    resolution: {integrity: sha512-gAZ+kLqBdHarXB64XpAe2VCjB7rIRv+mU8tfRWziHRJ5umKsIHN2tLLv6EtMw7WCdP19S0ERVMldNvxYCHnhSQ==}
    engines: {node: '>=8.6.0'}

  resolve@1.22.10:
    resolution: {integrity: sha512-NPRy+/ncIMeDlTAsuqwKIiferiawhefFJtkNSW0qZJEqMEb+qBt/77B/jGeeek+F0uOeN05CDa6HXbbIgtVX4w==}
    engines: {node: '>= 0.4'}
    hasBin: true

  restore-cursor@5.1.0:
    resolution: {integrity: sha512-oMA2dcrw6u0YfxJQXm342bFKX/E4sG9rbTzO9ptUcR/e8A33cHuvStiYOwH7fszkZlZ1z/ta9AAoPk2F4qIOHA==}
    engines: {node: '>=18'}

  retry@0.13.1:
    resolution: {integrity: sha512-XQBQ3I8W1Cge0Seh+6gjj03LbmRFWuoszgK9ooCpwYIrhhoO80pfq4cUkU5DkknwfOfFteRwlZ56PYOGYyFWdg==}
    engines: {node: '>= 4'}

  reusify@1.1.0:
    resolution: {integrity: sha512-g6QUff04oZpHs0eG5p83rFLhHeV00ug/Yf9nZM6fLeUrPguBTkTQOdpAWWspMh55TZfVQDPaN3NQJfbVRAxdIw==}
    engines: {iojs: '>=1.0.0', node: '>=0.10.0'}

  rfdc@1.4.1:
    resolution: {integrity: sha512-q1b3N5QkRUWUl7iyylaaj3kOpIT0N2i9MqIEQXP73GVsN9cw3fdx8X63cEmWhJGi2PPCF23Ijp7ktmd39rawIA==}

  robust-predicates@3.0.2:
    resolution: {integrity: sha512-IXgzBWvWQwE6PrDI05OvmXUIruQTcoMDzRsOd5CDvHCVLcLHMTSYvOK5Cm46kWqlV3yAbuSpBZdJ5oP5OUoStg==}

  roughjs@4.6.6:
    resolution: {integrity: sha512-ZUz/69+SYpFN/g/lUlo2FXcIjRkSu3nDarreVdGGndHEBJ6cXPdKguS8JGxwj5HA5xIbVKSmLgr5b3AWxtRfvQ==}

  router@2.2.0:
    resolution: {integrity: sha512-nLTrUKm2UyiL7rlhapu/Zl45FwNgkZGaCpZbIHajDYgwlJCOzLSk+cIPAnsEqV955GjILJnKbdQC1nVPz+gAYQ==}
    engines: {node: '>= 18'}

  rrweb-cssom@0.8.0:
    resolution: {integrity: sha512-guoltQEx+9aMf2gDZ0s62EcV8lsXR+0w8915TC3ITdn2YueuNjdAYh/levpU9nFaoChh9RUS5ZdQMrKfVEN9tw==}

  run-applescript@7.0.0:
    resolution: {integrity: sha512-9by4Ij99JUr/MCFBUkDKLWK3G9HVXmabKz9U5MlIAIuvuzkiOicRYs8XJLxX+xahD+mLiiCYDqF9dKAgtzKP1A==}
    engines: {node: '>=18'}

  run-async@4.0.5:
    resolution: {integrity: sha512-oN9GTgxUNDBumHTTDmQ8dep6VIJbgj9S3dPP+9XylVLIK4xB9XTXtKWROd5pnhdXR9k0EgO1JRcNh0T+Ny2FsA==}
    engines: {node: '>=0.12.0'}

  rw@1.3.3:
    resolution: {integrity: sha512-PdhdWy89SiZogBLaw42zdeqtRJ//zFd2PgQavcICDUgJT5oW10QCRKbJ6bg4r0/UY2M6BWd5tkxuGFRvCkgfHQ==}

  rxjs@7.8.2:
    resolution: {integrity: sha512-dhKf903U/PQZY6boNNtAGdWbG85WAbjT/1xYoZIC7FAY0yWapOBQVsVrDl58W86//e1VpMNBtRV4MaXfdMySFA==}

  safe-buffer@5.2.1:
    resolution: {integrity: sha512-rp3So07KcdmmKbGvgaNxQSJr7bGVSVk5S9Eq1F+ppbRo70+YeaDxkw5Dd8NPN+GD6bjnYm2VuPuCXmpuYvmCXQ==}

  safer-buffer@2.1.2:
    resolution: {integrity: sha512-YZo3K82SD7Riyi0E1EQPojLz7kpepnSQI9IyPbHHg1XXXevb5dJI7tpyN2ADxGcQbHG7vcyRHk0cbwqcQriUtg==}

  sax@1.4.1:
    resolution: {integrity: sha512-+aWOz7yVScEGoKNd4PA10LZ8sk0A/z5+nXQG5giUO5rprX9jgYsTdov9qCchZiPIZezbZH+jRut8nPodFAX4Jg==}

  saxes@6.0.0:
    resolution: {integrity: sha512-xAg7SOnEhrm5zI3puOOKyy1OMcMlIJZYNJY7xLBwSze0UjhPLnWfj2GF2EpT0jmzaJKIWKHLsaSSajf35bcYnA==}
    engines: {node: '>=v12.22.7'}

  scheduler@0.26.0:
    resolution: {integrity: sha512-NlHwttCI/l5gCPR3D1nNXtWABUmBwvZpEQiD4IXSbIDq8BzLIK/7Ir5gTFSGZDUu37K5cMNp0hFtzO38sC7gWA==}

  section-matter@1.0.0:
    resolution: {integrity: sha512-vfD3pmTzGpufjScBh50YHKzEu2lxBWhVEHsNGoEXmCmn2hKGfeNLYMzCJpe8cD7gqX7TJluOVpBkAequ6dgMmA==}
    engines: {node: '>=4'}

  semver@7.7.2:
    resolution: {integrity: sha512-RF0Fw+rO5AMf9MAyaRXI4AV0Ulj5lMHqVxxdSgiVbixSCXoEmmX/jk0CuJw4+3SqroYO9VoUh+HcuJivvtJemA==}
    engines: {node: '>=10'}
    hasBin: true

  send@1.2.0:
    resolution: {integrity: sha512-uaW0WwXKpL9blXE2o0bRhoL2EGXIrZxQ2ZQ4mgcfoBxdFmQold+qWsD2jLrfZ0trjKL6vOw0j//eAwcALFjKSw==}
    engines: {node: '>= 18'}

  serve-static@2.2.0:
    resolution: {integrity: sha512-61g9pCh0Vnh7IutZjtLGGpTA355+OPn2TyDv/6ivP2h/AdAVX9azsoxmg2/M6nZeQZNYBEwIcsne1mJd9oQItQ==}
    engines: {node: '>= 18'}

  setprototypeof@1.2.0:
    resolution: {integrity: sha512-E5LDX7Wrp85Kil5bhZv46j8jOeboKq5JMmYM3gVGdGH8xFpPWXUMsNrlODCrkoxMEeNi/XZIwuRvY4XNwYMJpw==}

  shebang-command@2.0.0:
    resolution: {integrity: sha512-kHxr2zZpYtdmrN1qDjrrX/Z1rR1kG8Dx+gkpK1G4eXmvXswmcE1hTWBWYUzlraYw1/yZp6YuDY77YtvbN0dmDA==}
    engines: {node: '>=8'}

  shebang-regex@3.0.0:
    resolution: {integrity: sha512-7++dFhtcx3353uBaq8DDR4NuxBetBzC7ZQOhmTQInHEd6bSrXdiEyzCvG07Z44UYdLShWUyXt5M/yhz8ekcb1A==}
    engines: {node: '>=8'}

  side-channel-list@1.0.0:
    resolution: {integrity: sha512-FCLHtRD/gnpCiCHEiJLOwdmFP+wzCmDEkc9y7NsYxeF4u7Btsn1ZuwgwJGxImImHicJArLP4R0yX4c2KCrMrTA==}
    engines: {node: '>= 0.4'}

  side-channel-map@1.0.1:
    resolution: {integrity: sha512-VCjCNfgMsby3tTdo02nbjtM/ewra6jPHmpThenkTYh8pG9ucZ/1P8So4u4FGBek/BjpOVsDCMoLA/iuBKIFXRA==}
    engines: {node: '>= 0.4'}

  side-channel-weakmap@1.0.2:
    resolution: {integrity: sha512-WPS/HvHQTYnHisLo9McqBHOJk2FkHO/tlpvldyrnem4aeQp4hai3gythswg6p01oSoTl58rcpiFAjF2br2Ak2A==}
    engines: {node: '>= 0.4'}

  side-channel@1.1.0:
    resolution: {integrity: sha512-ZX99e6tRweoUXqR+VBrslhda51Nh5MTQwou5tnUDgbtyM0dBgmhEDtWGP/xbKn6hqfPRHujUNwz5fy/wbbhnpw==}
    engines: {node: '>= 0.4'}

  signal-exit@3.0.7:
    resolution: {integrity: sha512-wnD2ZE+l+SPC/uoS0vXeE9L1+0wuaMqKlfz9AMUo38JsyLSBWSFcHR1Rri62LZc12vLr1gb3jl7iwQhgwpAbGQ==}

  signal-exit@4.1.0:
    resolution: {integrity: sha512-bzyZ1e88w9O1iNJbKnOlvYTrWPDl46O1bG0D3XInv+9tkPrxrN8jUUTiFlDkkmKWgn1M6CfIA13SuGqOa9Korw==}
    engines: {node: '>=14'}

  simple-concat@1.0.1:
    resolution: {integrity: sha512-cSFtAPtRhljv69IK0hTVZQ+OfE9nePi/rtJmw5UjHeVyVroEqJXP1sFztKUy1qU+xvz3u/sfYJLa947b7nAN2Q==}

  simple-get@2.8.2:
    resolution: {integrity: sha512-Ijd/rV5o+mSBBs4F/x9oDPtTx9Zb6X9brmnXvMW4J7IR15ngi9q5xxqWBKU744jTZiaXtxaPL7uHG6vtN8kUkw==}

  simple-xml-to-json@1.2.3:
    resolution: {integrity: sha512-kWJDCr9EWtZ+/EYYM5MareWj2cRnZGF93YDNpH4jQiHB+hBIZnfPFSQiVMzZOdk+zXWqTZ/9fTeQNu2DqeiudA==}
    engines: {node: '>=20.12.2'}

  skin-tone@2.0.0:
    resolution: {integrity: sha512-kUMbT1oBJCpgrnKoSr0o6wPtvRWT9W9UKvGLwfJYO2WuahZRHOpEyL1ckyMGgMWh0UdpmaoFqKKD29WTomNEGA==}
    engines: {node: '>=8'}

  slice-ansi@5.0.0:
    resolution: {integrity: sha512-FC+lgizVPfie0kkhqUScwRu1O/lF6NOgJmlCgK+/LYxDCTk8sGelYaHDhFcDN+Sn3Cv+3VSa4Byeo+IMCzpMgQ==}
    engines: {node: '>=12'}

  slice-ansi@7.1.0:
    resolution: {integrity: sha512-bSiSngZ/jWeX93BqeIAbImyTbEihizcwNjFoRUIY/T1wWQsfsm2Vw1agPKylXvQTU7iASGdHhyqRlqQzfz+Htg==}
    engines: {node: '>=18'}

  space-separated-tokens@2.0.2:
    resolution: {integrity: sha512-PEGlAwrG8yXGXRjW32fGbg66JAlOAwbObuqVoJpv/mRgoWDQfgH1wDPvtzWyUSNAXBGSk8h755YDbbcEy3SH2Q==}

  sprintf-js@1.0.3:
    resolution: {integrity: sha512-D9cPgkvLlV3t3IzL0D0YLvGA9Ahk4PcvVwUbN0dSGr1aP0Nrt4AEnTUbuGvquEC0mA64Gqt1fzirlRs5ibXx8g==}

  sqlocal@0.14.2:
    resolution: {integrity: sha512-U2NLx7rUABfBaOc9404gljuMirpXR7Tlvza/oA2A5yFfKG1ntCNvxEe4cdNKsirjZyI8ri8uW5Ise9NJOyBrBw==}
    peerDependencies:
      drizzle-orm: '*'
      kysely: '*'
    peerDependenciesMeta:
      drizzle-orm:
        optional: true
      kysely:
        optional: true

  statuses@2.0.1:
    resolution: {integrity: sha512-RwNA9Z/7PrK06rYLIzFMlaF+l73iwpzsqRIFgbMLbTcLD6cOao82TaWefPXQvB2fOC4AjuYSEndS7N/mTCbkdQ==}
    engines: {node: '>= 0.8'}

  statuses@2.0.2:
    resolution: {integrity: sha512-DvEy55V3DB7uknRo+4iOGT5fP1slR8wQohVdknigZPMpMstaKJQWhwiYBACJE3Ul2pTnATihhBYnRhZQHGBiRw==}
    engines: {node: '>= 0.8'}

  stream-parser@0.3.1:
    resolution: {integrity: sha512-bJ/HgKq41nlKvlhccD5kaCr/P+Hu0wPNKPJOH7en+YrJu/9EgqUF+88w5Jb6KNcjOFMhfX4B2asfeAtIGuHObQ==}

  strict-event-emitter@0.5.1:
    resolution: {integrity: sha512-vMgjE/GGEPEFnhFub6pa4FmJBRBVOLpIII2hvCZ8Kzb7K0hlHo7mQv6xYrBvCL2LtAIBwFUK8wvuJgTVSQ5MFQ==}

  strict-uri-encode@1.1.0:
    resolution: {integrity: sha512-R3f198pcvnB+5IpnBlRkphuE9n46WyVl8I39W/ZUTZLz4nqSP/oLYUrcnJrw462Ds8he4YKMov2efsTIw1BDGQ==}
    engines: {node: '>=0.10.0'}

  string-width@4.2.3:
    resolution: {integrity: sha512-wKyQRQpjJ0sIp62ErSZdGsjMJWsap5oRNihHhu6G7JVO/9jIB6UyevL+tXuOqrng8j/cxKTWyWUwvSTriiZz/g==}
    engines: {node: '>=8'}

  string-width@5.1.2:
    resolution: {integrity: sha512-HnLOCR3vjcY8beoNLtcjZ5/nxn2afmME6lhrDrebokqMap+XbeW8n9TXpPDOqdGK5qcI3oT0GKTW6wC7EMiVqA==}
    engines: {node: '>=12'}

  string-width@7.2.0:
    resolution: {integrity: sha512-tsaTIkKW9b4N+AEj+SVA+WhJzV7/zMhcSu78mLKWSk7cXMOSHsBKFWUs0fWwq8QyK3MgJBQRX6Gbi4kYbdvGkQ==}
    engines: {node: '>=18'}

  string_decoder@1.3.0:
    resolution: {integrity: sha512-hkRX8U1WjJFd8LsDJ2yQ/wWWxaopEsABU1XfkM8A+j0+85JAGppt16cr1Whg6KIbb4okU6Mql6BOj+uup/wKeA==}

  strip-ansi@6.0.1:
    resolution: {integrity: sha512-Y38VPSHcqkFrCpFnQ9vuSXmquuv5oXOKpGeT6aGrr3o3Gc9AlVa6JBfUSOCnbxGGZF+/0ooI7KrPuUSztUdU5A==}
    engines: {node: '>=8'}

  strip-ansi@7.1.0:
    resolution: {integrity: sha512-iq6eVVI64nQQTRYq2KtEg2d2uU7LElhTJwsH4YzIHZshxlgZms/wIc4VoDQTlG/IvVIrBKG06CrZnp0qv7hkcQ==}
    engines: {node: '>=12'}

  strip-bom-string@1.0.0:
    resolution: {integrity: sha512-uCC2VHvQRYu+lMh4My/sFNmF2klFymLX1wHJeXnbEJERpV/ZsVuonzerjfrGpIGF7LBVa1O7i9kjiWvJiFck8g==}
    engines: {node: '>=0.10.0'}

  strip-final-newline@2.0.0:
    resolution: {integrity: sha512-BrpvfNAE3dcvq7ll3xVumzjKjZQ5tI1sEUIKr3Uoks0XUl45St3FlatVqef9prk4jRDzhW6WZg+3bk93y6pLjA==}
    engines: {node: '>=6'}

  strnum@2.1.1:
    resolution: {integrity: sha512-7ZvoFTiCnGxBtDqJ//Cu6fWtZtc7Y3x+QOirG15wztbdngGSkht27o2pyGWrVy0b4WAy3jbKmnoK6g5VlVNUUw==}

  strtok3@6.3.0:
    resolution: {integrity: sha512-fZtbhtvI9I48xDSywd/somNqgUHl2L2cstmXCCif0itOf96jeW18MBSyrLuNicYQVkvpOxkZtkzujiTJ9LW5Jw==}
    engines: {node: '>=10'}

  stylis@4.3.6:
    resolution: {integrity: sha512-yQ3rwFWRfwNUY7H5vpU0wfdkNSnvnJinhF9830Swlaxl03zsOjCfmX0ugac+3LtK0lYSgwL/KXc8oYL3mG4YFQ==}

  supports-color@7.2.0:
    resolution: {integrity: sha512-qpCAvRl9stuOHveKsn7HncJRvv501qIacKzQlO/+Lwxc9+0q2wLyv4Dfvt80/DPn2pqOBsJdDiogXGR9+OvwRw==}
    engines: {node: '>=8'}

  supports-hyperlinks@3.2.0:
    resolution: {integrity: sha512-zFObLMyZeEwzAoKCyu1B91U79K2t7ApXuQfo8OuxwXLDgcKxuwM+YvcbIhm6QWqz7mHUH1TVytR1PwVVjEuMig==}
    engines: {node: '>=14.18'}

  supports-preserve-symlinks-flag@1.0.0:
    resolution: {integrity: sha512-ot0WnXS9fgdkgIcePe6RHNk1WA8+muPa6cSjeR3V8K27q9BB1rTE3R1p7Hv0z1ZyAc8s6Vvv8DIyWf681MAt0w==}
    engines: {node: '>= 0.4'}

  symbol-tree@3.2.4:
    resolution: {integrity: sha512-9QNk5KwDF+Bvz+PyObkmSYjI5ksVUYtjW7AU22r2NKcfLJcXp96hkDWU3+XndOsUb+AQ9QhfzfCT2O+CNWT5Tw==}

  tabbable@6.2.0:
    resolution: {integrity: sha512-Cat63mxsVJlzYvN51JmVXIgNoUokrIaT2zLclCXjRd8boZ0004U4KCs/sToJ75C6sdlByWxpYnb5Boif1VSFew==}

  tar@7.4.3:
    resolution: {integrity: sha512-5S7Va8hKfV7W5U6g3aYxXmlPoZVAwUMy9AOKyF2fVuZa2UD3qZjg578OrLRt8PcNN1PleVaL/5/yYATNL0ICUw==}
    engines: {node: '>=18'}

  term-img@7.0.0:
    resolution: {integrity: sha512-uG+2G+WVElamsxKAy3h8sug6ut3MFa7gdYXc3LpCIKKlCPTBZq5KulU+618I47TnMvm3vyVkfQO+6yVunBZoRQ==}
    engines: {node: '>=18'}

  terminal-image@3.1.1:
    resolution: {integrity: sha512-CioWh5DguH83giaUF/KB1Sj4r3nJvcDu+UKUudYbGiusI88zatjpmtfwoNpSOFj16nFRG/NagKTY2JjAHR+lEg==}
    engines: {node: '>=18'}

  terminal-link@4.0.0:
    resolution: {integrity: sha512-lk+vH+MccxNqgVqSnkMVKx4VLJfnLjDBGzH16JVZjKE2DoxP57s6/vt6JmXV5I3jBcfGrxNrYtC+mPtU7WJztA==}
    engines: {node: '>=18'}

  thenify-all@1.6.0:
    resolution: {integrity: sha512-RNxQH/qI8/t3thXJDwcstUO4zeqo64+Uy/+sNVRBx4Xn2OX+OZ9oP+iJnNFqplFra2ZUVeKCSa2oVWi3T4uVmA==}
    engines: {node: '>=0.8'}

  thenify@3.3.1:
    resolution: {integrity: sha512-RVZSIV5IG10Hk3enotrhvz0T9em6cyHBLkH/YAZuKqd8hRkKhSfCGIcP2KUY0EPxndzANBmNllzWPwak+bheSw==}

  timed-out@4.0.1:
    resolution: {integrity: sha512-G7r3AhovYtr5YKOWQkta8RKAPb+J9IsO4uVmzjl8AZwfhs8UcUwTiD6gcJYSgOtzyjvQKrKYn41syHbUWMkafA==}
    engines: {node: '>=0.10.0'}

  timm@1.7.1:
    resolution: {integrity: sha512-IjZc9KIotudix8bMaBW6QvMuq64BrJWFs1+4V0lXwWGQZwH+LnX87doAYhem4caOEusRP9/g6jVDQmZ8XOk1nw==}

  tinycolor2@1.6.0:
    resolution: {integrity: sha512-XPaBkWQJdsf3pLKJV9p4qN/S+fm2Oj8AIPo1BTUhg5oxkvm9+SVEGFdhyOz7tTdUTfvxMiAs4sp6/eZO2Ew+pw==}

  tinyexec@1.0.1:
    resolution: {integrity: sha512-5uC6DDlmeqiOwCPmK9jMSdOuZTh8bU39Ys6yidB+UTt5hfZUPGAypSgFRiEp+jbi9qH40BLDvy85jIU88wKSqw==}

  tinygradient@1.1.5:
    resolution: {integrity: sha512-8nIfc2vgQ4TeLnk2lFj4tRLvvJwEfQuabdsmvDdQPT0xlk9TaNtpGd6nNRxXoK6vQhN6RSzj+Cnp5tTQmpxmbw==}

  tldts-core@6.1.86:
    resolution: {integrity: sha512-Je6p7pkk+KMzMv2XXKmAE3McmolOQFdxkKw0R8EYNr7sELW46JqnNeTX8ybPiQgvg1ymCoF8LXs5fzFaZvJPTA==}

  tldts@6.1.86:
    resolution: {integrity: sha512-WMi/OQ2axVTf/ykqCQgXiIct+mSQDFdH2fkwhPwgEwvJ1kSzZRiinb0zF2Xb8u4+OqPChmyI6MEu4EezNJz+FQ==}
    hasBin: true

  to-regex-range@5.0.1:
    resolution: {integrity: sha512-65P7iz6X5yEr1cwcgvQxbbIw7Uk3gOy5dIdtZ4rDveLqhrdJP+Li/Hx6tyK0NEb+2GCyneCMJiGqrADCSNk8sQ==}
    engines: {node: '>=8.0'}

  toidentifier@1.0.1:
    resolution: {integrity: sha512-o5sSPKEkg/DIQNmH43V0/uerLrpzVedkUh8tGNvaeXpfpuwjKenlSox/2O/BTlZUtEe+JG7s5YhEz608PlAHRA==}
    engines: {node: '>=0.6'}

  token-types@4.2.1:
    resolution: {integrity: sha512-6udB24Q737UD/SDsKAHI9FCRP7Bqc9D/MQUV02ORQg5iskjtLJlZJNdN4kKtcdtwCeWIwIHDGaUsTsCCAa8sFQ==}
    engines: {node: '>=10'}

  tough-cookie@5.1.2:
    resolution: {integrity: sha512-FVDYdxtnj0G6Qm/DhNPSb8Ju59ULcup3tuJxkFb5K8Bv2pUXILbf0xZWU8PX8Ov19OXljbUyveOFwRMwkXzO+A==}
    engines: {node: '>=16'}

  tr46@0.0.3:
    resolution: {integrity: sha512-N3WMsuqV66lT30CrXNbEjx4GEwlow3v6rr4mCcv6prnfwhS01rkgyFdjPNBYd9br7LpXV1+Emh01fHnq2Gdgrw==}

  tr46@5.1.1:
    resolution: {integrity: sha512-hdF5ZgjTqgAntKkklYw0R03MG2x/bSzTtkxmIRw/sTNV8YXsCJ1tfLAX23lhxhHJlEf3CRCOCGGWw3vI3GaSPw==}
    engines: {node: '>=18'}

  trough@2.2.0:
    resolution: {integrity: sha512-tmMpK00BjZiUyVyvrBK7knerNgmgvcV/KLVyuma/SC+TQN167GrMRciANTz09+k3zW8L8t60jWO1GpfkZdjTaw==}

  ts-dedent@2.2.0:
    resolution: {integrity: sha512-q5W7tVM71e2xjHZTlgfTDoPF/SmqKG5hddq9SzR49CH2hayqRKJtQ4mtRlSxKaJlR/+9rEM+mnBHf7I2/BQcpQ==}
    engines: {node: '>=6.10'}

  tslib@2.8.1:
    resolution: {integrity: sha512-oJFu94HQb+KVduSUQL7wnpmqnfmLsOA/nAh6b6EH0wCEoK0/mPeXU6c3wKDV83MkOuHPRHtSXKKU99IBazS/2w==}

  tweetnacl@1.0.3:
    resolution: {integrity: sha512-6rt+RN7aOi1nGMyC4Xa5DdYiukl2UWCbcJft7YhxReBGQD7OAM8Pbxw6YMo4r2diNEA8FEmu32YOn9rhaiE5yw==}

  type-fest@0.21.3:
    resolution: {integrity: sha512-t0rzBq87m3fVcduHDUFhKmyyX+9eo6WQjZvf51Ea/M0Q7+T374Jp1aUiyUl0GKxp8M/OETVHSDvmkyPgvX+X2w==}
    engines: {node: '>=10'}

  type-fest@4.41.0:
    resolution: {integrity: sha512-TeTSQ6H5YHvpqVwBRcnLDCBnDOHWYu7IvGbHT6N8AOymcr9PJGjc1GTtiWZTYg0NCgYwvnYWEkVChQAr9bjfwA==}
    engines: {node: '>=16'}

  type-is@2.0.1:
    resolution: {integrity: sha512-OZs6gsjF4vMp32qrCbiVSkrFmXtG/AZhY3t0iAMrMBiAZyV9oALtXO8hsrHbMXF9x6L3grlFuwW2oAz7cav+Gw==}
    engines: {node: '>= 0.6'}

  ufo@1.6.1:
    resolution: {integrity: sha512-9a4/uxlTWJ4+a5i0ooc1rU7C7YOw3wT+UGqdeNNHWnOF9qcMBgLRS+4IYUqbczewFx4mLEig6gawh7X6mFlEkA==}

  undici-types@7.8.0:
    resolution: {integrity: sha512-9UJ2xGDvQ43tYyVMpuHlsgApydB8ZKfVYTsLDhXkFL/6gfkp+U8xTGdh8pMJv1SpZna0zxG1DwsKZsreLbXBxw==}

  unicode-emoji-modifier-base@1.0.0:
    resolution: {integrity: sha512-yLSH4py7oFH3oG/9K+XWrz1pSi3dfUrWEnInbxMfArOfc1+33BlGPQtLsOYwvdMy11AwUBetYuaRxSPqgkq+8g==}
    engines: {node: '>=4'}

  unified-message-control@5.0.0:
    resolution: {integrity: sha512-B2cSAkpuMVVmPP90KCfKdBhm1e9KYJ+zK3x5BCa0N65zpq1Ybkc9C77+M5qwR8FWO7RF3LM5QRRPZtgjW6DUCw==}

  unified@11.0.5:
    resolution: {integrity: sha512-xKvGhPWw3k84Qjh8bI3ZeJjqnyadK+GEFtazSfZv/rKeTkTjOJho6mFqh2SM96iIcZokxiOpg78GazTSg8+KHA==}

  unist-util-is@6.0.0:
    resolution: {integrity: sha512-2qCTHimwdxLfz+YzdGfkqNlH0tLi9xjTnHddPmJwtIG9MGsdbutfTc4P+haPD7l7Cjxf/WZj+we5qfVPvvxfYw==}

  unist-util-stringify-position@4.0.0:
    resolution: {integrity: sha512-0ASV06AAoKCDkS2+xw5RXJywruurpbC4JZSm7nr7MOt1ojAzvyyaO+UxZf18j8FCF6kmzCZKcAgN/yu2gm2XgQ==}

  unist-util-visit-parents@6.0.1:
    resolution: {integrity: sha512-L/PqWzfTP9lzzEa6CKs0k2nARxTdZduw3zyh8d2NVBnsyvHjSX4TWse388YrrQKbvI8w20fGjGlhgT96WwKykw==}

  unist-util-visit@5.0.0:
    resolution: {integrity: sha512-MR04uvD+07cwl/yhVuVWAtw+3GOR/knlL55Nd/wAdblk27GCVt3lqpTivy/tkJcZoNPzTwS1Y+KMojlLDhoTzg==}

  universalify@2.0.1:
    resolution: {integrity: sha512-gptHNQghINnc/vTGIk0SOFGFNXw7JVrlRUtConJRlvaw6DuX0wO5Jeko9sWrMBhh+PsYAZ7oXAiOnf/UKogyiw==}
    engines: {node: '>= 10.0.0'}

  unpipe@1.0.0:
    resolution: {integrity: sha512-pjy2bYhSsufwWlKwPc+l3cN7+wuJlK6uz0YdJEOlQDbl6jo/YlPi4mb8agUkVC8BF7V8NuzeyPNqRksA3hztKQ==}
    engines: {node: '>= 0.8'}

  uri-js@4.4.1:
    resolution: {integrity: sha512-7rKUyy33Q1yc98pQ1DAmLtwX109F7TIfWlW1Ydo8Wl1ii1SeHieeh0HHfPeL2fMXK6z0s8ecKs9frCuLJvndBg==}

  url-set-query@1.0.0:
    resolution: {integrity: sha512-3AChu4NiXquPfeckE5R5cGdiHCMWJx1dwCWOmWIL4KHAziJNOFIYJlpGFeKDvwLPHovZRCxK3cYlwzqI9Vp+Gg==}

  utf8@3.0.0:
    resolution: {integrity: sha512-E8VjFIQ/TyQgp+TZfS6l8yp/xWppSAHzidGiRrqe4bK4XP9pTRyKFgGJpO3SN7zdX4DeomTrwaseCHovfpFcqQ==}

  utif2@4.1.0:
    resolution: {integrity: sha512-+oknB9FHrJ7oW7A2WZYajOcv4FcDR4CfoGB0dPNfxbi4GO05RRnFmt5oa23+9w32EanrYcSJWspUiJkLMs+37w==}

  utif@2.0.1:
    resolution: {integrity: sha512-Z/S1fNKCicQTf375lIP9G8Sa1H/phcysstNrrSdZKj1f9g58J4NMgb5IgiEZN9/nLMPDwF0W7hdOe9Qq2IYoLg==}

  uuid@11.1.0:
    resolution: {integrity: sha512-0/A9rDy9P7cJ+8w1c9WD9V//9Wj15Ce2MPz8Ri6032usz+NfePxx5AcN3bN+r6ZL6jEo066/yNYB3tn4pQEx+A==}
    hasBin: true

  uuid@9.0.1:
    resolution: {integrity: sha512-b+1eJOlsR9K8HJpow9Ok3fiWOWSIcIzXodvv0rQjVoOVNpWMpxf1wZNpt4y9h10odCNrqnYp1OBzRktckBe3sA==}
    hasBin: true

  vary@1.1.2:
    resolution: {integrity: sha512-BNGbWLfd0eUPabhkXUVm0j8uuvREyTh5ovRa/dyow/BqAbZJyC+5fU+IzQOzmAKzYqYRAISoRhdQr3eIZ/PXqg==}
    engines: {node: '>= 0.8'}

  vfile-location@5.0.3:
    resolution: {integrity: sha512-5yXvWDEgqeiYiBe1lbxYF7UMAIm/IcopxMHrMQDq3nvKcjPKIhZklUKL+AE7J7uApI4kwe2snsK+eI6UTj9EHg==}

  vfile-message@4.0.3:
    resolution: {integrity: sha512-QTHzsGd1EhbZs4AsQ20JX1rC3cOlt/IWJruk893DfLRr57lcnOeMaWG4K0JrRta4mIJZKth2Au3mM3u03/JWKw==}

  vfile@6.0.3:
    resolution: {integrity: sha512-KzIbH/9tXat2u30jf+smMwFCsno4wHVdNmzFyL+T/L3UGqqk6JKfVqOFOZEpZSHADH1k40ab6NUIXZq422ov3Q==}

  vscode-jsonrpc@8.2.0:
    resolution: {integrity: sha512-C+r0eKJUIfiDIfwJhria30+TYWPtuHJXHtI7J0YlOmKAo7ogxP20T0zxB7HZQIFhIyvoBPwWskjxrvAtfjyZfA==}
    engines: {node: '>=14.0.0'}

  vscode-languageserver-protocol@3.17.5:
    resolution: {integrity: sha512-mb1bvRJN8SVznADSGWM9u/b07H7Ecg0I3OgXDuLdn307rl/J3A9YD6/eYOssqhecL27hK1IPZAsaqh00i/Jljg==}

  vscode-languageserver-textdocument@1.0.12:
    resolution: {integrity: sha512-cxWNPesCnQCcMPeenjKKsOCKQZ/L6Tv19DTRIGuLWe32lyzWhihGVJ/rcckZXJxfdKCFvRLS3fpBIsV/ZGX4zA==}

  vscode-languageserver-types@3.17.5:
    resolution: {integrity: sha512-Ld1VelNuX9pdF39h2Hgaeb5hEZM2Z3jUrrMgWQAu82jMtZp7p3vJT3BzToKtZI7NgQssZje5o0zryOrhQvzQAg==}

  vscode-languageserver@9.0.1:
    resolution: {integrity: sha512-woByF3PDpkHFUreUa7Hos7+pUWdeWMXRd26+ZX2A8cFx6v/JPTtd4/uN0/jB6XQHYaOlHbio03NTHCqrgG5n7g==}
    hasBin: true

  vscode-uri@3.0.8:
    resolution: {integrity: sha512-AyFQ0EVmsOZOlAnxoFOGOq1SQDWAB7C6aqMGS23svWAllfOaxbuFvcT8D1i8z3Gyn8fraVeZNNmN6e9bxxXkKw==}

  w3c-xmlserializer@5.0.0:
    resolution: {integrity: sha512-o8qghlI8NZHU1lLPrpi2+Uq7abh4GGPpYANlalzWxyWteJOCsr/P+oPBA49TOLu5FTZO4d3F9MnWJfiMo4BkmA==}
    engines: {node: '>=18'}

  web-streams-polyfill@3.3.3:
    resolution: {integrity: sha512-d2JWLCivmZYTSIoge9MsgFCZrt571BikcWGYkjC1khllbTeDlGqZ2D8vD8E/lJa8WGWbb7Plm8/XJYV7IJHZZw==}
    engines: {node: '>= 8'}

  webidl-conversions@3.0.1:
    resolution: {integrity: sha512-2JAn3z8AR6rjK8Sm8orRC0h/bcl/DqL7tRPdGZ4I1CjdF+EaMLmYxBHyXuKL849eucPFhvBoxMsflfOb8kxaeQ==}

  webidl-conversions@7.0.0:
    resolution: {integrity: sha512-VwddBukDzu71offAQR975unBIGqfKZpM+8ZX6ySk8nYhVoo5CYaZyzt3YBvYtRtO+aoGlqxPg/B87NGVZ/fu6g==}
    engines: {node: '>=12'}

  whatwg-encoding@3.1.1:
    resolution: {integrity: sha512-6qN4hJdMwfYBtE3YBTTHhoeuUrDBPZmbQaxWAqSALV/MeEnR5z1xd8UKud2RAkFoPkmB+hli1TZSnyi84xz1vQ==}
    engines: {node: '>=18'}

  whatwg-mimetype@4.0.0:
    resolution: {integrity: sha512-QaKxh0eNIi2mE9p2vEdzfagOKHCcj1pJ56EEHGQOVxp8r9/iszLUUV7v89x9O1p/T+NlTM5W7jW6+cz4Fq1YVg==}
    engines: {node: '>=18'}

  whatwg-url@14.2.0:
    resolution: {integrity: sha512-De72GdQZzNTUBBChsXueQUnPKDkg/5A5zp7pFDuQAj5UFoENpiACU0wlCvzpAGnTkj++ihpKwKyYewn/XNUbKw==}
    engines: {node: '>=18'}

  whatwg-url@5.0.0:
    resolution: {integrity: sha512-saE57nupxk6v3HY35+jzBwYa0rKSy0XR8JSxZPwgLr7ys0IBzhGviA1/TUGJLmSVqs8pb9AnvICXEuOHLprYTw==}

  which@2.0.2:
    resolution: {integrity: sha512-BLI3Tl1TW3Pvl70l3yq3Y64i+awpwXqsGBYWkkqMtnbXgrMD+yj7rhW0kuEDxzJaYXGjEW5ogapKNMEKNMjibA==}
    engines: {node: '>= 8'}
    hasBin: true

  widest-line@5.0.0:
    resolution: {integrity: sha512-c9bZp7b5YtRj2wOe6dlj32MK+Bx/M/d+9VB2SHM1OtsUHR0aV0tdP6DWh/iMt0kWi1t5g1Iudu6hQRNd1A4PVA==}
    engines: {node: '>=18'}

  wrap-ansi@6.2.0:
    resolution: {integrity: sha512-r6lPcBGxZXlIcymEu7InxDMhdW0KDxpLgoFLcguasxCaJ/SOIZwINatK9KY/tf+ZrlywOKU0UDj3ATXUBfxJXA==}
    engines: {node: '>=8'}

  wrap-ansi@7.0.0:
    resolution: {integrity: sha512-YVGIj2kamLSTxw6NsZjoBxfSwsn0ycdesmc4p+Q21c5zPuZ1pl+NfxVdxPtdHvmNVOQ6XSYG4AUtyt/Fi7D16Q==}
    engines: {node: '>=10'}

  wrap-ansi@8.1.0:
    resolution: {integrity: sha512-si7QWI6zUMq56bESFvagtmzMdGOtoxfR+Sez11Mobfc7tm+VkUckk9bW2UeffTGVUbOksxmSw0AA2gs8g71NCQ==}
    engines: {node: '>=12'}

  wrap-ansi@9.0.0:
    resolution: {integrity: sha512-G8ura3S+3Z2G+mkgNRq8dqaFZAuxfsxpBB8OCTGRTCtp+l/v9nbFNmCUP1BZMts3G1142MsZfn6eeUKrr4PD1Q==}
    engines: {node: '>=18'}

  wrappy@1.0.2:
    resolution: {integrity: sha512-l4Sp/DRseor9wL6EvV2+TuQn63dMkPjZ/sp9XkghTEbV9KlPS1xUsZ3u7/IQO4wxtcFB4bgpQPRcR3QCvezPcQ==}

  ws@8.18.3:
    resolution: {integrity: sha512-PEIGCY5tSlUt50cqyMXfCzX+oOPqN0vuGqWzbcJ2xvnkzkq46oOpz7dQaTDBdfICb4N14+GARUDw2XV2N4tvzg==}
    engines: {node: '>=10.0.0'}
    peerDependencies:
      bufferutil: ^4.0.1
      utf-8-validate: '>=5.0.2'
    peerDependenciesMeta:
      bufferutil:
        optional: true
      utf-8-validate:
        optional: true

  wsl-utils@0.1.0:
    resolution: {integrity: sha512-h3Fbisa2nKGPxCpm89Hk33lBLsnaGBvctQopaBSOW/uIs6FTe1ATyAnKFJrzVs9vpGdsTe73WF3V4lIsk4Gacw==}
    engines: {node: '>=18'}

  xhr-request-promise@0.1.3:
    resolution: {integrity: sha512-YUBytBsuwgitWtdRzXDDkWAXzhdGB8bYm0sSzMPZT7Z2MBjMSTHFsyCT1yCRATY+XC69DUrQraRAEgcoCRaIPg==}

  xhr-request@1.1.0:
    resolution: {integrity: sha512-Y7qzEaR3FDtL3fP30k9wO/e+FBnBByZeybKOhASsGP30NIkRAAkKD/sCnLvgEfAIEC1rcmK7YG8f4oEnIrrWzA==}

  xhr@2.6.0:
    resolution: {integrity: sha512-/eCGLb5rxjx5e3mF1A7s+pLlR6CGyqWN91fv1JgER5mVWg1MZmlhBvy9kjcsOdRk8RrIujotWyJamfyrp+WIcA==}

  xml-name-validator@5.0.0:
    resolution: {integrity: sha512-EvGK8EJ3DhaHfbRlETOWAS5pO9MZITeauHKJyb8wyajUfQUenkIg2MvLDTZ4T/TgIcm3HU0TFBgWWboAZ30UHg==}
    engines: {node: '>=18'}

  xml-parse-from-string@1.0.1:
    resolution: {integrity: sha512-ErcKwJTF54uRzzNMXq2X5sMIy88zJvfN2DmdoQvy7PAFJ+tPRU6ydWuOKNMyfmOjdyBQTFREi60s0Y0SyI0G0g==}

  xml2js@0.5.0:
    resolution: {integrity: sha512-drPFnkQJik/O+uPKpqSgr22mpuFHqKdbS835iAQrUC73L2F5WkboIRd63ai/2Yg6I1jzifPFKH2NTK+cfglkIA==}
    engines: {node: '>=4.0.0'}

  xmlbuilder@11.0.1:
    resolution: {integrity: sha512-fDlsI/kFEx7gLvbecc0/ohLG50fugQp8ryHzMTuW9vSa1GJ0XYWKnhsUx7oie3G98+r56aTQIUB4kht42R3JvA==}
    engines: {node: '>=4.0'}

  xmlbuilder@15.1.1:
    resolution: {integrity: sha512-yMqGBqtXyeN1e3TGYvgNgDVZ3j84W4cwkOXQswghol6APgZWaff9lnbvN7MHYJOiXsvGPXtjTYJEiC9J2wv9Eg==}
    engines: {node: '>=8.0'}

  xmlchars@2.2.0:
    resolution: {integrity: sha512-JZnDKK8B0RCDw84FNdDAIpZK+JuJw+s7Lz8nksI7SIuU3UXJJslUthsi+uWBUYOwPFwW7W7PRLRfUKpxjtjFCw==}

  xtend@4.0.2:
    resolution: {integrity: sha512-LKYU1iAXJXUgAXn9URjiu+MWhyUXHsvfp7mcuYm9dSUKK0/CjtrUwFAxD82/mCWbtLsGjFIad0wIsod4zrTAEQ==}
    engines: {node: '>=0.4'}

  y18n@5.0.8:
    resolution: {integrity: sha512-0pfFzegeDWJHJIAmTLRP2DwHjdF5s7jo9tuztdQxAhINCdvS+3nGINqPd00AphqJR/0LhANUS6/+7SCb98YOfA==}
    engines: {node: '>=10'}

  yallist@5.0.0:
    resolution: {integrity: sha512-YgvUTfwqyc7UXVMrB+SImsVYSmTS8X/tSrtdNZMImM+n7+QTriRXyXim0mBrTXNeqzVF0KWGgHPeiyViFFrNDw==}
    engines: {node: '>=18'}

  yaml@2.8.0:
    resolution: {integrity: sha512-4lLa/EcQCB0cJkyts+FpIRx5G/llPxfP6VQU5KByHEhLxY3IJCH0f0Hy1MHI8sClTvsIb8qwRJ6R/ZdlDJ/leQ==}
    engines: {node: '>= 14.6'}
    hasBin: true

  yargs-parser@20.2.9:
    resolution: {integrity: sha512-y11nGElTIV+CT3Zv9t7VKl+Q3hTQoT9a1Qzezhhl6Rp21gJ/IVTW7Z3y9EWXhuUBC2Shnf+DX0antecpAwSP8w==}
    engines: {node: '>=10'}

  yargs-parser@21.1.1:
    resolution: {integrity: sha512-tVpsJW7DdjecAiFpbIB1e3qxIQsE6NoPc5/eTdrbbIC4h0LVsWhnoa3g+m2HclBIujHzsxZ4VJVA+GUuc2/LBw==}
    engines: {node: '>=12'}

  yargs-parser@22.0.0:
    resolution: {integrity: sha512-rwu/ClNdSMpkSrUb+d6BRsSkLUq1fmfsY6TOpYzTwvwkg1/NRG85KBy3kq++A8LKQwX6lsu+aWad+2khvuXrqw==}
    engines: {node: ^20.19.0 || ^22.12.0 || >=23}

  yargs@16.2.0:
    resolution: {integrity: sha512-D1mvvtDG0L5ft/jGWkLpG1+m0eQxOfaBvTNELraWj22wSVUMWxZUvYgJYcKh6jGGIkJFhH4IZPQhR4TKpc8mBw==}
    engines: {node: '>=10'}

  yargs@17.7.2:
    resolution: {integrity: sha512-7dSzzRQ++CKnNI/krKnYRV7JKKPUXMEh61soaHKg9mrWEhzFWhFnxPxGl+69cD1Ou63C13NUPCnmIcrvqCuM6w==}
    engines: {node: '>=12'}

  yargs@18.0.0:
    resolution: {integrity: sha512-4UEqdc2RYGHZc7Doyqkrqiln3p9X2DZVxaGbwhn2pi7MrRagKaOcIKe8L3OxYcbhXLgLFUS3zAYuQjKBQgmuNg==}
    engines: {node: ^20.19.0 || ^22.12.0 || >=23}

  yjs@13.6.27:
    resolution: {integrity: sha512-OIDwaflOaq4wC6YlPBy2L6ceKeKuF7DeTxx+jPzv1FHn9tCZ0ZwSRnUBxD05E3yed46fv/FWJbvR+Ud7x0L7zw==}
    engines: {node: '>=16.0.0', npm: '>=8.0.0'}

  yocto-queue@1.2.1:
    resolution: {integrity: sha512-AyeEbWOu/TAXdxlV9wmGcR0+yh2j3vYPGOECcIj2S7MkrLyC7ne+oye2BKTItt0ii2PHk4cDy+95+LshzbXnGg==}
    engines: {node: '>=12.20'}

  yoctocolors-cjs@2.1.3:
    resolution: {integrity: sha512-U/PBtDf35ff0D8X8D0jfdzHYEPFxAI7jJlxZXwCSez5M3190m+QobIfh+sWDWSHMCWWJN2AWamkegn6vr6YBTw==}
    engines: {node: '>=18'}

  zod-to-json-schema@3.24.6:
    resolution: {integrity: sha512-h/z3PKvcTcTetyjl1fkj79MHNEjm+HpD6NXheWjzOekY7kV+lwDYnHw+ivHkijnCSMz1yJaWBD9vu/Fcmk+vEg==}
    peerDependencies:
      zod: ^3.24.1

  zod@3.25.76:
    resolution: {integrity: sha512-gzUt/qt81nXsFGKIFcC3YnfEAx5NkunCfnDlvuBSSFS02bcXu4Lmea0AFIUwbLWxWPx3d9p8S5QoaujKcNQxcQ==}

  zwitch@2.0.4:
    resolution: {integrity: sha512-bXE4cR/kVZhKZX/RjPEflHaKVhUVl85noU3v6b8apfQEc1x4A+zBxjZ4lN8LqGd6WZ3dl98pY4o717VFmoPp+A==}

snapshots:

  '@aigne/agent-library@1.21.39(@libsql/client@0.15.10)(@opentelemetry/api@1.9.0)(@types/node@24.0.15)(chokidar@3.6.0)(ws@8.18.3)':
    dependencies:
      '@aigne/core': 1.58.2(@libsql/client@0.15.10)(@types/node@24.0.15)(chokidar@3.6.0)
      '@aigne/openai': 0.14.2(@libsql/client@0.15.10)(@types/node@24.0.15)(chokidar@3.6.0)(ws@8.18.3)
      '@aigne/sqlite': 0.4.1(@opentelemetry/api@1.9.0)
      drizzle-orm: 0.44.3(@libsql/client@0.15.10)(@opentelemetry/api@1.9.0)
      fastq: 1.19.1
      jsonata: 2.0.6
      jsonschema: 1.5.0
      uuid: 11.1.0
      yaml: 2.8.0
      zod: 3.25.76
    transitivePeerDependencies:
      - '@aws-sdk/client-rds-data'
      - '@cloudflare/workers-types'
      - '@electric-sql/pglite'
      - '@libsql/client'
      - '@libsql/client-wasm'
      - '@neondatabase/serverless'
      - '@op-engineering/op-sqlite'
      - '@opentelemetry/api'
      - '@planetscale/database'
      - '@prisma/client'
      - '@tidbcloud/serverless'
      - '@types/better-sqlite3'
      - '@types/node'
      - '@types/pg'
      - '@types/sql.js'
      - '@upstash/redis'
      - '@vercel/postgres'
      - '@xata.io/client'
      - better-sqlite3
      - bufferutil
      - bun-types
      - chokidar
      - expo-sqlite
      - gel
      - knex
      - kysely
      - mysql2
      - pg
      - postgres
      - prisma
      - sql.js
      - sqlite3
      - supports-color
      - utf-8-validate
      - ws

  '@aigne/agentic-memory@1.0.39(@libsql/client@0.15.10)(@opentelemetry/api@1.9.0)(@types/node@24.0.15)(chokidar@3.6.0)(ws@8.18.3)':
    dependencies:
      '@aigne/core': 1.58.2(@libsql/client@0.15.10)(@types/node@24.0.15)(chokidar@3.6.0)
      '@aigne/default-memory': 1.2.2(@libsql/client@0.15.10)(@opentelemetry/api@1.9.0)(@types/node@24.0.15)(chokidar@3.6.0)
      '@aigne/openai': 0.14.2(@libsql/client@0.15.10)(@types/node@24.0.15)(chokidar@3.6.0)(ws@8.18.3)
      zod: 3.25.76
    transitivePeerDependencies:
      - '@aws-sdk/client-rds-data'
      - '@cloudflare/workers-types'
      - '@electric-sql/pglite'
      - '@libsql/client'
      - '@libsql/client-wasm'
      - '@neondatabase/serverless'
      - '@op-engineering/op-sqlite'
      - '@opentelemetry/api'
      - '@planetscale/database'
      - '@prisma/client'
      - '@tidbcloud/serverless'
      - '@types/better-sqlite3'
      - '@types/node'
      - '@types/pg'
      - '@types/sql.js'
      - '@upstash/redis'
      - '@vercel/postgres'
      - '@xata.io/client'
      - better-sqlite3
      - bufferutil
      - bun-types
      - chokidar
      - expo-sqlite
      - gel
      - knex
      - kysely
      - mysql2
      - pg
      - postgres
      - prisma
      - sql.js
      - sqlite3
      - supports-color
      - utf-8-validate
      - ws

  '@aigne/aigne-hub@0.8.9(@libsql/client@0.15.10)(@modelcontextprotocol/sdk@1.16.0)(@types/node@24.0.15)(chokidar@3.6.0)(ws@8.18.3)':
    dependencies:
      '@aigne/anthropic': 0.12.2(@libsql/client@0.15.10)(@types/node@24.0.15)(chokidar@3.6.0)
      '@aigne/bedrock': 0.9.20(@libsql/client@0.15.10)(@types/node@24.0.15)(chokidar@3.6.0)
      '@aigne/core': 1.58.2(@libsql/client@0.15.10)(@types/node@24.0.15)(chokidar@3.6.0)
      '@aigne/deepseek': 0.7.39(@libsql/client@0.15.10)(@types/node@24.0.15)(chokidar@3.6.0)(ws@8.18.3)
      '@aigne/doubao': 1.0.33(@libsql/client@0.15.10)(@types/node@24.0.15)(chokidar@3.6.0)(ws@8.18.3)
      '@aigne/gemini': 0.12.2(@libsql/client@0.15.10)(@modelcontextprotocol/sdk@1.16.0)(@types/node@24.0.15)(chokidar@3.6.0)(ws@8.18.3)
      '@aigne/ideogram': 0.3.9(@libsql/client@0.15.10)(@types/node@24.0.15)(chokidar@3.6.0)
      '@aigne/ollama': 0.7.39(@libsql/client@0.15.10)(@types/node@24.0.15)(chokidar@3.6.0)(ws@8.18.3)
      '@aigne/open-router': 0.7.39(@libsql/client@0.15.10)(@types/node@24.0.15)(chokidar@3.6.0)(ws@8.18.3)
      '@aigne/openai': 0.14.2(@libsql/client@0.15.10)(@types/node@24.0.15)(chokidar@3.6.0)(ws@8.18.3)
      '@aigne/platform-helpers': 0.6.2
      '@aigne/poe': 1.0.19(@libsql/client@0.15.10)(@types/node@24.0.15)(chokidar@3.6.0)(ws@8.18.3)
      '@aigne/transport': 0.15.2(@libsql/client@0.15.10)(@types/node@24.0.15)(chokidar@3.6.0)(ws@8.18.3)
      '@aigne/xai': 0.7.39(@libsql/client@0.15.10)(@types/node@24.0.15)(chokidar@3.6.0)(ws@8.18.3)
      '@smithy/node-http-handler': 4.1.0
      https-proxy-agent: 7.0.6
      ufo: 1.6.1
      zod: 3.25.76
    transitivePeerDependencies:
      - '@aws-sdk/client-rds-data'
      - '@cloudflare/workers-types'
      - '@electric-sql/pglite'
      - '@libsql/client'
      - '@libsql/client-wasm'
      - '@modelcontextprotocol/sdk'
      - '@neondatabase/serverless'
      - '@op-engineering/op-sqlite'
      - '@planetscale/database'
      - '@prisma/client'
      - '@tidbcloud/serverless'
      - '@types/better-sqlite3'
      - '@types/node'
      - '@types/pg'
      - '@types/sql.js'
      - '@upstash/redis'
      - '@vercel/postgres'
      - '@xata.io/client'
      - aws-crt
      - better-sqlite3
      - bufferutil
      - bun-types
      - chokidar
      - encoding
      - expo-sqlite
      - gel
      - knex
      - kysely
      - mysql2
      - pg
      - postgres
      - prisma
      - sql.js
      - sqlite3
      - supports-color
      - utf-8-validate
      - ws

  '@aigne/anthropic@0.12.2(@libsql/client@0.15.10)(@types/node@24.0.15)(chokidar@3.6.0)':
    dependencies:
      '@aigne/core': 1.58.2(@libsql/client@0.15.10)(@types/node@24.0.15)(chokidar@3.6.0)
      '@aigne/platform-helpers': 0.6.2
      '@anthropic-ai/sdk': 0.56.0
      ajv: 8.17.1
      zod: 3.25.76
    transitivePeerDependencies:
      - '@aws-sdk/client-rds-data'
      - '@cloudflare/workers-types'
      - '@electric-sql/pglite'
      - '@libsql/client'
      - '@libsql/client-wasm'
      - '@neondatabase/serverless'
      - '@op-engineering/op-sqlite'
      - '@planetscale/database'
      - '@prisma/client'
      - '@tidbcloud/serverless'
      - '@types/better-sqlite3'
      - '@types/node'
      - '@types/pg'
      - '@types/sql.js'
      - '@upstash/redis'
      - '@vercel/postgres'
      - '@xata.io/client'
      - better-sqlite3
      - bufferutil
      - bun-types
      - chokidar
      - expo-sqlite
      - gel
      - knex
      - kysely
      - mysql2
      - pg
      - postgres
      - prisma
      - sql.js
      - sqlite3
      - supports-color
      - utf-8-validate

  '@aigne/bedrock@0.9.20(@libsql/client@0.15.10)(@types/node@24.0.15)(chokidar@3.6.0)':
    dependencies:
      '@aigne/core': 1.58.2(@libsql/client@0.15.10)(@types/node@24.0.15)(chokidar@3.6.0)
      '@aws-sdk/client-bedrock-runtime': 3.848.0
      uuid: 11.1.0
      zod: 3.25.76
    transitivePeerDependencies:
      - '@aws-sdk/client-rds-data'
      - '@cloudflare/workers-types'
      - '@electric-sql/pglite'
      - '@libsql/client'
      - '@libsql/client-wasm'
      - '@neondatabase/serverless'
      - '@op-engineering/op-sqlite'
      - '@planetscale/database'
      - '@prisma/client'
      - '@tidbcloud/serverless'
      - '@types/better-sqlite3'
      - '@types/node'
      - '@types/pg'
      - '@types/sql.js'
      - '@upstash/redis'
      - '@vercel/postgres'
      - '@xata.io/client'
      - aws-crt
      - better-sqlite3
      - bufferutil
      - bun-types
      - chokidar
      - expo-sqlite
      - gel
      - knex
      - kysely
      - mysql2
      - pg
      - postgres
      - prisma
      - sql.js
      - sqlite3
      - supports-color
      - utf-8-validate

<<<<<<< HEAD
  '@aigne/cli@1.44.2(@libsql/client@0.15.10)(@opentelemetry/api@1.9.0)(@types/node@24.0.15)(chokidar@3.6.0)(listr2@9.0.1)(ws@8.18.3)':
=======
  '@aigne/cli@1.44.0(@libsql/client@0.15.10)(@opentelemetry/api@1.9.0)(@types/node@24.0.15)(chokidar@3.6.0)(debug@4.4.1)(listr2@9.0.1)(ws@8.18.3)':
>>>>>>> b0c38898
    dependencies:
      '@aigne/agent-library': 1.21.39(@libsql/client@0.15.10)(@opentelemetry/api@1.9.0)(@types/node@24.0.15)(chokidar@3.6.0)(ws@8.18.3)
      '@aigne/agentic-memory': 1.0.39(@libsql/client@0.15.10)(@opentelemetry/api@1.9.0)(@types/node@24.0.15)(chokidar@3.6.0)(ws@8.18.3)
      '@aigne/aigne-hub': 0.8.9(@libsql/client@0.15.10)(@modelcontextprotocol/sdk@1.16.0)(@types/node@24.0.15)(chokidar@3.6.0)(ws@8.18.3)
      '@aigne/core': 1.58.2(@libsql/client@0.15.10)(@types/node@24.0.15)(chokidar@3.6.0)
      '@aigne/default-memory': 1.2.2(@libsql/client@0.15.10)(@opentelemetry/api@1.9.0)(@types/node@24.0.15)(chokidar@3.6.0)
      '@aigne/listr2': 1.0.10
      '@aigne/marked-terminal': 7.3.2(marked@16.1.1)
      '@aigne/observability-api': 0.10.2(@libsql/client@0.15.10)
      '@aigne/openai': 0.14.2(@libsql/client@0.15.10)(@types/node@24.0.15)(chokidar@3.6.0)(ws@8.18.3)
      '@inquirer/core': 10.2.0(@types/node@24.0.15)
      '@inquirer/figures': 1.0.13
      '@inquirer/prompts': 7.8.4(@types/node@24.0.15)
      '@inquirer/type': 3.0.8(@types/node@24.0.15)
      '@listr2/prompt-adapter-inquirer': 3.0.2(@inquirer/prompts@7.8.4(@types/node@24.0.15))(@types/node@24.0.15)(listr2@9.0.1)
      '@modelcontextprotocol/sdk': 1.16.0
      '@ocap/mcrypto': 1.21.0
      '@smithy/node-http-handler': 4.1.0
      ansi-escapes: 7.0.0
      boxen: 8.0.1
      chalk: 5.5.0
      cli-table3: 0.6.5
      detect-port: 2.1.0
      dotenv-flow: 4.1.0
      express: 5.1.0
      glob: 11.0.3
      gradient-string: 3.0.0
      https-proxy-agent: 7.0.6
      inquirer: 12.9.4(@types/node@24.0.15)
      log-update: 6.1.0
      marked: 16.1.1
      nunjucks: 3.2.4(chokidar@3.6.0)
      open: 10.2.0
      openai: 5.10.1(ws@8.18.3)(zod@3.25.76)
      p-wait-for: 5.0.2
      prettier: 3.6.2
      tar: 7.4.3
      terminal-image: 3.1.1(debug@4.4.1)
      terminal-link: 4.0.0
      wrap-ansi: 9.0.0
      yaml: 2.8.0
      yargs: 18.0.0
      yoctocolors-cjs: 2.1.3
      zod: 3.25.76
    transitivePeerDependencies:
      - '@aws-sdk/client-rds-data'
      - '@cloudflare/workers-types'
      - '@electric-sql/pglite'
      - '@libsql/client'
      - '@libsql/client-wasm'
      - '@neondatabase/serverless'
      - '@op-engineering/op-sqlite'
      - '@opentelemetry/api'
      - '@planetscale/database'
      - '@prisma/client'
      - '@tidbcloud/serverless'
      - '@types/better-sqlite3'
      - '@types/node'
      - '@types/pg'
      - '@types/sql.js'
      - '@upstash/redis'
      - '@vercel/postgres'
      - '@xata.io/client'
      - aws-crt
      - better-sqlite3
      - bufferutil
      - bun-types
      - chokidar
      - debug
      - encoding
      - expo-sqlite
      - gel
      - knex
      - kysely
      - listr2
      - mysql2
      - pg
      - postgres
      - prisma
      - sql.js
      - sqlite3
      - supports-color
      - utf-8-validate
      - ws

  '@aigne/core@1.58.2(@libsql/client@0.15.10)(@types/node@24.0.15)(chokidar@3.6.0)':
    dependencies:
      '@aigne/json-schema-to-zod': 1.3.3(zod@3.25.76)
      '@aigne/observability-api': 0.10.2(@libsql/client@0.15.10)
      '@aigne/platform-helpers': 0.6.2
      '@inquirer/prompts': 7.8.4(@types/node@24.0.15)
      '@modelcontextprotocol/sdk': 1.16.0
      '@opentelemetry/api': 1.9.0
      '@opentelemetry/sdk-trace-base': 2.0.1(@opentelemetry/api@1.9.0)
      '@types/debug': 4.1.12
      ajv: 8.17.1
      camelize-ts: 3.0.0
      content-type: 1.0.5
      debug: 4.4.1
      eventsource-parser: 3.0.3
      fast-deep-equal: 3.1.3
      fastq: 1.19.1
      immer: 10.1.1
      is-network-error: 1.1.0
      jaison: 2.0.2
      jsonata: 2.0.6
      mime: 4.0.7
      nunjucks: 3.2.4(chokidar@3.6.0)
      p-retry: 6.2.1
      raw-body: 3.0.0
      strict-event-emitter: 0.5.1
      ufo: 1.6.1
      uuid: 11.1.0
      yaml: 2.8.0
      zod: 3.25.76
      zod-to-json-schema: 3.24.6(zod@3.25.76)
    transitivePeerDependencies:
      - '@aws-sdk/client-rds-data'
      - '@cloudflare/workers-types'
      - '@electric-sql/pglite'
      - '@libsql/client'
      - '@libsql/client-wasm'
      - '@neondatabase/serverless'
      - '@op-engineering/op-sqlite'
      - '@planetscale/database'
      - '@prisma/client'
      - '@tidbcloud/serverless'
      - '@types/better-sqlite3'
      - '@types/node'
      - '@types/pg'
      - '@types/sql.js'
      - '@upstash/redis'
      - '@vercel/postgres'
      - '@xata.io/client'
      - better-sqlite3
      - bufferutil
      - bun-types
      - chokidar
      - expo-sqlite
      - gel
      - knex
      - kysely
      - mysql2
      - pg
      - postgres
      - prisma
      - sql.js
      - sqlite3
      - supports-color
      - utf-8-validate

  '@aigne/deepseek@0.7.39(@libsql/client@0.15.10)(@types/node@24.0.15)(chokidar@3.6.0)(ws@8.18.3)':
    dependencies:
      '@aigne/openai': 0.14.2(@libsql/client@0.15.10)(@types/node@24.0.15)(chokidar@3.6.0)(ws@8.18.3)
    transitivePeerDependencies:
      - '@aws-sdk/client-rds-data'
      - '@cloudflare/workers-types'
      - '@electric-sql/pglite'
      - '@libsql/client'
      - '@libsql/client-wasm'
      - '@neondatabase/serverless'
      - '@op-engineering/op-sqlite'
      - '@planetscale/database'
      - '@prisma/client'
      - '@tidbcloud/serverless'
      - '@types/better-sqlite3'
      - '@types/node'
      - '@types/pg'
      - '@types/sql.js'
      - '@upstash/redis'
      - '@vercel/postgres'
      - '@xata.io/client'
      - better-sqlite3
      - bufferutil
      - bun-types
      - chokidar
      - expo-sqlite
      - gel
      - knex
      - kysely
      - mysql2
      - pg
      - postgres
      - prisma
      - sql.js
      - sqlite3
      - supports-color
      - utf-8-validate
      - ws

  '@aigne/default-memory@1.2.2(@libsql/client@0.15.10)(@opentelemetry/api@1.9.0)(@types/node@24.0.15)(chokidar@3.6.0)':
    dependencies:
      '@aigne/core': 1.58.2(@libsql/client@0.15.10)(@types/node@24.0.15)(chokidar@3.6.0)
      '@aigne/sqlite': 0.4.1(@opentelemetry/api@1.9.0)
      drizzle-orm: 0.44.3(@libsql/client@0.15.10)(@opentelemetry/api@1.9.0)
      uuid: 11.1.0
      yaml: 2.8.0
      zod: 3.25.76
    transitivePeerDependencies:
      - '@aws-sdk/client-rds-data'
      - '@cloudflare/workers-types'
      - '@electric-sql/pglite'
      - '@libsql/client'
      - '@libsql/client-wasm'
      - '@neondatabase/serverless'
      - '@op-engineering/op-sqlite'
      - '@opentelemetry/api'
      - '@planetscale/database'
      - '@prisma/client'
      - '@tidbcloud/serverless'
      - '@types/better-sqlite3'
      - '@types/node'
      - '@types/pg'
      - '@types/sql.js'
      - '@upstash/redis'
      - '@vercel/postgres'
      - '@xata.io/client'
      - better-sqlite3
      - bufferutil
      - bun-types
      - chokidar
      - expo-sqlite
      - gel
      - knex
      - kysely
      - mysql2
      - pg
      - postgres
      - prisma
      - sql.js
      - sqlite3
      - supports-color
      - utf-8-validate

  '@aigne/doubao@1.0.33(@libsql/client@0.15.10)(@types/node@24.0.15)(chokidar@3.6.0)(ws@8.18.3)':
    dependencies:
      '@aigne/openai': 0.14.2(@libsql/client@0.15.10)(@types/node@24.0.15)(chokidar@3.6.0)(ws@8.18.3)
    transitivePeerDependencies:
      - '@aws-sdk/client-rds-data'
      - '@cloudflare/workers-types'
      - '@electric-sql/pglite'
      - '@libsql/client'
      - '@libsql/client-wasm'
      - '@neondatabase/serverless'
      - '@op-engineering/op-sqlite'
      - '@planetscale/database'
      - '@prisma/client'
      - '@tidbcloud/serverless'
      - '@types/better-sqlite3'
      - '@types/node'
      - '@types/pg'
      - '@types/sql.js'
      - '@upstash/redis'
      - '@vercel/postgres'
      - '@xata.io/client'
      - better-sqlite3
      - bufferutil
      - bun-types
      - chokidar
      - expo-sqlite
      - gel
      - knex
      - kysely
      - mysql2
      - pg
      - postgres
      - prisma
      - sql.js
      - sqlite3
      - supports-color
      - utf-8-validate
      - ws

  '@aigne/gemini@0.12.2(@libsql/client@0.15.10)(@modelcontextprotocol/sdk@1.16.0)(@types/node@24.0.15)(chokidar@3.6.0)(ws@8.18.3)':
    dependencies:
      '@aigne/openai': 0.14.2(@libsql/client@0.15.10)(@types/node@24.0.15)(chokidar@3.6.0)(ws@8.18.3)
      '@aigne/platform-helpers': 0.6.2
      '@google/genai': 1.16.0(@modelcontextprotocol/sdk@1.16.0)
      uuid: 11.1.0
      zod: 3.25.76
    transitivePeerDependencies:
      - '@aws-sdk/client-rds-data'
      - '@cloudflare/workers-types'
      - '@electric-sql/pglite'
      - '@libsql/client'
      - '@libsql/client-wasm'
      - '@modelcontextprotocol/sdk'
      - '@neondatabase/serverless'
      - '@op-engineering/op-sqlite'
      - '@planetscale/database'
      - '@prisma/client'
      - '@tidbcloud/serverless'
      - '@types/better-sqlite3'
      - '@types/node'
      - '@types/pg'
      - '@types/sql.js'
      - '@upstash/redis'
      - '@vercel/postgres'
      - '@xata.io/client'
      - better-sqlite3
      - bufferutil
      - bun-types
      - chokidar
      - encoding
      - expo-sqlite
      - gel
      - knex
      - kysely
      - mysql2
      - pg
      - postgres
      - prisma
      - sql.js
      - sqlite3
      - supports-color
      - utf-8-validate
      - ws

  '@aigne/ideogram@0.3.9(@libsql/client@0.15.10)(@types/node@24.0.15)(chokidar@3.6.0)':
    dependencies:
      '@aigne/core': 1.58.2(@libsql/client@0.15.10)(@types/node@24.0.15)(chokidar@3.6.0)
      ufo: 1.6.1
    transitivePeerDependencies:
      - '@aws-sdk/client-rds-data'
      - '@cloudflare/workers-types'
      - '@electric-sql/pglite'
      - '@libsql/client'
      - '@libsql/client-wasm'
      - '@neondatabase/serverless'
      - '@op-engineering/op-sqlite'
      - '@planetscale/database'
      - '@prisma/client'
      - '@tidbcloud/serverless'
      - '@types/better-sqlite3'
      - '@types/node'
      - '@types/pg'
      - '@types/sql.js'
      - '@upstash/redis'
      - '@vercel/postgres'
      - '@xata.io/client'
      - better-sqlite3
      - bufferutil
      - bun-types
      - chokidar
      - expo-sqlite
      - gel
      - knex
      - kysely
      - mysql2
      - pg
      - postgres
      - prisma
      - sql.js
      - sqlite3
      - supports-color
      - utf-8-validate

  '@aigne/json-schema-to-zod@1.3.3(zod@3.25.76)':
    dependencies:
      zod: 3.25.76

  '@aigne/listr2@1.0.10':
    dependencies:
      cli-truncate: 4.0.0
      colorette: 2.0.20
      eventemitter3: 5.0.1
      log-update: 6.1.0
      rfdc: 1.4.1
      wrap-ansi: 9.0.0

  '@aigne/marked-terminal@7.3.2(marked@16.1.1)':
    dependencies:
      ansi-escapes: 7.0.0
      ansi-regex: 6.1.0
      chalk: 5.5.0
      cli-highlight: 2.1.11
      cli-table3: 0.6.5
      marked: 16.1.1
      node-emoji: 2.2.0
      supports-hyperlinks: 3.2.0

  '@aigne/observability-api@0.10.2(@libsql/client@0.15.10)':
    dependencies:
      '@aigne/sqlite': 0.4.1(@opentelemetry/api@1.9.0)
      '@opentelemetry/api': 1.9.0
      '@opentelemetry/core': 2.0.1(@opentelemetry/api@1.9.0)
      '@opentelemetry/sdk-node': 0.203.0(@opentelemetry/api@1.9.0)
      '@opentelemetry/sdk-trace-base': 2.0.1(@opentelemetry/api@1.9.0)
      chalk: 5.5.0
      cookie-parser: 1.4.7
      cors: 2.8.5
      dotenv-flow: 4.1.0
      drizzle-orm: 0.44.3(@libsql/client@0.15.10)(@opentelemetry/api@1.9.0)
      express: 5.1.0
      express-sse: 1.0.0
      terminal-link: 4.0.0
      ufo: 1.6.1
      uuid: 11.1.0
      yaml: 2.8.0
      zod: 3.25.76
    transitivePeerDependencies:
      - '@aws-sdk/client-rds-data'
      - '@cloudflare/workers-types'
      - '@electric-sql/pglite'
      - '@libsql/client'
      - '@libsql/client-wasm'
      - '@neondatabase/serverless'
      - '@op-engineering/op-sqlite'
      - '@planetscale/database'
      - '@prisma/client'
      - '@tidbcloud/serverless'
      - '@types/better-sqlite3'
      - '@types/pg'
      - '@types/sql.js'
      - '@upstash/redis'
      - '@vercel/postgres'
      - '@xata.io/client'
      - better-sqlite3
      - bufferutil
      - bun-types
      - expo-sqlite
      - gel
      - knex
      - kysely
      - mysql2
      - pg
      - postgres
      - prisma
      - sql.js
      - sqlite3
      - supports-color
      - utf-8-validate

  '@aigne/ollama@0.7.39(@libsql/client@0.15.10)(@types/node@24.0.15)(chokidar@3.6.0)(ws@8.18.3)':
    dependencies:
      '@aigne/openai': 0.14.2(@libsql/client@0.15.10)(@types/node@24.0.15)(chokidar@3.6.0)(ws@8.18.3)
    transitivePeerDependencies:
      - '@aws-sdk/client-rds-data'
      - '@cloudflare/workers-types'
      - '@electric-sql/pglite'
      - '@libsql/client'
      - '@libsql/client-wasm'
      - '@neondatabase/serverless'
      - '@op-engineering/op-sqlite'
      - '@planetscale/database'
      - '@prisma/client'
      - '@tidbcloud/serverless'
      - '@types/better-sqlite3'
      - '@types/node'
      - '@types/pg'
      - '@types/sql.js'
      - '@upstash/redis'
      - '@vercel/postgres'
      - '@xata.io/client'
      - better-sqlite3
      - bufferutil
      - bun-types
      - chokidar
      - expo-sqlite
      - gel
      - knex
      - kysely
      - mysql2
      - pg
      - postgres
      - prisma
      - sql.js
      - sqlite3
      - supports-color
      - utf-8-validate
      - ws

  '@aigne/open-router@0.7.39(@libsql/client@0.15.10)(@types/node@24.0.15)(chokidar@3.6.0)(ws@8.18.3)':
    dependencies:
      '@aigne/openai': 0.14.2(@libsql/client@0.15.10)(@types/node@24.0.15)(chokidar@3.6.0)(ws@8.18.3)
    transitivePeerDependencies:
      - '@aws-sdk/client-rds-data'
      - '@cloudflare/workers-types'
      - '@electric-sql/pglite'
      - '@libsql/client'
      - '@libsql/client-wasm'
      - '@neondatabase/serverless'
      - '@op-engineering/op-sqlite'
      - '@planetscale/database'
      - '@prisma/client'
      - '@tidbcloud/serverless'
      - '@types/better-sqlite3'
      - '@types/node'
      - '@types/pg'
      - '@types/sql.js'
      - '@upstash/redis'
      - '@vercel/postgres'
      - '@xata.io/client'
      - better-sqlite3
      - bufferutil
      - bun-types
      - chokidar
      - expo-sqlite
      - gel
      - knex
      - kysely
      - mysql2
      - pg
      - postgres
      - prisma
      - sql.js
      - sqlite3
      - supports-color
      - utf-8-validate
      - ws

  '@aigne/openai@0.14.2(@libsql/client@0.15.10)(@types/node@24.0.15)(chokidar@3.6.0)(ws@8.18.3)':
    dependencies:
      '@aigne/core': 1.58.2(@libsql/client@0.15.10)(@types/node@24.0.15)(chokidar@3.6.0)
      '@aigne/platform-helpers': 0.6.2
      ajv: 8.17.1
      openai: 5.10.1(ws@8.18.3)(zod@3.25.76)
      uuid: 11.1.0
      zod: 3.25.76
    transitivePeerDependencies:
      - '@aws-sdk/client-rds-data'
      - '@cloudflare/workers-types'
      - '@electric-sql/pglite'
      - '@libsql/client'
      - '@libsql/client-wasm'
      - '@neondatabase/serverless'
      - '@op-engineering/op-sqlite'
      - '@planetscale/database'
      - '@prisma/client'
      - '@tidbcloud/serverless'
      - '@types/better-sqlite3'
      - '@types/node'
      - '@types/pg'
      - '@types/sql.js'
      - '@upstash/redis'
      - '@vercel/postgres'
      - '@xata.io/client'
      - better-sqlite3
      - bufferutil
      - bun-types
      - chokidar
      - expo-sqlite
      - gel
      - knex
      - kysely
      - mysql2
      - pg
      - postgres
      - prisma
      - sql.js
      - sqlite3
      - supports-color
      - utf-8-validate
      - ws

  '@aigne/platform-helpers@0.6.2':
    dependencies:
      '@modelcontextprotocol/sdk': 1.16.0
    transitivePeerDependencies:
      - supports-color

  '@aigne/poe@1.0.19(@libsql/client@0.15.10)(@types/node@24.0.15)(chokidar@3.6.0)(ws@8.18.3)':
    dependencies:
      '@aigne/openai': 0.14.2(@libsql/client@0.15.10)(@types/node@24.0.15)(chokidar@3.6.0)(ws@8.18.3)
    transitivePeerDependencies:
      - '@aws-sdk/client-rds-data'
      - '@cloudflare/workers-types'
      - '@electric-sql/pglite'
      - '@libsql/client'
      - '@libsql/client-wasm'
      - '@neondatabase/serverless'
      - '@op-engineering/op-sqlite'
      - '@planetscale/database'
      - '@prisma/client'
      - '@tidbcloud/serverless'
      - '@types/better-sqlite3'
      - '@types/node'
      - '@types/pg'
      - '@types/sql.js'
      - '@upstash/redis'
      - '@vercel/postgres'
      - '@xata.io/client'
      - better-sqlite3
      - bufferutil
      - bun-types
      - chokidar
      - expo-sqlite
      - gel
      - knex
      - kysely
      - mysql2
      - pg
      - postgres
      - prisma
      - sql.js
      - sqlite3
      - supports-color
      - utf-8-validate
      - ws

  '@aigne/publish-docs@0.9.4(react-dom@19.1.0(react@19.1.0))(react@19.1.0)(yjs@13.6.27)':
    dependencies:
      '@lexical/code': 0.33.1
      '@lexical/headless': 0.33.1
      '@lexical/html': 0.33.1
      '@lexical/link': 0.33.1
      '@lexical/list': 0.33.1
      '@lexical/react': 0.33.1(react-dom@19.1.0(react@19.1.0))(react@19.1.0)(yjs@13.6.27)
      '@lexical/rich-text': 0.33.1
      '@lexical/table': 0.33.1
      chalk: 5.5.0
      gray-matter: 4.0.3
      he: 1.2.0
      image-size: 2.0.2
      jsdom: 26.1.0
      jsonwebtoken: 9.0.2
      lexical: 0.33.1
      marked: 16.1.1
      open: 10.2.0
      p-limit: 7.1.0
      p-retry: 7.0.0
      probe-image-size: 7.2.3
      terminal-link: 4.0.0
      ufo: 1.6.1
      yaml: 2.8.0
      zod: 3.25.76
    transitivePeerDependencies:
      - bufferutil
      - canvas
      - react
      - react-dom
      - supports-color
      - utf-8-validate
      - yjs

  '@aigne/sqlite@0.4.1(@opentelemetry/api@1.9.0)':
    dependencies:
      '@libsql/client': 0.15.10
      drizzle-orm: 0.44.3(@libsql/client@0.15.10)(@opentelemetry/api@1.9.0)
      sqlocal: 0.14.2(drizzle-orm@0.44.3(@libsql/client@0.15.10)(@opentelemetry/api@1.9.0))
    transitivePeerDependencies:
      - '@aws-sdk/client-rds-data'
      - '@cloudflare/workers-types'
      - '@electric-sql/pglite'
      - '@libsql/client-wasm'
      - '@neondatabase/serverless'
      - '@op-engineering/op-sqlite'
      - '@opentelemetry/api'
      - '@planetscale/database'
      - '@prisma/client'
      - '@tidbcloud/serverless'
      - '@types/better-sqlite3'
      - '@types/pg'
      - '@types/sql.js'
      - '@upstash/redis'
      - '@vercel/postgres'
      - '@xata.io/client'
      - better-sqlite3
      - bufferutil
      - bun-types
      - expo-sqlite
      - gel
      - knex
      - kysely
      - mysql2
      - pg
      - postgres
      - prisma
      - sql.js
      - sqlite3
      - utf-8-validate

  '@aigne/transport@0.15.2(@libsql/client@0.15.10)(@types/node@24.0.15)(chokidar@3.6.0)(ws@8.18.3)':
    dependencies:
      '@aigne/openai': 0.14.2(@libsql/client@0.15.10)(@types/node@24.0.15)(chokidar@3.6.0)(ws@8.18.3)
      content-type: 1.0.5
      p-retry: 6.2.1
      raw-body: 3.0.0
      zod: 3.25.76
    transitivePeerDependencies:
      - '@aws-sdk/client-rds-data'
      - '@cloudflare/workers-types'
      - '@electric-sql/pglite'
      - '@libsql/client'
      - '@libsql/client-wasm'
      - '@neondatabase/serverless'
      - '@op-engineering/op-sqlite'
      - '@planetscale/database'
      - '@prisma/client'
      - '@tidbcloud/serverless'
      - '@types/better-sqlite3'
      - '@types/node'
      - '@types/pg'
      - '@types/sql.js'
      - '@upstash/redis'
      - '@vercel/postgres'
      - '@xata.io/client'
      - better-sqlite3
      - bufferutil
      - bun-types
      - chokidar
      - expo-sqlite
      - gel
      - knex
      - kysely
      - mysql2
      - pg
      - postgres
      - prisma
      - sql.js
      - sqlite3
      - supports-color
      - utf-8-validate
      - ws

  '@aigne/xai@0.7.39(@libsql/client@0.15.10)(@types/node@24.0.15)(chokidar@3.6.0)(ws@8.18.3)':
    dependencies:
      '@aigne/openai': 0.14.2(@libsql/client@0.15.10)(@types/node@24.0.15)(chokidar@3.6.0)(ws@8.18.3)
    transitivePeerDependencies:
      - '@aws-sdk/client-rds-data'
      - '@cloudflare/workers-types'
      - '@electric-sql/pglite'
      - '@libsql/client'
      - '@libsql/client-wasm'
      - '@neondatabase/serverless'
      - '@op-engineering/op-sqlite'
      - '@planetscale/database'
      - '@prisma/client'
      - '@tidbcloud/serverless'
      - '@types/better-sqlite3'
      - '@types/node'
      - '@types/pg'
      - '@types/sql.js'
      - '@upstash/redis'
      - '@vercel/postgres'
      - '@xata.io/client'
      - better-sqlite3
      - bufferutil
      - bun-types
      - chokidar
      - expo-sqlite
      - gel
      - knex
      - kysely
      - mysql2
      - pg
      - postgres
      - prisma
      - sql.js
      - sqlite3
      - supports-color
      - utf-8-validate
      - ws

  '@antfu/install-pkg@1.1.0':
    dependencies:
      package-manager-detector: 1.3.0
      tinyexec: 1.0.1

  '@antfu/utils@8.1.1': {}

  '@anthropic-ai/sdk@0.56.0': {}

  '@asamuzakjp/css-color@3.2.0':
    dependencies:
      '@csstools/css-calc': 2.1.4(@csstools/css-parser-algorithms@3.0.5(@csstools/css-tokenizer@3.0.4))(@csstools/css-tokenizer@3.0.4)
      '@csstools/css-color-parser': 3.0.10(@csstools/css-parser-algorithms@3.0.5(@csstools/css-tokenizer@3.0.4))(@csstools/css-tokenizer@3.0.4)
      '@csstools/css-parser-algorithms': 3.0.5(@csstools/css-tokenizer@3.0.4)
      '@csstools/css-tokenizer': 3.0.4
      lru-cache: 10.4.3

  '@aws-crypto/crc32@5.2.0':
    dependencies:
      '@aws-crypto/util': 5.2.0
      '@aws-sdk/types': 3.840.0
      tslib: 2.8.1

  '@aws-crypto/sha256-browser@5.2.0':
    dependencies:
      '@aws-crypto/sha256-js': 5.2.0
      '@aws-crypto/supports-web-crypto': 5.2.0
      '@aws-crypto/util': 5.2.0
      '@aws-sdk/types': 3.840.0
      '@aws-sdk/util-locate-window': 3.804.0
      '@smithy/util-utf8': 2.3.0
      tslib: 2.8.1

  '@aws-crypto/sha256-js@5.2.0':
    dependencies:
      '@aws-crypto/util': 5.2.0
      '@aws-sdk/types': 3.840.0
      tslib: 2.8.1

  '@aws-crypto/supports-web-crypto@5.2.0':
    dependencies:
      tslib: 2.8.1

  '@aws-crypto/util@5.2.0':
    dependencies:
      '@aws-sdk/types': 3.840.0
      '@smithy/util-utf8': 2.3.0
      tslib: 2.8.1

  '@aws-sdk/client-bedrock-runtime@3.848.0':
    dependencies:
      '@aws-crypto/sha256-browser': 5.2.0
      '@aws-crypto/sha256-js': 5.2.0
      '@aws-sdk/core': 3.846.0
      '@aws-sdk/credential-provider-node': 3.848.0
      '@aws-sdk/eventstream-handler-node': 3.840.0
      '@aws-sdk/middleware-eventstream': 3.840.0
      '@aws-sdk/middleware-host-header': 3.840.0
      '@aws-sdk/middleware-logger': 3.840.0
      '@aws-sdk/middleware-recursion-detection': 3.840.0
      '@aws-sdk/middleware-user-agent': 3.848.0
      '@aws-sdk/middleware-websocket': 3.844.0
      '@aws-sdk/region-config-resolver': 3.840.0
      '@aws-sdk/token-providers': 3.848.0
      '@aws-sdk/types': 3.840.0
      '@aws-sdk/util-endpoints': 3.848.0
      '@aws-sdk/util-user-agent-browser': 3.840.0
      '@aws-sdk/util-user-agent-node': 3.848.0
      '@smithy/config-resolver': 4.1.4
      '@smithy/core': 3.7.1
      '@smithy/eventstream-serde-browser': 4.0.4
      '@smithy/eventstream-serde-config-resolver': 4.1.2
      '@smithy/eventstream-serde-node': 4.0.4
      '@smithy/fetch-http-handler': 5.1.0
      '@smithy/hash-node': 4.0.4
      '@smithy/invalid-dependency': 4.0.4
      '@smithy/middleware-content-length': 4.0.4
      '@smithy/middleware-endpoint': 4.1.16
      '@smithy/middleware-retry': 4.1.17
      '@smithy/middleware-serde': 4.0.8
      '@smithy/middleware-stack': 4.0.4
      '@smithy/node-config-provider': 4.1.3
      '@smithy/node-http-handler': 4.1.0
      '@smithy/protocol-http': 5.1.2
      '@smithy/smithy-client': 4.4.8
      '@smithy/types': 4.3.1
      '@smithy/url-parser': 4.0.4
      '@smithy/util-base64': 4.0.0
      '@smithy/util-body-length-browser': 4.0.0
      '@smithy/util-body-length-node': 4.0.0
      '@smithy/util-defaults-mode-browser': 4.0.24
      '@smithy/util-defaults-mode-node': 4.0.24
      '@smithy/util-endpoints': 3.0.6
      '@smithy/util-middleware': 4.0.4
      '@smithy/util-retry': 4.0.6
      '@smithy/util-stream': 4.2.3
      '@smithy/util-utf8': 4.0.0
      '@types/uuid': 9.0.8
      tslib: 2.8.1
      uuid: 9.0.1
    transitivePeerDependencies:
      - aws-crt

  '@aws-sdk/client-sso@3.848.0':
    dependencies:
      '@aws-crypto/sha256-browser': 5.2.0
      '@aws-crypto/sha256-js': 5.2.0
      '@aws-sdk/core': 3.846.0
      '@aws-sdk/middleware-host-header': 3.840.0
      '@aws-sdk/middleware-logger': 3.840.0
      '@aws-sdk/middleware-recursion-detection': 3.840.0
      '@aws-sdk/middleware-user-agent': 3.848.0
      '@aws-sdk/region-config-resolver': 3.840.0
      '@aws-sdk/types': 3.840.0
      '@aws-sdk/util-endpoints': 3.848.0
      '@aws-sdk/util-user-agent-browser': 3.840.0
      '@aws-sdk/util-user-agent-node': 3.848.0
      '@smithy/config-resolver': 4.1.4
      '@smithy/core': 3.7.1
      '@smithy/fetch-http-handler': 5.1.0
      '@smithy/hash-node': 4.0.4
      '@smithy/invalid-dependency': 4.0.4
      '@smithy/middleware-content-length': 4.0.4
      '@smithy/middleware-endpoint': 4.1.16
      '@smithy/middleware-retry': 4.1.17
      '@smithy/middleware-serde': 4.0.8
      '@smithy/middleware-stack': 4.0.4
      '@smithy/node-config-provider': 4.1.3
      '@smithy/node-http-handler': 4.1.0
      '@smithy/protocol-http': 5.1.2
      '@smithy/smithy-client': 4.4.8
      '@smithy/types': 4.3.1
      '@smithy/url-parser': 4.0.4
      '@smithy/util-base64': 4.0.0
      '@smithy/util-body-length-browser': 4.0.0
      '@smithy/util-body-length-node': 4.0.0
      '@smithy/util-defaults-mode-browser': 4.0.24
      '@smithy/util-defaults-mode-node': 4.0.24
      '@smithy/util-endpoints': 3.0.6
      '@smithy/util-middleware': 4.0.4
      '@smithy/util-retry': 4.0.6
      '@smithy/util-utf8': 4.0.0
      tslib: 2.8.1
    transitivePeerDependencies:
      - aws-crt

  '@aws-sdk/core@3.846.0':
    dependencies:
      '@aws-sdk/types': 3.840.0
      '@aws-sdk/xml-builder': 3.821.0
      '@smithy/core': 3.7.1
      '@smithy/node-config-provider': 4.1.3
      '@smithy/property-provider': 4.0.4
      '@smithy/protocol-http': 5.1.2
      '@smithy/signature-v4': 5.1.2
      '@smithy/smithy-client': 4.4.8
      '@smithy/types': 4.3.1
      '@smithy/util-base64': 4.0.0
      '@smithy/util-body-length-browser': 4.0.0
      '@smithy/util-middleware': 4.0.4
      '@smithy/util-utf8': 4.0.0
      fast-xml-parser: 5.2.5
      tslib: 2.8.1

  '@aws-sdk/credential-provider-env@3.846.0':
    dependencies:
      '@aws-sdk/core': 3.846.0
      '@aws-sdk/types': 3.840.0
      '@smithy/property-provider': 4.0.4
      '@smithy/types': 4.3.1
      tslib: 2.8.1

  '@aws-sdk/credential-provider-http@3.846.0':
    dependencies:
      '@aws-sdk/core': 3.846.0
      '@aws-sdk/types': 3.840.0
      '@smithy/fetch-http-handler': 5.1.0
      '@smithy/node-http-handler': 4.1.0
      '@smithy/property-provider': 4.0.4
      '@smithy/protocol-http': 5.1.2
      '@smithy/smithy-client': 4.4.8
      '@smithy/types': 4.3.1
      '@smithy/util-stream': 4.2.3
      tslib: 2.8.1

  '@aws-sdk/credential-provider-ini@3.848.0':
    dependencies:
      '@aws-sdk/core': 3.846.0
      '@aws-sdk/credential-provider-env': 3.846.0
      '@aws-sdk/credential-provider-http': 3.846.0
      '@aws-sdk/credential-provider-process': 3.846.0
      '@aws-sdk/credential-provider-sso': 3.848.0
      '@aws-sdk/credential-provider-web-identity': 3.848.0
      '@aws-sdk/nested-clients': 3.848.0
      '@aws-sdk/types': 3.840.0
      '@smithy/credential-provider-imds': 4.0.6
      '@smithy/property-provider': 4.0.4
      '@smithy/shared-ini-file-loader': 4.0.4
      '@smithy/types': 4.3.1
      tslib: 2.8.1
    transitivePeerDependencies:
      - aws-crt

  '@aws-sdk/credential-provider-node@3.848.0':
    dependencies:
      '@aws-sdk/credential-provider-env': 3.846.0
      '@aws-sdk/credential-provider-http': 3.846.0
      '@aws-sdk/credential-provider-ini': 3.848.0
      '@aws-sdk/credential-provider-process': 3.846.0
      '@aws-sdk/credential-provider-sso': 3.848.0
      '@aws-sdk/credential-provider-web-identity': 3.848.0
      '@aws-sdk/types': 3.840.0
      '@smithy/credential-provider-imds': 4.0.6
      '@smithy/property-provider': 4.0.4
      '@smithy/shared-ini-file-loader': 4.0.4
      '@smithy/types': 4.3.1
      tslib: 2.8.1
    transitivePeerDependencies:
      - aws-crt

  '@aws-sdk/credential-provider-process@3.846.0':
    dependencies:
      '@aws-sdk/core': 3.846.0
      '@aws-sdk/types': 3.840.0
      '@smithy/property-provider': 4.0.4
      '@smithy/shared-ini-file-loader': 4.0.4
      '@smithy/types': 4.3.1
      tslib: 2.8.1

  '@aws-sdk/credential-provider-sso@3.848.0':
    dependencies:
      '@aws-sdk/client-sso': 3.848.0
      '@aws-sdk/core': 3.846.0
      '@aws-sdk/token-providers': 3.848.0
      '@aws-sdk/types': 3.840.0
      '@smithy/property-provider': 4.0.4
      '@smithy/shared-ini-file-loader': 4.0.4
      '@smithy/types': 4.3.1
      tslib: 2.8.1
    transitivePeerDependencies:
      - aws-crt

  '@aws-sdk/credential-provider-web-identity@3.848.0':
    dependencies:
      '@aws-sdk/core': 3.846.0
      '@aws-sdk/nested-clients': 3.848.0
      '@aws-sdk/types': 3.840.0
      '@smithy/property-provider': 4.0.4
      '@smithy/types': 4.3.1
      tslib: 2.8.1
    transitivePeerDependencies:
      - aws-crt

  '@aws-sdk/eventstream-handler-node@3.840.0':
    dependencies:
      '@aws-sdk/types': 3.840.0
      '@smithy/eventstream-codec': 4.0.4
      '@smithy/types': 4.3.1
      tslib: 2.8.1

  '@aws-sdk/middleware-eventstream@3.840.0':
    dependencies:
      '@aws-sdk/types': 3.840.0
      '@smithy/protocol-http': 5.1.2
      '@smithy/types': 4.3.1
      tslib: 2.8.1

  '@aws-sdk/middleware-host-header@3.840.0':
    dependencies:
      '@aws-sdk/types': 3.840.0
      '@smithy/protocol-http': 5.1.2
      '@smithy/types': 4.3.1
      tslib: 2.8.1

  '@aws-sdk/middleware-logger@3.840.0':
    dependencies:
      '@aws-sdk/types': 3.840.0
      '@smithy/types': 4.3.1
      tslib: 2.8.1

  '@aws-sdk/middleware-recursion-detection@3.840.0':
    dependencies:
      '@aws-sdk/types': 3.840.0
      '@smithy/protocol-http': 5.1.2
      '@smithy/types': 4.3.1
      tslib: 2.8.1

  '@aws-sdk/middleware-user-agent@3.848.0':
    dependencies:
      '@aws-sdk/core': 3.846.0
      '@aws-sdk/types': 3.840.0
      '@aws-sdk/util-endpoints': 3.848.0
      '@smithy/core': 3.7.1
      '@smithy/protocol-http': 5.1.2
      '@smithy/types': 4.3.1
      tslib: 2.8.1

  '@aws-sdk/middleware-websocket@3.844.0':
    dependencies:
      '@aws-sdk/types': 3.840.0
      '@aws-sdk/util-format-url': 3.840.0
      '@smithy/eventstream-codec': 4.0.4
      '@smithy/eventstream-serde-browser': 4.0.4
      '@smithy/fetch-http-handler': 5.1.0
      '@smithy/protocol-http': 5.1.2
      '@smithy/signature-v4': 5.1.2
      '@smithy/types': 4.3.1
      '@smithy/util-hex-encoding': 4.0.0
      tslib: 2.8.1

  '@aws-sdk/nested-clients@3.848.0':
    dependencies:
      '@aws-crypto/sha256-browser': 5.2.0
      '@aws-crypto/sha256-js': 5.2.0
      '@aws-sdk/core': 3.846.0
      '@aws-sdk/middleware-host-header': 3.840.0
      '@aws-sdk/middleware-logger': 3.840.0
      '@aws-sdk/middleware-recursion-detection': 3.840.0
      '@aws-sdk/middleware-user-agent': 3.848.0
      '@aws-sdk/region-config-resolver': 3.840.0
      '@aws-sdk/types': 3.840.0
      '@aws-sdk/util-endpoints': 3.848.0
      '@aws-sdk/util-user-agent-browser': 3.840.0
      '@aws-sdk/util-user-agent-node': 3.848.0
      '@smithy/config-resolver': 4.1.4
      '@smithy/core': 3.7.1
      '@smithy/fetch-http-handler': 5.1.0
      '@smithy/hash-node': 4.0.4
      '@smithy/invalid-dependency': 4.0.4
      '@smithy/middleware-content-length': 4.0.4
      '@smithy/middleware-endpoint': 4.1.16
      '@smithy/middleware-retry': 4.1.17
      '@smithy/middleware-serde': 4.0.8
      '@smithy/middleware-stack': 4.0.4
      '@smithy/node-config-provider': 4.1.3
      '@smithy/node-http-handler': 4.1.0
      '@smithy/protocol-http': 5.1.2
      '@smithy/smithy-client': 4.4.8
      '@smithy/types': 4.3.1
      '@smithy/url-parser': 4.0.4
      '@smithy/util-base64': 4.0.0
      '@smithy/util-body-length-browser': 4.0.0
      '@smithy/util-body-length-node': 4.0.0
      '@smithy/util-defaults-mode-browser': 4.0.24
      '@smithy/util-defaults-mode-node': 4.0.24
      '@smithy/util-endpoints': 3.0.6
      '@smithy/util-middleware': 4.0.4
      '@smithy/util-retry': 4.0.6
      '@smithy/util-utf8': 4.0.0
      tslib: 2.8.1
    transitivePeerDependencies:
      - aws-crt

  '@aws-sdk/region-config-resolver@3.840.0':
    dependencies:
      '@aws-sdk/types': 3.840.0
      '@smithy/node-config-provider': 4.1.3
      '@smithy/types': 4.3.1
      '@smithy/util-config-provider': 4.0.0
      '@smithy/util-middleware': 4.0.4
      tslib: 2.8.1

  '@aws-sdk/token-providers@3.848.0':
    dependencies:
      '@aws-sdk/core': 3.846.0
      '@aws-sdk/nested-clients': 3.848.0
      '@aws-sdk/types': 3.840.0
      '@smithy/property-provider': 4.0.4
      '@smithy/shared-ini-file-loader': 4.0.4
      '@smithy/types': 4.3.1
      tslib: 2.8.1
    transitivePeerDependencies:
      - aws-crt

  '@aws-sdk/types@3.840.0':
    dependencies:
      '@smithy/types': 4.3.1
      tslib: 2.8.1

  '@aws-sdk/util-endpoints@3.848.0':
    dependencies:
      '@aws-sdk/types': 3.840.0
      '@smithy/types': 4.3.1
      '@smithy/url-parser': 4.0.4
      '@smithy/util-endpoints': 3.0.6
      tslib: 2.8.1

  '@aws-sdk/util-format-url@3.840.0':
    dependencies:
      '@aws-sdk/types': 3.840.0
      '@smithy/querystring-builder': 4.0.4
      '@smithy/types': 4.3.1
      tslib: 2.8.1

  '@aws-sdk/util-locate-window@3.804.0':
    dependencies:
      tslib: 2.8.1

  '@aws-sdk/util-user-agent-browser@3.840.0':
    dependencies:
      '@aws-sdk/types': 3.840.0
      '@smithy/types': 4.3.1
      bowser: 2.11.0
      tslib: 2.8.1

  '@aws-sdk/util-user-agent-node@3.848.0':
    dependencies:
      '@aws-sdk/middleware-user-agent': 3.848.0
      '@aws-sdk/types': 3.840.0
      '@smithy/node-config-provider': 4.1.3
      '@smithy/types': 4.3.1
      tslib: 2.8.1

  '@aws-sdk/xml-builder@3.821.0':
    dependencies:
      '@smithy/types': 4.3.1
      tslib: 2.8.1

  '@babel/runtime@7.28.2': {}

  '@biomejs/biome@2.1.4':
    optionalDependencies:
      '@biomejs/cli-darwin-arm64': 2.1.4
      '@biomejs/cli-darwin-x64': 2.1.4
      '@biomejs/cli-linux-arm64': 2.1.4
      '@biomejs/cli-linux-arm64-musl': 2.1.4
      '@biomejs/cli-linux-x64': 2.1.4
      '@biomejs/cli-linux-x64-musl': 2.1.4
      '@biomejs/cli-win32-arm64': 2.1.4
      '@biomejs/cli-win32-x64': 2.1.4

  '@biomejs/cli-darwin-arm64@2.1.4':
    optional: true

  '@biomejs/cli-darwin-x64@2.1.4':
    optional: true

  '@biomejs/cli-linux-arm64-musl@2.1.4':
    optional: true

  '@biomejs/cli-linux-arm64@2.1.4':
    optional: true

  '@biomejs/cli-linux-x64-musl@2.1.4':
    optional: true

  '@biomejs/cli-linux-x64@2.1.4':
    optional: true

  '@biomejs/cli-win32-arm64@2.1.4':
    optional: true

  '@biomejs/cli-win32-x64@2.1.4':
    optional: true

  '@braintree/sanitize-url@7.1.1': {}

  '@chevrotain/cst-dts-gen@11.0.3':
    dependencies:
      '@chevrotain/gast': 11.0.3
      '@chevrotain/types': 11.0.3
      lodash-es: 4.17.21

  '@chevrotain/gast@11.0.3':
    dependencies:
      '@chevrotain/types': 11.0.3
      lodash-es: 4.17.21

  '@chevrotain/regexp-to-ast@11.0.3': {}

  '@chevrotain/types@11.0.3': {}

  '@chevrotain/utils@11.0.3': {}

  '@colors/colors@1.5.0':
    optional: true

  '@csstools/color-helpers@5.0.2': {}

  '@csstools/css-calc@2.1.4(@csstools/css-parser-algorithms@3.0.5(@csstools/css-tokenizer@3.0.4))(@csstools/css-tokenizer@3.0.4)':
    dependencies:
      '@csstools/css-parser-algorithms': 3.0.5(@csstools/css-tokenizer@3.0.4)
      '@csstools/css-tokenizer': 3.0.4

  '@csstools/css-color-parser@3.0.10(@csstools/css-parser-algorithms@3.0.5(@csstools/css-tokenizer@3.0.4))(@csstools/css-tokenizer@3.0.4)':
    dependencies:
      '@csstools/color-helpers': 5.0.2
      '@csstools/css-calc': 2.1.4(@csstools/css-parser-algorithms@3.0.5(@csstools/css-tokenizer@3.0.4))(@csstools/css-tokenizer@3.0.4)
      '@csstools/css-parser-algorithms': 3.0.5(@csstools/css-tokenizer@3.0.4)
      '@csstools/css-tokenizer': 3.0.4

  '@csstools/css-parser-algorithms@3.0.5(@csstools/css-tokenizer@3.0.4)':
    dependencies:
      '@csstools/css-tokenizer': 3.0.4

  '@csstools/css-tokenizer@3.0.4': {}

  '@floating-ui/core@1.7.2':
    dependencies:
      '@floating-ui/utils': 0.2.10

  '@floating-ui/dom@1.7.2':
    dependencies:
      '@floating-ui/core': 1.7.2
      '@floating-ui/utils': 0.2.10

  '@floating-ui/react-dom@2.1.4(react-dom@19.1.0(react@19.1.0))(react@19.1.0)':
    dependencies:
      '@floating-ui/dom': 1.7.2
      react: 19.1.0
      react-dom: 19.1.0(react@19.1.0)

  '@floating-ui/react@0.27.13(react-dom@19.1.0(react@19.1.0))(react@19.1.0)':
    dependencies:
      '@floating-ui/react-dom': 2.1.4(react-dom@19.1.0(react@19.1.0))(react@19.1.0)
      '@floating-ui/utils': 0.2.10
      react: 19.1.0
      react-dom: 19.1.0(react@19.1.0)
      tabbable: 6.2.0

  '@floating-ui/utils@0.2.10': {}

  '@google/genai@1.16.0(@modelcontextprotocol/sdk@1.16.0)':
    dependencies:
      google-auth-library: 9.15.1
      ws: 8.18.3
    optionalDependencies:
      '@modelcontextprotocol/sdk': 1.16.0
    transitivePeerDependencies:
      - bufferutil
      - encoding
      - supports-color
      - utf-8-validate

  '@grpc/grpc-js@1.13.4':
    dependencies:
      '@grpc/proto-loader': 0.7.15
      '@js-sdsl/ordered-map': 4.4.2

  '@grpc/proto-loader@0.7.15':
    dependencies:
      lodash.camelcase: 4.3.0
      long: 5.3.2
      protobufjs: 7.5.3
      yargs: 17.7.2

  '@hexagon/base64@1.1.28': {}

  '@iconify/types@2.0.0': {}

  '@iconify/utils@2.3.0':
    dependencies:
      '@antfu/install-pkg': 1.1.0
      '@antfu/utils': 8.1.1
      '@iconify/types': 2.0.0
      debug: 4.4.1
      globals: 15.15.0
      kolorist: 1.8.0
      local-pkg: 1.1.1
      mlly: 1.7.4
    transitivePeerDependencies:
      - supports-color

  '@inquirer/checkbox@4.2.2(@types/node@24.0.15)':
    dependencies:
      '@inquirer/core': 10.2.0(@types/node@24.0.15)
      '@inquirer/figures': 1.0.13
      '@inquirer/type': 3.0.8(@types/node@24.0.15)
      ansi-escapes: 4.3.2
      yoctocolors-cjs: 2.1.3
    optionalDependencies:
      '@types/node': 24.0.15

  '@inquirer/confirm@5.1.16(@types/node@24.0.15)':
    dependencies:
      '@inquirer/core': 10.2.0(@types/node@24.0.15)
      '@inquirer/type': 3.0.8(@types/node@24.0.15)
    optionalDependencies:
      '@types/node': 24.0.15

  '@inquirer/core@10.2.0(@types/node@24.0.15)':
    dependencies:
      '@inquirer/figures': 1.0.13
      '@inquirer/type': 3.0.8(@types/node@24.0.15)
      ansi-escapes: 4.3.2
      cli-width: 4.1.0
      mute-stream: 2.0.0
      signal-exit: 4.1.0
      wrap-ansi: 6.2.0
      yoctocolors-cjs: 2.1.3
    optionalDependencies:
      '@types/node': 24.0.15

  '@inquirer/editor@4.2.18(@types/node@24.0.15)':
    dependencies:
      '@inquirer/core': 10.2.0(@types/node@24.0.15)
      '@inquirer/external-editor': 1.0.1(@types/node@24.0.15)
      '@inquirer/type': 3.0.8(@types/node@24.0.15)
    optionalDependencies:
      '@types/node': 24.0.15

  '@inquirer/expand@4.0.18(@types/node@24.0.15)':
    dependencies:
      '@inquirer/core': 10.2.0(@types/node@24.0.15)
      '@inquirer/type': 3.0.8(@types/node@24.0.15)
      yoctocolors-cjs: 2.1.3
    optionalDependencies:
      '@types/node': 24.0.15

  '@inquirer/external-editor@1.0.1(@types/node@24.0.15)':
    dependencies:
      chardet: 2.1.0
      iconv-lite: 0.6.3
    optionalDependencies:
      '@types/node': 24.0.15

  '@inquirer/figures@1.0.13': {}

  '@inquirer/input@4.2.2(@types/node@24.0.15)':
    dependencies:
      '@inquirer/core': 10.2.0(@types/node@24.0.15)
      '@inquirer/type': 3.0.8(@types/node@24.0.15)
    optionalDependencies:
      '@types/node': 24.0.15

  '@inquirer/number@3.0.18(@types/node@24.0.15)':
    dependencies:
      '@inquirer/core': 10.2.0(@types/node@24.0.15)
      '@inquirer/type': 3.0.8(@types/node@24.0.15)
    optionalDependencies:
      '@types/node': 24.0.15

  '@inquirer/password@4.0.18(@types/node@24.0.15)':
    dependencies:
      '@inquirer/core': 10.2.0(@types/node@24.0.15)
      '@inquirer/type': 3.0.8(@types/node@24.0.15)
      ansi-escapes: 4.3.2
    optionalDependencies:
      '@types/node': 24.0.15

  '@inquirer/prompts@7.8.4(@types/node@24.0.15)':
    dependencies:
      '@inquirer/checkbox': 4.2.2(@types/node@24.0.15)
      '@inquirer/confirm': 5.1.16(@types/node@24.0.15)
      '@inquirer/editor': 4.2.18(@types/node@24.0.15)
      '@inquirer/expand': 4.0.18(@types/node@24.0.15)
      '@inquirer/input': 4.2.2(@types/node@24.0.15)
      '@inquirer/number': 3.0.18(@types/node@24.0.15)
      '@inquirer/password': 4.0.18(@types/node@24.0.15)
      '@inquirer/rawlist': 4.1.6(@types/node@24.0.15)
      '@inquirer/search': 3.1.1(@types/node@24.0.15)
      '@inquirer/select': 4.3.2(@types/node@24.0.15)
    optionalDependencies:
      '@types/node': 24.0.15

  '@inquirer/rawlist@4.1.6(@types/node@24.0.15)':
    dependencies:
      '@inquirer/core': 10.2.0(@types/node@24.0.15)
      '@inquirer/type': 3.0.8(@types/node@24.0.15)
      yoctocolors-cjs: 2.1.3
    optionalDependencies:
      '@types/node': 24.0.15

  '@inquirer/search@3.1.1(@types/node@24.0.15)':
    dependencies:
      '@inquirer/core': 10.2.0(@types/node@24.0.15)
      '@inquirer/figures': 1.0.13
      '@inquirer/type': 3.0.8(@types/node@24.0.15)
      yoctocolors-cjs: 2.1.3
    optionalDependencies:
      '@types/node': 24.0.15

  '@inquirer/select@4.3.2(@types/node@24.0.15)':
    dependencies:
      '@inquirer/core': 10.2.0(@types/node@24.0.15)
      '@inquirer/figures': 1.0.13
      '@inquirer/type': 3.0.8(@types/node@24.0.15)
      ansi-escapes: 4.3.2
      yoctocolors-cjs: 2.1.3
    optionalDependencies:
      '@types/node': 24.0.15

  '@inquirer/type@3.0.8(@types/node@24.0.15)':
    optionalDependencies:
      '@types/node': 24.0.15

  '@isaacs/balanced-match@4.0.1': {}

  '@isaacs/brace-expansion@5.0.0':
    dependencies:
      '@isaacs/balanced-match': 4.0.1

  '@isaacs/cliui@8.0.2':
    dependencies:
      string-width: 5.1.2
      string-width-cjs: string-width@4.2.3
      strip-ansi: 7.1.0
      strip-ansi-cjs: strip-ansi@6.0.1
      wrap-ansi: 8.1.0
      wrap-ansi-cjs: wrap-ansi@7.0.0

  '@isaacs/fs-minipass@4.0.1':
    dependencies:
      minipass: 7.1.2

  '@jimp/bmp@0.14.0(@jimp/custom@0.14.0(debug@4.4.1))':
    dependencies:
      '@babel/runtime': 7.28.2
      '@jimp/custom': 0.14.0(debug@4.4.1)
      '@jimp/utils': 0.14.0
      bmp-js: 0.1.0

  '@jimp/core@0.14.0(debug@4.4.1)':
    dependencies:
      '@babel/runtime': 7.28.2
      '@jimp/utils': 0.14.0
      any-base: 1.1.0
      buffer: 5.7.1
      exif-parser: 0.1.12
      file-type: 9.0.0
      load-bmfont: 1.4.2(debug@4.4.1)
      mkdirp: 0.5.6
      phin: 2.9.3
      pixelmatch: 4.0.2
      tinycolor2: 1.6.0
    transitivePeerDependencies:
      - debug

  '@jimp/core@1.6.0':
    dependencies:
      '@jimp/file-ops': 1.6.0
      '@jimp/types': 1.6.0
      '@jimp/utils': 1.6.0
      await-to-js: 3.0.0
      exif-parser: 0.1.12
      file-type: 16.5.4
      mime: 3.0.0

  '@jimp/custom@0.14.0(debug@4.4.1)':
    dependencies:
      '@babel/runtime': 7.28.2
      '@jimp/core': 0.14.0(debug@4.4.1)
    transitivePeerDependencies:
      - debug

  '@jimp/diff@1.6.0':
    dependencies:
      '@jimp/plugin-resize': 1.6.0
      '@jimp/types': 1.6.0
      '@jimp/utils': 1.6.0
      pixelmatch: 5.3.0

  '@jimp/file-ops@1.6.0': {}

  '@jimp/gif@0.14.0(@jimp/custom@0.14.0(debug@4.4.1))':
    dependencies:
      '@babel/runtime': 7.28.2
      '@jimp/custom': 0.14.0(debug@4.4.1)
      '@jimp/utils': 0.14.0
      gifwrap: 0.9.4
      omggif: 1.0.10

  '@jimp/jpeg@0.14.0(@jimp/custom@0.14.0(debug@4.4.1))':
    dependencies:
      '@babel/runtime': 7.28.2
      '@jimp/custom': 0.14.0(debug@4.4.1)
      '@jimp/utils': 0.14.0
      jpeg-js: 0.4.4

  '@jimp/js-bmp@1.6.0':
    dependencies:
      '@jimp/core': 1.6.0
      '@jimp/types': 1.6.0
      '@jimp/utils': 1.6.0
      bmp-ts: 1.0.9

  '@jimp/js-gif@1.6.0':
    dependencies:
      '@jimp/core': 1.6.0
      '@jimp/types': 1.6.0
      gifwrap: 0.10.1
      omggif: 1.0.10

  '@jimp/js-jpeg@1.6.0':
    dependencies:
      '@jimp/core': 1.6.0
      '@jimp/types': 1.6.0
      jpeg-js: 0.4.4

  '@jimp/js-png@1.6.0':
    dependencies:
      '@jimp/core': 1.6.0
      '@jimp/types': 1.6.0
      pngjs: 7.0.0

  '@jimp/js-tiff@1.6.0':
    dependencies:
      '@jimp/core': 1.6.0
      '@jimp/types': 1.6.0
      utif2: 4.1.0

  '@jimp/plugin-blit@0.14.0(@jimp/custom@0.14.0(debug@4.4.1))':
    dependencies:
      '@babel/runtime': 7.28.2
      '@jimp/custom': 0.14.0(debug@4.4.1)
      '@jimp/utils': 0.14.0

  '@jimp/plugin-blit@1.6.0':
    dependencies:
      '@jimp/types': 1.6.0
      '@jimp/utils': 1.6.0
      zod: 3.25.76

  '@jimp/plugin-blur@0.14.0(@jimp/custom@0.14.0(debug@4.4.1))':
    dependencies:
      '@babel/runtime': 7.28.2
      '@jimp/custom': 0.14.0(debug@4.4.1)
      '@jimp/utils': 0.14.0

  '@jimp/plugin-blur@1.6.0':
    dependencies:
      '@jimp/core': 1.6.0
      '@jimp/utils': 1.6.0

  '@jimp/plugin-circle@0.14.0(@jimp/custom@0.14.0(debug@4.4.1))':
    dependencies:
      '@babel/runtime': 7.28.2
      '@jimp/custom': 0.14.0(debug@4.4.1)
      '@jimp/utils': 0.14.0

  '@jimp/plugin-circle@1.6.0':
    dependencies:
      '@jimp/types': 1.6.0
      zod: 3.25.76

  '@jimp/plugin-color@0.14.0(@jimp/custom@0.14.0(debug@4.4.1))':
    dependencies:
      '@babel/runtime': 7.28.2
      '@jimp/custom': 0.14.0(debug@4.4.1)
      '@jimp/utils': 0.14.0
      tinycolor2: 1.6.0

  '@jimp/plugin-color@1.6.0':
    dependencies:
      '@jimp/core': 1.6.0
      '@jimp/types': 1.6.0
      '@jimp/utils': 1.6.0
      tinycolor2: 1.6.0
      zod: 3.25.76

  '@jimp/plugin-contain@0.14.0(@jimp/custom@0.14.0(debug@4.4.1))(@jimp/plugin-blit@0.14.0(@jimp/custom@0.14.0(debug@4.4.1)))(@jimp/plugin-resize@0.14.0(@jimp/custom@0.14.0(debug@4.4.1)))(@jimp/plugin-scale@0.14.0(@jimp/custom@0.14.0(debug@4.4.1))(@jimp/plugin-resize@0.14.0(@jimp/custom@0.14.0(debug@4.4.1))))':
    dependencies:
      '@babel/runtime': 7.28.2
      '@jimp/custom': 0.14.0(debug@4.4.1)
      '@jimp/plugin-blit': 0.14.0(@jimp/custom@0.14.0(debug@4.4.1))
      '@jimp/plugin-resize': 0.14.0(@jimp/custom@0.14.0(debug@4.4.1))
      '@jimp/plugin-scale': 0.14.0(@jimp/custom@0.14.0(debug@4.4.1))(@jimp/plugin-resize@0.14.0(@jimp/custom@0.14.0(debug@4.4.1)))
      '@jimp/utils': 0.14.0

  '@jimp/plugin-contain@1.6.0':
    dependencies:
      '@jimp/core': 1.6.0
      '@jimp/plugin-blit': 1.6.0
      '@jimp/plugin-resize': 1.6.0
      '@jimp/types': 1.6.0
      '@jimp/utils': 1.6.0
      zod: 3.25.76

  '@jimp/plugin-cover@0.14.0(@jimp/custom@0.14.0(debug@4.4.1))(@jimp/plugin-crop@0.14.0(@jimp/custom@0.14.0(debug@4.4.1)))(@jimp/plugin-resize@0.14.0(@jimp/custom@0.14.0(debug@4.4.1)))(@jimp/plugin-scale@0.14.0(@jimp/custom@0.14.0(debug@4.4.1))(@jimp/plugin-resize@0.14.0(@jimp/custom@0.14.0(debug@4.4.1))))':
    dependencies:
      '@babel/runtime': 7.28.2
      '@jimp/custom': 0.14.0(debug@4.4.1)
      '@jimp/plugin-crop': 0.14.0(@jimp/custom@0.14.0(debug@4.4.1))
      '@jimp/plugin-resize': 0.14.0(@jimp/custom@0.14.0(debug@4.4.1))
      '@jimp/plugin-scale': 0.14.0(@jimp/custom@0.14.0(debug@4.4.1))(@jimp/plugin-resize@0.14.0(@jimp/custom@0.14.0(debug@4.4.1)))
      '@jimp/utils': 0.14.0

  '@jimp/plugin-cover@1.6.0':
    dependencies:
      '@jimp/core': 1.6.0
      '@jimp/plugin-crop': 1.6.0
      '@jimp/plugin-resize': 1.6.0
      '@jimp/types': 1.6.0
      zod: 3.25.76

  '@jimp/plugin-crop@0.14.0(@jimp/custom@0.14.0(debug@4.4.1))':
    dependencies:
      '@babel/runtime': 7.28.2
      '@jimp/custom': 0.14.0(debug@4.4.1)
      '@jimp/utils': 0.14.0

  '@jimp/plugin-crop@1.6.0':
    dependencies:
      '@jimp/core': 1.6.0
      '@jimp/types': 1.6.0
      '@jimp/utils': 1.6.0
      zod: 3.25.76

  '@jimp/plugin-displace@0.14.0(@jimp/custom@0.14.0(debug@4.4.1))':
    dependencies:
      '@babel/runtime': 7.28.2
      '@jimp/custom': 0.14.0(debug@4.4.1)
      '@jimp/utils': 0.14.0

  '@jimp/plugin-displace@1.6.0':
    dependencies:
      '@jimp/types': 1.6.0
      '@jimp/utils': 1.6.0
      zod: 3.25.76

  '@jimp/plugin-dither@0.14.0(@jimp/custom@0.14.0(debug@4.4.1))':
    dependencies:
      '@babel/runtime': 7.28.2
      '@jimp/custom': 0.14.0(debug@4.4.1)
      '@jimp/utils': 0.14.0

  '@jimp/plugin-dither@1.6.0':
    dependencies:
      '@jimp/types': 1.6.0

  '@jimp/plugin-fisheye@0.14.0(@jimp/custom@0.14.0(debug@4.4.1))':
    dependencies:
      '@babel/runtime': 7.28.2
      '@jimp/custom': 0.14.0(debug@4.4.1)
      '@jimp/utils': 0.14.0

  '@jimp/plugin-fisheye@1.6.0':
    dependencies:
      '@jimp/types': 1.6.0
      '@jimp/utils': 1.6.0
      zod: 3.25.76

  '@jimp/plugin-flip@0.14.0(@jimp/custom@0.14.0(debug@4.4.1))(@jimp/plugin-rotate@0.14.0(@jimp/custom@0.14.0(debug@4.4.1))(@jimp/plugin-blit@0.14.0(@jimp/custom@0.14.0(debug@4.4.1)))(@jimp/plugin-crop@0.14.0(@jimp/custom@0.14.0(debug@4.4.1)))(@jimp/plugin-resize@0.14.0(@jimp/custom@0.14.0(debug@4.4.1))))':
    dependencies:
      '@babel/runtime': 7.28.2
      '@jimp/custom': 0.14.0(debug@4.4.1)
      '@jimp/plugin-rotate': 0.14.0(@jimp/custom@0.14.0(debug@4.4.1))(@jimp/plugin-blit@0.14.0(@jimp/custom@0.14.0(debug@4.4.1)))(@jimp/plugin-crop@0.14.0(@jimp/custom@0.14.0(debug@4.4.1)))(@jimp/plugin-resize@0.14.0(@jimp/custom@0.14.0(debug@4.4.1)))
      '@jimp/utils': 0.14.0

  '@jimp/plugin-flip@1.6.0':
    dependencies:
      '@jimp/types': 1.6.0
      zod: 3.25.76

  '@jimp/plugin-gaussian@0.14.0(@jimp/custom@0.14.0(debug@4.4.1))':
    dependencies:
      '@babel/runtime': 7.28.2
      '@jimp/custom': 0.14.0(debug@4.4.1)
      '@jimp/utils': 0.14.0

  '@jimp/plugin-hash@1.6.0':
    dependencies:
      '@jimp/core': 1.6.0
      '@jimp/js-bmp': 1.6.0
      '@jimp/js-jpeg': 1.6.0
      '@jimp/js-png': 1.6.0
      '@jimp/js-tiff': 1.6.0
      '@jimp/plugin-color': 1.6.0
      '@jimp/plugin-resize': 1.6.0
      '@jimp/types': 1.6.0
      '@jimp/utils': 1.6.0
      any-base: 1.1.0

  '@jimp/plugin-invert@0.14.0(@jimp/custom@0.14.0(debug@4.4.1))':
    dependencies:
      '@babel/runtime': 7.28.2
      '@jimp/custom': 0.14.0(debug@4.4.1)
      '@jimp/utils': 0.14.0

  '@jimp/plugin-mask@0.14.0(@jimp/custom@0.14.0(debug@4.4.1))':
    dependencies:
      '@babel/runtime': 7.28.2
      '@jimp/custom': 0.14.0(debug@4.4.1)
      '@jimp/utils': 0.14.0

  '@jimp/plugin-mask@1.6.0':
    dependencies:
      '@jimp/types': 1.6.0
      zod: 3.25.76

  '@jimp/plugin-normalize@0.14.0(@jimp/custom@0.14.0(debug@4.4.1))':
    dependencies:
      '@babel/runtime': 7.28.2
      '@jimp/custom': 0.14.0(debug@4.4.1)
      '@jimp/utils': 0.14.0

  '@jimp/plugin-print@0.14.0(@jimp/custom@0.14.0(debug@4.4.1))(@jimp/plugin-blit@0.14.0(@jimp/custom@0.14.0(debug@4.4.1)))(debug@4.4.1)':
    dependencies:
      '@babel/runtime': 7.28.2
      '@jimp/custom': 0.14.0(debug@4.4.1)
      '@jimp/plugin-blit': 0.14.0(@jimp/custom@0.14.0(debug@4.4.1))
      '@jimp/utils': 0.14.0
      load-bmfont: 1.4.2(debug@4.4.1)
    transitivePeerDependencies:
      - debug

  '@jimp/plugin-print@1.6.0':
    dependencies:
      '@jimp/core': 1.6.0
      '@jimp/js-jpeg': 1.6.0
      '@jimp/js-png': 1.6.0
      '@jimp/plugin-blit': 1.6.0
      '@jimp/types': 1.6.0
      parse-bmfont-ascii: 1.0.6
      parse-bmfont-binary: 1.0.6
      parse-bmfont-xml: 1.1.6
      simple-xml-to-json: 1.2.3
      zod: 3.25.76

  '@jimp/plugin-quantize@1.6.0':
    dependencies:
      image-q: 4.0.0
      zod: 3.25.76

  '@jimp/plugin-resize@0.14.0(@jimp/custom@0.14.0(debug@4.4.1))':
    dependencies:
      '@babel/runtime': 7.28.2
      '@jimp/custom': 0.14.0(debug@4.4.1)
      '@jimp/utils': 0.14.0

  '@jimp/plugin-resize@1.6.0':
    dependencies:
      '@jimp/core': 1.6.0
      '@jimp/types': 1.6.0
      zod: 3.25.76

  '@jimp/plugin-rotate@0.14.0(@jimp/custom@0.14.0(debug@4.4.1))(@jimp/plugin-blit@0.14.0(@jimp/custom@0.14.0(debug@4.4.1)))(@jimp/plugin-crop@0.14.0(@jimp/custom@0.14.0(debug@4.4.1)))(@jimp/plugin-resize@0.14.0(@jimp/custom@0.14.0(debug@4.4.1)))':
    dependencies:
      '@babel/runtime': 7.28.2
      '@jimp/custom': 0.14.0(debug@4.4.1)
      '@jimp/plugin-blit': 0.14.0(@jimp/custom@0.14.0(debug@4.4.1))
      '@jimp/plugin-crop': 0.14.0(@jimp/custom@0.14.0(debug@4.4.1))
      '@jimp/plugin-resize': 0.14.0(@jimp/custom@0.14.0(debug@4.4.1))
      '@jimp/utils': 0.14.0

  '@jimp/plugin-rotate@1.6.0':
    dependencies:
      '@jimp/core': 1.6.0
      '@jimp/plugin-crop': 1.6.0
      '@jimp/plugin-resize': 1.6.0
      '@jimp/types': 1.6.0
      '@jimp/utils': 1.6.0
      zod: 3.25.76

  '@jimp/plugin-scale@0.14.0(@jimp/custom@0.14.0(debug@4.4.1))(@jimp/plugin-resize@0.14.0(@jimp/custom@0.14.0(debug@4.4.1)))':
    dependencies:
      '@babel/runtime': 7.28.2
      '@jimp/custom': 0.14.0(debug@4.4.1)
      '@jimp/plugin-resize': 0.14.0(@jimp/custom@0.14.0(debug@4.4.1))
      '@jimp/utils': 0.14.0

  '@jimp/plugin-shadow@0.14.0(@jimp/custom@0.14.0(debug@4.4.1))(@jimp/plugin-blur@0.14.0(@jimp/custom@0.14.0(debug@4.4.1)))(@jimp/plugin-resize@0.14.0(@jimp/custom@0.14.0(debug@4.4.1)))':
    dependencies:
      '@babel/runtime': 7.28.2
      '@jimp/custom': 0.14.0(debug@4.4.1)
      '@jimp/plugin-blur': 0.14.0(@jimp/custom@0.14.0(debug@4.4.1))
      '@jimp/plugin-resize': 0.14.0(@jimp/custom@0.14.0(debug@4.4.1))
      '@jimp/utils': 0.14.0

  '@jimp/plugin-threshold@0.14.0(@jimp/custom@0.14.0(debug@4.4.1))(@jimp/plugin-color@0.14.0(@jimp/custom@0.14.0(debug@4.4.1)))(@jimp/plugin-resize@0.14.0(@jimp/custom@0.14.0(debug@4.4.1)))':
    dependencies:
      '@babel/runtime': 7.28.2
      '@jimp/custom': 0.14.0(debug@4.4.1)
      '@jimp/plugin-color': 0.14.0(@jimp/custom@0.14.0(debug@4.4.1))
      '@jimp/plugin-resize': 0.14.0(@jimp/custom@0.14.0(debug@4.4.1))
      '@jimp/utils': 0.14.0

  '@jimp/plugin-threshold@1.6.0':
    dependencies:
      '@jimp/core': 1.6.0
      '@jimp/plugin-color': 1.6.0
      '@jimp/plugin-hash': 1.6.0
      '@jimp/types': 1.6.0
      '@jimp/utils': 1.6.0
      zod: 3.25.76

  '@jimp/plugins@0.14.0(@jimp/custom@0.14.0(debug@4.4.1))(debug@4.4.1)':
    dependencies:
      '@babel/runtime': 7.28.2
      '@jimp/custom': 0.14.0(debug@4.4.1)
      '@jimp/plugin-blit': 0.14.0(@jimp/custom@0.14.0(debug@4.4.1))
      '@jimp/plugin-blur': 0.14.0(@jimp/custom@0.14.0(debug@4.4.1))
      '@jimp/plugin-circle': 0.14.0(@jimp/custom@0.14.0(debug@4.4.1))
      '@jimp/plugin-color': 0.14.0(@jimp/custom@0.14.0(debug@4.4.1))
      '@jimp/plugin-contain': 0.14.0(@jimp/custom@0.14.0(debug@4.4.1))(@jimp/plugin-blit@0.14.0(@jimp/custom@0.14.0(debug@4.4.1)))(@jimp/plugin-resize@0.14.0(@jimp/custom@0.14.0(debug@4.4.1)))(@jimp/plugin-scale@0.14.0(@jimp/custom@0.14.0(debug@4.4.1))(@jimp/plugin-resize@0.14.0(@jimp/custom@0.14.0(debug@4.4.1))))
      '@jimp/plugin-cover': 0.14.0(@jimp/custom@0.14.0(debug@4.4.1))(@jimp/plugin-crop@0.14.0(@jimp/custom@0.14.0(debug@4.4.1)))(@jimp/plugin-resize@0.14.0(@jimp/custom@0.14.0(debug@4.4.1)))(@jimp/plugin-scale@0.14.0(@jimp/custom@0.14.0(debug@4.4.1))(@jimp/plugin-resize@0.14.0(@jimp/custom@0.14.0(debug@4.4.1))))
      '@jimp/plugin-crop': 0.14.0(@jimp/custom@0.14.0(debug@4.4.1))
      '@jimp/plugin-displace': 0.14.0(@jimp/custom@0.14.0(debug@4.4.1))
      '@jimp/plugin-dither': 0.14.0(@jimp/custom@0.14.0(debug@4.4.1))
      '@jimp/plugin-fisheye': 0.14.0(@jimp/custom@0.14.0(debug@4.4.1))
      '@jimp/plugin-flip': 0.14.0(@jimp/custom@0.14.0(debug@4.4.1))(@jimp/plugin-rotate@0.14.0(@jimp/custom@0.14.0(debug@4.4.1))(@jimp/plugin-blit@0.14.0(@jimp/custom@0.14.0(debug@4.4.1)))(@jimp/plugin-crop@0.14.0(@jimp/custom@0.14.0(debug@4.4.1)))(@jimp/plugin-resize@0.14.0(@jimp/custom@0.14.0(debug@4.4.1))))
      '@jimp/plugin-gaussian': 0.14.0(@jimp/custom@0.14.0(debug@4.4.1))
      '@jimp/plugin-invert': 0.14.0(@jimp/custom@0.14.0(debug@4.4.1))
      '@jimp/plugin-mask': 0.14.0(@jimp/custom@0.14.0(debug@4.4.1))
      '@jimp/plugin-normalize': 0.14.0(@jimp/custom@0.14.0(debug@4.4.1))
      '@jimp/plugin-print': 0.14.0(@jimp/custom@0.14.0(debug@4.4.1))(@jimp/plugin-blit@0.14.0(@jimp/custom@0.14.0(debug@4.4.1)))(debug@4.4.1)
      '@jimp/plugin-resize': 0.14.0(@jimp/custom@0.14.0(debug@4.4.1))
      '@jimp/plugin-rotate': 0.14.0(@jimp/custom@0.14.0(debug@4.4.1))(@jimp/plugin-blit@0.14.0(@jimp/custom@0.14.0(debug@4.4.1)))(@jimp/plugin-crop@0.14.0(@jimp/custom@0.14.0(debug@4.4.1)))(@jimp/plugin-resize@0.14.0(@jimp/custom@0.14.0(debug@4.4.1)))
      '@jimp/plugin-scale': 0.14.0(@jimp/custom@0.14.0(debug@4.4.1))(@jimp/plugin-resize@0.14.0(@jimp/custom@0.14.0(debug@4.4.1)))
      '@jimp/plugin-shadow': 0.14.0(@jimp/custom@0.14.0(debug@4.4.1))(@jimp/plugin-blur@0.14.0(@jimp/custom@0.14.0(debug@4.4.1)))(@jimp/plugin-resize@0.14.0(@jimp/custom@0.14.0(debug@4.4.1)))
      '@jimp/plugin-threshold': 0.14.0(@jimp/custom@0.14.0(debug@4.4.1))(@jimp/plugin-color@0.14.0(@jimp/custom@0.14.0(debug@4.4.1)))(@jimp/plugin-resize@0.14.0(@jimp/custom@0.14.0(debug@4.4.1)))
      timm: 1.7.1
    transitivePeerDependencies:
      - debug

  '@jimp/png@0.14.0(@jimp/custom@0.14.0(debug@4.4.1))':
    dependencies:
      '@babel/runtime': 7.28.2
      '@jimp/custom': 0.14.0(debug@4.4.1)
      '@jimp/utils': 0.14.0
      pngjs: 3.4.0

  '@jimp/tiff@0.14.0(@jimp/custom@0.14.0(debug@4.4.1))':
    dependencies:
      '@babel/runtime': 7.28.2
      '@jimp/custom': 0.14.0(debug@4.4.1)
      utif: 2.0.1

  '@jimp/types@0.14.0(@jimp/custom@0.14.0(debug@4.4.1))':
    dependencies:
      '@babel/runtime': 7.28.2
      '@jimp/bmp': 0.14.0(@jimp/custom@0.14.0(debug@4.4.1))
      '@jimp/custom': 0.14.0(debug@4.4.1)
      '@jimp/gif': 0.14.0(@jimp/custom@0.14.0(debug@4.4.1))
      '@jimp/jpeg': 0.14.0(@jimp/custom@0.14.0(debug@4.4.1))
      '@jimp/png': 0.14.0(@jimp/custom@0.14.0(debug@4.4.1))
      '@jimp/tiff': 0.14.0(@jimp/custom@0.14.0(debug@4.4.1))
      timm: 1.7.1

  '@jimp/types@1.6.0':
    dependencies:
      zod: 3.25.76

  '@jimp/utils@0.14.0':
    dependencies:
      '@babel/runtime': 7.28.2
      regenerator-runtime: 0.13.11

  '@jimp/utils@1.6.0':
    dependencies:
      '@jimp/types': 1.6.0
      tinycolor2: 1.6.0

  '@js-sdsl/ordered-map@4.4.2': {}

  '@levischuck/tiny-cbor@0.2.11': {}

  '@lexical/clipboard@0.33.1':
    dependencies:
      '@lexical/html': 0.33.1
      '@lexical/list': 0.33.1
      '@lexical/selection': 0.33.1
      '@lexical/utils': 0.33.1
      lexical: 0.33.1

  '@lexical/code@0.33.1':
    dependencies:
      '@lexical/utils': 0.33.1
      lexical: 0.33.1
      prismjs: 1.30.0

  '@lexical/devtools-core@0.33.1(react-dom@19.1.0(react@19.1.0))(react@19.1.0)':
    dependencies:
      '@lexical/html': 0.33.1
      '@lexical/link': 0.33.1
      '@lexical/mark': 0.33.1
      '@lexical/table': 0.33.1
      '@lexical/utils': 0.33.1
      lexical: 0.33.1
      react: 19.1.0
      react-dom: 19.1.0(react@19.1.0)

  '@lexical/dragon@0.33.1':
    dependencies:
      lexical: 0.33.1

  '@lexical/hashtag@0.33.1':
    dependencies:
      '@lexical/utils': 0.33.1
      lexical: 0.33.1

  '@lexical/headless@0.33.1':
    dependencies:
      lexical: 0.33.1

  '@lexical/history@0.33.1':
    dependencies:
      '@lexical/utils': 0.33.1
      lexical: 0.33.1

  '@lexical/html@0.33.1':
    dependencies:
      '@lexical/selection': 0.33.1
      '@lexical/utils': 0.33.1
      lexical: 0.33.1

  '@lexical/link@0.33.1':
    dependencies:
      '@lexical/utils': 0.33.1
      lexical: 0.33.1

  '@lexical/list@0.33.1':
    dependencies:
      '@lexical/selection': 0.33.1
      '@lexical/utils': 0.33.1
      lexical: 0.33.1

  '@lexical/mark@0.33.1':
    dependencies:
      '@lexical/utils': 0.33.1
      lexical: 0.33.1

  '@lexical/markdown@0.33.1':
    dependencies:
      '@lexical/code': 0.33.1
      '@lexical/link': 0.33.1
      '@lexical/list': 0.33.1
      '@lexical/rich-text': 0.33.1
      '@lexical/text': 0.33.1
      '@lexical/utils': 0.33.1
      lexical: 0.33.1

  '@lexical/offset@0.33.1':
    dependencies:
      lexical: 0.33.1

  '@lexical/overflow@0.33.1':
    dependencies:
      lexical: 0.33.1

  '@lexical/plain-text@0.33.1':
    dependencies:
      '@lexical/clipboard': 0.33.1
      '@lexical/selection': 0.33.1
      '@lexical/utils': 0.33.1
      lexical: 0.33.1

  '@lexical/react@0.33.1(react-dom@19.1.0(react@19.1.0))(react@19.1.0)(yjs@13.6.27)':
    dependencies:
      '@floating-ui/react': 0.27.13(react-dom@19.1.0(react@19.1.0))(react@19.1.0)
      '@lexical/devtools-core': 0.33.1(react-dom@19.1.0(react@19.1.0))(react@19.1.0)
      '@lexical/dragon': 0.33.1
      '@lexical/hashtag': 0.33.1
      '@lexical/history': 0.33.1
      '@lexical/link': 0.33.1
      '@lexical/list': 0.33.1
      '@lexical/mark': 0.33.1
      '@lexical/markdown': 0.33.1
      '@lexical/overflow': 0.33.1
      '@lexical/plain-text': 0.33.1
      '@lexical/rich-text': 0.33.1
      '@lexical/table': 0.33.1
      '@lexical/text': 0.33.1
      '@lexical/utils': 0.33.1
      '@lexical/yjs': 0.33.1(yjs@13.6.27)
      lexical: 0.33.1
      react: 19.1.0
      react-dom: 19.1.0(react@19.1.0)
      react-error-boundary: 3.1.4(react@19.1.0)
    transitivePeerDependencies:
      - yjs

  '@lexical/rich-text@0.33.1':
    dependencies:
      '@lexical/clipboard': 0.33.1
      '@lexical/selection': 0.33.1
      '@lexical/utils': 0.33.1
      lexical: 0.33.1

  '@lexical/selection@0.33.1':
    dependencies:
      lexical: 0.33.1

  '@lexical/table@0.33.1':
    dependencies:
      '@lexical/clipboard': 0.33.1
      '@lexical/utils': 0.33.1
      lexical: 0.33.1

  '@lexical/text@0.33.1':
    dependencies:
      lexical: 0.33.1

  '@lexical/utils@0.33.1':
    dependencies:
      '@lexical/list': 0.33.1
      '@lexical/selection': 0.33.1
      '@lexical/table': 0.33.1
      lexical: 0.33.1

  '@lexical/yjs@0.33.1(yjs@13.6.27)':
    dependencies:
      '@lexical/offset': 0.33.1
      '@lexical/selection': 0.33.1
      lexical: 0.33.1
      yjs: 13.6.27

  '@libsql/client@0.15.10':
    dependencies:
      '@libsql/core': 0.15.10
      '@libsql/hrana-client': 0.7.0
      js-base64: 3.7.7
      libsql: 0.5.16
      promise-limit: 2.7.0
    transitivePeerDependencies:
      - bufferutil
      - utf-8-validate

  '@libsql/core@0.15.10':
    dependencies:
      js-base64: 3.7.7

  '@libsql/darwin-arm64@0.5.16':
    optional: true

  '@libsql/darwin-x64@0.5.16':
    optional: true

  '@libsql/hrana-client@0.7.0':
    dependencies:
      '@libsql/isomorphic-fetch': 0.3.1
      '@libsql/isomorphic-ws': 0.1.5
      js-base64: 3.7.7
      node-fetch: 3.3.2
    transitivePeerDependencies:
      - bufferutil
      - utf-8-validate

  '@libsql/isomorphic-fetch@0.3.1': {}

  '@libsql/isomorphic-ws@0.1.5':
    dependencies:
      '@types/ws': 8.18.1
      ws: 8.18.3
    transitivePeerDependencies:
      - bufferutil
      - utf-8-validate

  '@libsql/linux-arm-gnueabihf@0.5.16':
    optional: true

  '@libsql/linux-arm-musleabihf@0.5.16':
    optional: true

  '@libsql/linux-arm64-gnu@0.5.16':
    optional: true

  '@libsql/linux-arm64-musl@0.5.16':
    optional: true

  '@libsql/linux-x64-gnu@0.5.16':
    optional: true

  '@libsql/linux-x64-musl@0.5.16':
    optional: true

  '@libsql/win32-x64-msvc@0.5.16':
    optional: true

  '@listr2/prompt-adapter-inquirer@3.0.2(@inquirer/prompts@7.8.4(@types/node@24.0.15))(@types/node@24.0.15)(listr2@9.0.1)':
    dependencies:
      '@inquirer/prompts': 7.8.4(@types/node@24.0.15)
      '@inquirer/type': 3.0.8(@types/node@24.0.15)
      listr2: 9.0.1
    transitivePeerDependencies:
      - '@types/node'

  '@mermaid-js/parser@0.6.2':
    dependencies:
      langium: 3.3.1

  '@modelcontextprotocol/sdk@1.16.0':
    dependencies:
      ajv: 6.12.6
      content-type: 1.0.5
      cors: 2.8.5
      cross-spawn: 7.0.6
      eventsource: 3.0.7
      eventsource-parser: 3.0.3
      express: 5.1.0
      express-rate-limit: 7.5.1(express@5.1.0)
      pkce-challenge: 5.0.0
      raw-body: 3.0.0
      zod: 3.25.76
      zod-to-json-schema: 3.24.6(zod@3.25.76)
    transitivePeerDependencies:
      - supports-color

  '@neon-rs/load@0.0.4': {}

  '@ocap/mcrypto@1.21.0':
    dependencies:
      '@ocap/util': 1.21.0
      '@simplewebauthn/server': 13.1.2
      bn.js: 5.2.1
      crypto-js: 4.2.0
      elliptic: 6.6.1
      eth-lib: 0.2.8
      hash.js: 1.1.7
      interface: 1.2.1
      js-sha3: 0.8.0
      randombytes: 2.1.0
      tweetnacl: 1.0.3

  '@ocap/util@1.21.0':
    dependencies:
      base64-url: 2.3.3
      bn.js: 5.2.1
      bs58: 5.0.0
      lodash: 4.17.21
      utf8: 3.0.0

  '@opentelemetry/api-logs@0.203.0':
    dependencies:
      '@opentelemetry/api': 1.9.0

  '@opentelemetry/api@1.9.0': {}

  '@opentelemetry/context-async-hooks@2.0.1(@opentelemetry/api@1.9.0)':
    dependencies:
      '@opentelemetry/api': 1.9.0

  '@opentelemetry/core@2.0.1(@opentelemetry/api@1.9.0)':
    dependencies:
      '@opentelemetry/api': 1.9.0
      '@opentelemetry/semantic-conventions': 1.36.0

  '@opentelemetry/exporter-logs-otlp-grpc@0.203.0(@opentelemetry/api@1.9.0)':
    dependencies:
      '@grpc/grpc-js': 1.13.4
      '@opentelemetry/api': 1.9.0
      '@opentelemetry/core': 2.0.1(@opentelemetry/api@1.9.0)
      '@opentelemetry/otlp-exporter-base': 0.203.0(@opentelemetry/api@1.9.0)
      '@opentelemetry/otlp-grpc-exporter-base': 0.203.0(@opentelemetry/api@1.9.0)
      '@opentelemetry/otlp-transformer': 0.203.0(@opentelemetry/api@1.9.0)
      '@opentelemetry/sdk-logs': 0.203.0(@opentelemetry/api@1.9.0)

  '@opentelemetry/exporter-logs-otlp-http@0.203.0(@opentelemetry/api@1.9.0)':
    dependencies:
      '@opentelemetry/api': 1.9.0
      '@opentelemetry/api-logs': 0.203.0
      '@opentelemetry/core': 2.0.1(@opentelemetry/api@1.9.0)
      '@opentelemetry/otlp-exporter-base': 0.203.0(@opentelemetry/api@1.9.0)
      '@opentelemetry/otlp-transformer': 0.203.0(@opentelemetry/api@1.9.0)
      '@opentelemetry/sdk-logs': 0.203.0(@opentelemetry/api@1.9.0)

  '@opentelemetry/exporter-logs-otlp-proto@0.203.0(@opentelemetry/api@1.9.0)':
    dependencies:
      '@opentelemetry/api': 1.9.0
      '@opentelemetry/api-logs': 0.203.0
      '@opentelemetry/core': 2.0.1(@opentelemetry/api@1.9.0)
      '@opentelemetry/otlp-exporter-base': 0.203.0(@opentelemetry/api@1.9.0)
      '@opentelemetry/otlp-transformer': 0.203.0(@opentelemetry/api@1.9.0)
      '@opentelemetry/resources': 2.0.1(@opentelemetry/api@1.9.0)
      '@opentelemetry/sdk-logs': 0.203.0(@opentelemetry/api@1.9.0)
      '@opentelemetry/sdk-trace-base': 2.0.1(@opentelemetry/api@1.9.0)

  '@opentelemetry/exporter-metrics-otlp-grpc@0.203.0(@opentelemetry/api@1.9.0)':
    dependencies:
      '@grpc/grpc-js': 1.13.4
      '@opentelemetry/api': 1.9.0
      '@opentelemetry/core': 2.0.1(@opentelemetry/api@1.9.0)
      '@opentelemetry/exporter-metrics-otlp-http': 0.203.0(@opentelemetry/api@1.9.0)
      '@opentelemetry/otlp-exporter-base': 0.203.0(@opentelemetry/api@1.9.0)
      '@opentelemetry/otlp-grpc-exporter-base': 0.203.0(@opentelemetry/api@1.9.0)
      '@opentelemetry/otlp-transformer': 0.203.0(@opentelemetry/api@1.9.0)
      '@opentelemetry/resources': 2.0.1(@opentelemetry/api@1.9.0)
      '@opentelemetry/sdk-metrics': 2.0.1(@opentelemetry/api@1.9.0)

  '@opentelemetry/exporter-metrics-otlp-http@0.203.0(@opentelemetry/api@1.9.0)':
    dependencies:
      '@opentelemetry/api': 1.9.0
      '@opentelemetry/core': 2.0.1(@opentelemetry/api@1.9.0)
      '@opentelemetry/otlp-exporter-base': 0.203.0(@opentelemetry/api@1.9.0)
      '@opentelemetry/otlp-transformer': 0.203.0(@opentelemetry/api@1.9.0)
      '@opentelemetry/resources': 2.0.1(@opentelemetry/api@1.9.0)
      '@opentelemetry/sdk-metrics': 2.0.1(@opentelemetry/api@1.9.0)

  '@opentelemetry/exporter-metrics-otlp-proto@0.203.0(@opentelemetry/api@1.9.0)':
    dependencies:
      '@opentelemetry/api': 1.9.0
      '@opentelemetry/core': 2.0.1(@opentelemetry/api@1.9.0)
      '@opentelemetry/exporter-metrics-otlp-http': 0.203.0(@opentelemetry/api@1.9.0)
      '@opentelemetry/otlp-exporter-base': 0.203.0(@opentelemetry/api@1.9.0)
      '@opentelemetry/otlp-transformer': 0.203.0(@opentelemetry/api@1.9.0)
      '@opentelemetry/resources': 2.0.1(@opentelemetry/api@1.9.0)
      '@opentelemetry/sdk-metrics': 2.0.1(@opentelemetry/api@1.9.0)

  '@opentelemetry/exporter-prometheus@0.203.0(@opentelemetry/api@1.9.0)':
    dependencies:
      '@opentelemetry/api': 1.9.0
      '@opentelemetry/core': 2.0.1(@opentelemetry/api@1.9.0)
      '@opentelemetry/resources': 2.0.1(@opentelemetry/api@1.9.0)
      '@opentelemetry/sdk-metrics': 2.0.1(@opentelemetry/api@1.9.0)

  '@opentelemetry/exporter-trace-otlp-grpc@0.203.0(@opentelemetry/api@1.9.0)':
    dependencies:
      '@grpc/grpc-js': 1.13.4
      '@opentelemetry/api': 1.9.0
      '@opentelemetry/core': 2.0.1(@opentelemetry/api@1.9.0)
      '@opentelemetry/otlp-exporter-base': 0.203.0(@opentelemetry/api@1.9.0)
      '@opentelemetry/otlp-grpc-exporter-base': 0.203.0(@opentelemetry/api@1.9.0)
      '@opentelemetry/otlp-transformer': 0.203.0(@opentelemetry/api@1.9.0)
      '@opentelemetry/resources': 2.0.1(@opentelemetry/api@1.9.0)
      '@opentelemetry/sdk-trace-base': 2.0.1(@opentelemetry/api@1.9.0)

  '@opentelemetry/exporter-trace-otlp-http@0.203.0(@opentelemetry/api@1.9.0)':
    dependencies:
      '@opentelemetry/api': 1.9.0
      '@opentelemetry/core': 2.0.1(@opentelemetry/api@1.9.0)
      '@opentelemetry/otlp-exporter-base': 0.203.0(@opentelemetry/api@1.9.0)
      '@opentelemetry/otlp-transformer': 0.203.0(@opentelemetry/api@1.9.0)
      '@opentelemetry/resources': 2.0.1(@opentelemetry/api@1.9.0)
      '@opentelemetry/sdk-trace-base': 2.0.1(@opentelemetry/api@1.9.0)

  '@opentelemetry/exporter-trace-otlp-proto@0.203.0(@opentelemetry/api@1.9.0)':
    dependencies:
      '@opentelemetry/api': 1.9.0
      '@opentelemetry/core': 2.0.1(@opentelemetry/api@1.9.0)
      '@opentelemetry/otlp-exporter-base': 0.203.0(@opentelemetry/api@1.9.0)
      '@opentelemetry/otlp-transformer': 0.203.0(@opentelemetry/api@1.9.0)
      '@opentelemetry/resources': 2.0.1(@opentelemetry/api@1.9.0)
      '@opentelemetry/sdk-trace-base': 2.0.1(@opentelemetry/api@1.9.0)

  '@opentelemetry/exporter-zipkin@2.0.1(@opentelemetry/api@1.9.0)':
    dependencies:
      '@opentelemetry/api': 1.9.0
      '@opentelemetry/core': 2.0.1(@opentelemetry/api@1.9.0)
      '@opentelemetry/resources': 2.0.1(@opentelemetry/api@1.9.0)
      '@opentelemetry/sdk-trace-base': 2.0.1(@opentelemetry/api@1.9.0)
      '@opentelemetry/semantic-conventions': 1.36.0

  '@opentelemetry/instrumentation@0.203.0(@opentelemetry/api@1.9.0)':
    dependencies:
      '@opentelemetry/api': 1.9.0
      '@opentelemetry/api-logs': 0.203.0
      import-in-the-middle: 1.14.2
      require-in-the-middle: 7.5.2
    transitivePeerDependencies:
      - supports-color

  '@opentelemetry/otlp-exporter-base@0.203.0(@opentelemetry/api@1.9.0)':
    dependencies:
      '@opentelemetry/api': 1.9.0
      '@opentelemetry/core': 2.0.1(@opentelemetry/api@1.9.0)
      '@opentelemetry/otlp-transformer': 0.203.0(@opentelemetry/api@1.9.0)

  '@opentelemetry/otlp-grpc-exporter-base@0.203.0(@opentelemetry/api@1.9.0)':
    dependencies:
      '@grpc/grpc-js': 1.13.4
      '@opentelemetry/api': 1.9.0
      '@opentelemetry/core': 2.0.1(@opentelemetry/api@1.9.0)
      '@opentelemetry/otlp-exporter-base': 0.203.0(@opentelemetry/api@1.9.0)
      '@opentelemetry/otlp-transformer': 0.203.0(@opentelemetry/api@1.9.0)

  '@opentelemetry/otlp-transformer@0.203.0(@opentelemetry/api@1.9.0)':
    dependencies:
      '@opentelemetry/api': 1.9.0
      '@opentelemetry/api-logs': 0.203.0
      '@opentelemetry/core': 2.0.1(@opentelemetry/api@1.9.0)
      '@opentelemetry/resources': 2.0.1(@opentelemetry/api@1.9.0)
      '@opentelemetry/sdk-logs': 0.203.0(@opentelemetry/api@1.9.0)
      '@opentelemetry/sdk-metrics': 2.0.1(@opentelemetry/api@1.9.0)
      '@opentelemetry/sdk-trace-base': 2.0.1(@opentelemetry/api@1.9.0)
      protobufjs: 7.5.3

  '@opentelemetry/propagator-b3@2.0.1(@opentelemetry/api@1.9.0)':
    dependencies:
      '@opentelemetry/api': 1.9.0
      '@opentelemetry/core': 2.0.1(@opentelemetry/api@1.9.0)

  '@opentelemetry/propagator-jaeger@2.0.1(@opentelemetry/api@1.9.0)':
    dependencies:
      '@opentelemetry/api': 1.9.0
      '@opentelemetry/core': 2.0.1(@opentelemetry/api@1.9.0)

  '@opentelemetry/resources@2.0.1(@opentelemetry/api@1.9.0)':
    dependencies:
      '@opentelemetry/api': 1.9.0
      '@opentelemetry/core': 2.0.1(@opentelemetry/api@1.9.0)
      '@opentelemetry/semantic-conventions': 1.36.0

  '@opentelemetry/sdk-logs@0.203.0(@opentelemetry/api@1.9.0)':
    dependencies:
      '@opentelemetry/api': 1.9.0
      '@opentelemetry/api-logs': 0.203.0
      '@opentelemetry/core': 2.0.1(@opentelemetry/api@1.9.0)
      '@opentelemetry/resources': 2.0.1(@opentelemetry/api@1.9.0)

  '@opentelemetry/sdk-metrics@2.0.1(@opentelemetry/api@1.9.0)':
    dependencies:
      '@opentelemetry/api': 1.9.0
      '@opentelemetry/core': 2.0.1(@opentelemetry/api@1.9.0)
      '@opentelemetry/resources': 2.0.1(@opentelemetry/api@1.9.0)

  '@opentelemetry/sdk-node@0.203.0(@opentelemetry/api@1.9.0)':
    dependencies:
      '@opentelemetry/api': 1.9.0
      '@opentelemetry/api-logs': 0.203.0
      '@opentelemetry/core': 2.0.1(@opentelemetry/api@1.9.0)
      '@opentelemetry/exporter-logs-otlp-grpc': 0.203.0(@opentelemetry/api@1.9.0)
      '@opentelemetry/exporter-logs-otlp-http': 0.203.0(@opentelemetry/api@1.9.0)
      '@opentelemetry/exporter-logs-otlp-proto': 0.203.0(@opentelemetry/api@1.9.0)
      '@opentelemetry/exporter-metrics-otlp-grpc': 0.203.0(@opentelemetry/api@1.9.0)
      '@opentelemetry/exporter-metrics-otlp-http': 0.203.0(@opentelemetry/api@1.9.0)
      '@opentelemetry/exporter-metrics-otlp-proto': 0.203.0(@opentelemetry/api@1.9.0)
      '@opentelemetry/exporter-prometheus': 0.203.0(@opentelemetry/api@1.9.0)
      '@opentelemetry/exporter-trace-otlp-grpc': 0.203.0(@opentelemetry/api@1.9.0)
      '@opentelemetry/exporter-trace-otlp-http': 0.203.0(@opentelemetry/api@1.9.0)
      '@opentelemetry/exporter-trace-otlp-proto': 0.203.0(@opentelemetry/api@1.9.0)
      '@opentelemetry/exporter-zipkin': 2.0.1(@opentelemetry/api@1.9.0)
      '@opentelemetry/instrumentation': 0.203.0(@opentelemetry/api@1.9.0)
      '@opentelemetry/propagator-b3': 2.0.1(@opentelemetry/api@1.9.0)
      '@opentelemetry/propagator-jaeger': 2.0.1(@opentelemetry/api@1.9.0)
      '@opentelemetry/resources': 2.0.1(@opentelemetry/api@1.9.0)
      '@opentelemetry/sdk-logs': 0.203.0(@opentelemetry/api@1.9.0)
      '@opentelemetry/sdk-metrics': 2.0.1(@opentelemetry/api@1.9.0)
      '@opentelemetry/sdk-trace-base': 2.0.1(@opentelemetry/api@1.9.0)
      '@opentelemetry/sdk-trace-node': 2.0.1(@opentelemetry/api@1.9.0)
      '@opentelemetry/semantic-conventions': 1.36.0
    transitivePeerDependencies:
      - supports-color

  '@opentelemetry/sdk-trace-base@2.0.1(@opentelemetry/api@1.9.0)':
    dependencies:
      '@opentelemetry/api': 1.9.0
      '@opentelemetry/core': 2.0.1(@opentelemetry/api@1.9.0)
      '@opentelemetry/resources': 2.0.1(@opentelemetry/api@1.9.0)
      '@opentelemetry/semantic-conventions': 1.36.0

  '@opentelemetry/sdk-trace-node@2.0.1(@opentelemetry/api@1.9.0)':
    dependencies:
      '@opentelemetry/api': 1.9.0
      '@opentelemetry/context-async-hooks': 2.0.1(@opentelemetry/api@1.9.0)
      '@opentelemetry/core': 2.0.1(@opentelemetry/api@1.9.0)
      '@opentelemetry/sdk-trace-base': 2.0.1(@opentelemetry/api@1.9.0)

  '@opentelemetry/semantic-conventions@1.36.0': {}

  '@peculiar/asn1-android@2.4.0':
    dependencies:
      '@peculiar/asn1-schema': 2.4.0
      asn1js: 3.0.6
      tslib: 2.8.1

  '@peculiar/asn1-ecc@2.4.0':
    dependencies:
      '@peculiar/asn1-schema': 2.4.0
      '@peculiar/asn1-x509': 2.4.0
      asn1js: 3.0.6
      tslib: 2.8.1

  '@peculiar/asn1-rsa@2.4.0':
    dependencies:
      '@peculiar/asn1-schema': 2.4.0
      '@peculiar/asn1-x509': 2.4.0
      asn1js: 3.0.6
      tslib: 2.8.1

  '@peculiar/asn1-schema@2.4.0':
    dependencies:
      asn1js: 3.0.6
      pvtsutils: 1.3.6
      tslib: 2.8.1

  '@peculiar/asn1-x509@2.4.0':
    dependencies:
      '@peculiar/asn1-schema': 2.4.0
      asn1js: 3.0.6
      pvtsutils: 1.3.6
      tslib: 2.8.1

  '@protobufjs/aspromise@1.1.2': {}

  '@protobufjs/base64@1.1.2': {}

  '@protobufjs/codegen@2.0.4': {}

  '@protobufjs/eventemitter@1.1.0': {}

  '@protobufjs/fetch@1.1.0':
    dependencies:
      '@protobufjs/aspromise': 1.1.2
      '@protobufjs/inquire': 1.1.0

  '@protobufjs/float@1.0.2': {}

  '@protobufjs/inquire@1.1.0': {}

  '@protobufjs/path@1.1.2': {}

  '@protobufjs/pool@1.1.0': {}

  '@protobufjs/utf8@1.1.0': {}

  '@simplewebauthn/server@13.1.2':
    dependencies:
      '@hexagon/base64': 1.1.28
      '@levischuck/tiny-cbor': 0.2.11
      '@peculiar/asn1-android': 2.4.0
      '@peculiar/asn1-ecc': 2.4.0
      '@peculiar/asn1-rsa': 2.4.0
      '@peculiar/asn1-schema': 2.4.0
      '@peculiar/asn1-x509': 2.4.0

  '@sindresorhus/is@4.6.0': {}

  '@smithy/abort-controller@4.0.4':
    dependencies:
      '@smithy/types': 4.3.1
      tslib: 2.8.1

  '@smithy/config-resolver@4.1.4':
    dependencies:
      '@smithy/node-config-provider': 4.1.3
      '@smithy/types': 4.3.1
      '@smithy/util-config-provider': 4.0.0
      '@smithy/util-middleware': 4.0.4
      tslib: 2.8.1

  '@smithy/core@3.7.1':
    dependencies:
      '@smithy/middleware-serde': 4.0.8
      '@smithy/protocol-http': 5.1.2
      '@smithy/types': 4.3.1
      '@smithy/util-base64': 4.0.0
      '@smithy/util-body-length-browser': 4.0.0
      '@smithy/util-middleware': 4.0.4
      '@smithy/util-stream': 4.2.3
      '@smithy/util-utf8': 4.0.0
      tslib: 2.8.1

  '@smithy/credential-provider-imds@4.0.6':
    dependencies:
      '@smithy/node-config-provider': 4.1.3
      '@smithy/property-provider': 4.0.4
      '@smithy/types': 4.3.1
      '@smithy/url-parser': 4.0.4
      tslib: 2.8.1

  '@smithy/eventstream-codec@4.0.4':
    dependencies:
      '@aws-crypto/crc32': 5.2.0
      '@smithy/types': 4.3.1
      '@smithy/util-hex-encoding': 4.0.0
      tslib: 2.8.1

  '@smithy/eventstream-serde-browser@4.0.4':
    dependencies:
      '@smithy/eventstream-serde-universal': 4.0.4
      '@smithy/types': 4.3.1
      tslib: 2.8.1

  '@smithy/eventstream-serde-config-resolver@4.1.2':
    dependencies:
      '@smithy/types': 4.3.1
      tslib: 2.8.1

  '@smithy/eventstream-serde-node@4.0.4':
    dependencies:
      '@smithy/eventstream-serde-universal': 4.0.4
      '@smithy/types': 4.3.1
      tslib: 2.8.1

  '@smithy/eventstream-serde-universal@4.0.4':
    dependencies:
      '@smithy/eventstream-codec': 4.0.4
      '@smithy/types': 4.3.1
      tslib: 2.8.1

  '@smithy/fetch-http-handler@5.1.0':
    dependencies:
      '@smithy/protocol-http': 5.1.2
      '@smithy/querystring-builder': 4.0.4
      '@smithy/types': 4.3.1
      '@smithy/util-base64': 4.0.0
      tslib: 2.8.1

  '@smithy/hash-node@4.0.4':
    dependencies:
      '@smithy/types': 4.3.1
      '@smithy/util-buffer-from': 4.0.0
      '@smithy/util-utf8': 4.0.0
      tslib: 2.8.1

  '@smithy/invalid-dependency@4.0.4':
    dependencies:
      '@smithy/types': 4.3.1
      tslib: 2.8.1

  '@smithy/is-array-buffer@2.2.0':
    dependencies:
      tslib: 2.8.1

  '@smithy/is-array-buffer@4.0.0':
    dependencies:
      tslib: 2.8.1

  '@smithy/middleware-content-length@4.0.4':
    dependencies:
      '@smithy/protocol-http': 5.1.2
      '@smithy/types': 4.3.1
      tslib: 2.8.1

  '@smithy/middleware-endpoint@4.1.16':
    dependencies:
      '@smithy/core': 3.7.1
      '@smithy/middleware-serde': 4.0.8
      '@smithy/node-config-provider': 4.1.3
      '@smithy/shared-ini-file-loader': 4.0.4
      '@smithy/types': 4.3.1
      '@smithy/url-parser': 4.0.4
      '@smithy/util-middleware': 4.0.4
      tslib: 2.8.1

  '@smithy/middleware-retry@4.1.17':
    dependencies:
      '@smithy/node-config-provider': 4.1.3
      '@smithy/protocol-http': 5.1.2
      '@smithy/service-error-classification': 4.0.6
      '@smithy/smithy-client': 4.4.8
      '@smithy/types': 4.3.1
      '@smithy/util-middleware': 4.0.4
      '@smithy/util-retry': 4.0.6
      tslib: 2.8.1
      uuid: 9.0.1

  '@smithy/middleware-serde@4.0.8':
    dependencies:
      '@smithy/protocol-http': 5.1.2
      '@smithy/types': 4.3.1
      tslib: 2.8.1

  '@smithy/middleware-stack@4.0.4':
    dependencies:
      '@smithy/types': 4.3.1
      tslib: 2.8.1

  '@smithy/node-config-provider@4.1.3':
    dependencies:
      '@smithy/property-provider': 4.0.4
      '@smithy/shared-ini-file-loader': 4.0.4
      '@smithy/types': 4.3.1
      tslib: 2.8.1

  '@smithy/node-http-handler@4.1.0':
    dependencies:
      '@smithy/abort-controller': 4.0.4
      '@smithy/protocol-http': 5.1.2
      '@smithy/querystring-builder': 4.0.4
      '@smithy/types': 4.3.1
      tslib: 2.8.1

  '@smithy/property-provider@4.0.4':
    dependencies:
      '@smithy/types': 4.3.1
      tslib: 2.8.1

  '@smithy/protocol-http@5.1.2':
    dependencies:
      '@smithy/types': 4.3.1
      tslib: 2.8.1

  '@smithy/querystring-builder@4.0.4':
    dependencies:
      '@smithy/types': 4.3.1
      '@smithy/util-uri-escape': 4.0.0
      tslib: 2.8.1

  '@smithy/querystring-parser@4.0.4':
    dependencies:
      '@smithy/types': 4.3.1
      tslib: 2.8.1

  '@smithy/service-error-classification@4.0.6':
    dependencies:
      '@smithy/types': 4.3.1

  '@smithy/shared-ini-file-loader@4.0.4':
    dependencies:
      '@smithy/types': 4.3.1
      tslib: 2.8.1

  '@smithy/signature-v4@5.1.2':
    dependencies:
      '@smithy/is-array-buffer': 4.0.0
      '@smithy/protocol-http': 5.1.2
      '@smithy/types': 4.3.1
      '@smithy/util-hex-encoding': 4.0.0
      '@smithy/util-middleware': 4.0.4
      '@smithy/util-uri-escape': 4.0.0
      '@smithy/util-utf8': 4.0.0
      tslib: 2.8.1

  '@smithy/smithy-client@4.4.8':
    dependencies:
      '@smithy/core': 3.7.1
      '@smithy/middleware-endpoint': 4.1.16
      '@smithy/middleware-stack': 4.0.4
      '@smithy/protocol-http': 5.1.2
      '@smithy/types': 4.3.1
      '@smithy/util-stream': 4.2.3
      tslib: 2.8.1

  '@smithy/types@4.3.1':
    dependencies:
      tslib: 2.8.1

  '@smithy/url-parser@4.0.4':
    dependencies:
      '@smithy/querystring-parser': 4.0.4
      '@smithy/types': 4.3.1
      tslib: 2.8.1

  '@smithy/util-base64@4.0.0':
    dependencies:
      '@smithy/util-buffer-from': 4.0.0
      '@smithy/util-utf8': 4.0.0
      tslib: 2.8.1

  '@smithy/util-body-length-browser@4.0.0':
    dependencies:
      tslib: 2.8.1

  '@smithy/util-body-length-node@4.0.0':
    dependencies:
      tslib: 2.8.1

  '@smithy/util-buffer-from@2.2.0':
    dependencies:
      '@smithy/is-array-buffer': 2.2.0
      tslib: 2.8.1

  '@smithy/util-buffer-from@4.0.0':
    dependencies:
      '@smithy/is-array-buffer': 4.0.0
      tslib: 2.8.1

  '@smithy/util-config-provider@4.0.0':
    dependencies:
      tslib: 2.8.1

  '@smithy/util-defaults-mode-browser@4.0.24':
    dependencies:
      '@smithy/property-provider': 4.0.4
      '@smithy/smithy-client': 4.4.8
      '@smithy/types': 4.3.1
      bowser: 2.11.0
      tslib: 2.8.1

  '@smithy/util-defaults-mode-node@4.0.24':
    dependencies:
      '@smithy/config-resolver': 4.1.4
      '@smithy/credential-provider-imds': 4.0.6
      '@smithy/node-config-provider': 4.1.3
      '@smithy/property-provider': 4.0.4
      '@smithy/smithy-client': 4.4.8
      '@smithy/types': 4.3.1
      tslib: 2.8.1

  '@smithy/util-endpoints@3.0.6':
    dependencies:
      '@smithy/node-config-provider': 4.1.3
      '@smithy/types': 4.3.1
      tslib: 2.8.1

  '@smithy/util-hex-encoding@4.0.0':
    dependencies:
      tslib: 2.8.1

  '@smithy/util-middleware@4.0.4':
    dependencies:
      '@smithy/types': 4.3.1
      tslib: 2.8.1

  '@smithy/util-retry@4.0.6':
    dependencies:
      '@smithy/service-error-classification': 4.0.6
      '@smithy/types': 4.3.1
      tslib: 2.8.1

  '@smithy/util-stream@4.2.3':
    dependencies:
      '@smithy/fetch-http-handler': 5.1.0
      '@smithy/node-http-handler': 4.1.0
      '@smithy/types': 4.3.1
      '@smithy/util-base64': 4.0.0
      '@smithy/util-buffer-from': 4.0.0
      '@smithy/util-hex-encoding': 4.0.0
      '@smithy/util-utf8': 4.0.0
      tslib: 2.8.1

  '@smithy/util-uri-escape@4.0.0':
    dependencies:
      tslib: 2.8.1

  '@smithy/util-utf8@2.3.0':
    dependencies:
      '@smithy/util-buffer-from': 2.2.0
      tslib: 2.8.1

  '@smithy/util-utf8@4.0.0':
    dependencies:
      '@smithy/util-buffer-from': 4.0.0
      tslib: 2.8.1

  '@sqlite.org/sqlite-wasm@3.50.1-build1': {}

  '@tokenizer/token@0.3.0': {}

  '@types/d3-array@3.2.1': {}

  '@types/d3-axis@3.0.6':
    dependencies:
      '@types/d3-selection': 3.0.11

  '@types/d3-brush@3.0.6':
    dependencies:
      '@types/d3-selection': 3.0.11

  '@types/d3-chord@3.0.6': {}

  '@types/d3-color@3.1.3': {}

  '@types/d3-contour@3.0.6':
    dependencies:
      '@types/d3-array': 3.2.1
      '@types/geojson': 7946.0.16

  '@types/d3-delaunay@6.0.4': {}

  '@types/d3-dispatch@3.0.7': {}

  '@types/d3-drag@3.0.7':
    dependencies:
      '@types/d3-selection': 3.0.11

  '@types/d3-dsv@3.0.7': {}

  '@types/d3-ease@3.0.2': {}

  '@types/d3-fetch@3.0.7':
    dependencies:
      '@types/d3-dsv': 3.0.7

  '@types/d3-force@3.0.10': {}

  '@types/d3-format@3.0.4': {}

  '@types/d3-geo@3.1.0':
    dependencies:
      '@types/geojson': 7946.0.16

  '@types/d3-hierarchy@3.1.7': {}

  '@types/d3-interpolate@3.0.4':
    dependencies:
      '@types/d3-color': 3.1.3

  '@types/d3-path@3.1.1': {}

  '@types/d3-polygon@3.0.2': {}

  '@types/d3-quadtree@3.0.6': {}

  '@types/d3-random@3.0.3': {}

  '@types/d3-scale-chromatic@3.1.0': {}

  '@types/d3-scale@4.0.9':
    dependencies:
      '@types/d3-time': 3.0.4

  '@types/d3-selection@3.0.11': {}

  '@types/d3-shape@3.1.7':
    dependencies:
      '@types/d3-path': 3.1.1

  '@types/d3-time-format@4.0.3': {}

  '@types/d3-time@3.0.4': {}

  '@types/d3-timer@3.0.2': {}

  '@types/d3-transition@3.0.9':
    dependencies:
      '@types/d3-selection': 3.0.11

  '@types/d3-zoom@3.0.8':
    dependencies:
      '@types/d3-interpolate': 3.0.4
      '@types/d3-selection': 3.0.11

  '@types/d3@7.4.3':
    dependencies:
      '@types/d3-array': 3.2.1
      '@types/d3-axis': 3.0.6
      '@types/d3-brush': 3.0.6
      '@types/d3-chord': 3.0.6
      '@types/d3-color': 3.1.3
      '@types/d3-contour': 3.0.6
      '@types/d3-delaunay': 6.0.4
      '@types/d3-dispatch': 3.0.7
      '@types/d3-drag': 3.0.7
      '@types/d3-dsv': 3.0.7
      '@types/d3-ease': 3.0.2
      '@types/d3-fetch': 3.0.7
      '@types/d3-force': 3.0.10
      '@types/d3-format': 3.0.4
      '@types/d3-geo': 3.1.0
      '@types/d3-hierarchy': 3.1.7
      '@types/d3-interpolate': 3.0.4
      '@types/d3-path': 3.1.1
      '@types/d3-polygon': 3.0.2
      '@types/d3-quadtree': 3.0.6
      '@types/d3-random': 3.0.3
      '@types/d3-scale': 4.0.9
      '@types/d3-scale-chromatic': 3.1.0
      '@types/d3-selection': 3.0.11
      '@types/d3-shape': 3.1.7
      '@types/d3-time': 3.0.4
      '@types/d3-time-format': 4.0.3
      '@types/d3-timer': 3.0.2
      '@types/d3-transition': 3.0.9
      '@types/d3-zoom': 3.0.8

  '@types/debug@4.1.12':
    dependencies:
      '@types/ms': 2.1.0

  '@types/estree-jsx@1.0.5':
    dependencies:
      '@types/estree': 1.0.8

  '@types/estree@1.0.8': {}

  '@types/geojson@7946.0.16': {}

  '@types/hast@3.0.4':
    dependencies:
      '@types/unist': 3.0.3

  '@types/mdast@4.0.4':
    dependencies:
      '@types/unist': 3.0.3

  '@types/ms@2.1.0': {}

  '@types/node@16.9.1': {}

  '@types/node@24.0.15':
    dependencies:
      undici-types: 7.8.0

  '@types/retry@0.12.2': {}

  '@types/tinycolor2@1.4.6': {}

  '@types/trusted-types@2.0.7':
    optional: true

  '@types/unist@3.0.3': {}

  '@types/uuid@9.0.8': {}

  '@types/ws@8.18.1':
    dependencies:
      '@types/node': 24.0.15

  '@ungap/structured-clone@1.3.0': {}

  '@ungap/with-resolvers@0.1.0': {}

  '@xmldom/xmldom@0.8.11': {}

  a-sync-waterfall@1.0.1: {}

  abort-controller@3.0.0:
    dependencies:
      event-target-shim: 5.0.1

  accepts@2.0.0:
    dependencies:
      mime-types: 3.0.1
      negotiator: 1.0.0

  acorn-import-attributes@1.9.5(acorn@8.15.0):
    dependencies:
      acorn: 8.15.0

  acorn@8.15.0: {}

  address@2.0.3: {}

  agent-base@7.1.4: {}

  ajv@6.12.6:
    dependencies:
      fast-deep-equal: 3.1.3
      fast-json-stable-stringify: 2.1.0
      json-schema-traverse: 0.4.1
      uri-js: 4.4.1

  ajv@8.17.1:
    dependencies:
      fast-deep-equal: 3.1.3
      fast-uri: 3.0.6
      json-schema-traverse: 1.0.0
      require-from-string: 2.0.2

  ansi-align@3.0.1:
    dependencies:
      string-width: 4.2.3

  ansi-escapes@4.3.2:
    dependencies:
      type-fest: 0.21.3

  ansi-escapes@7.0.0:
    dependencies:
      environment: 1.1.0

  ansi-regex@5.0.1: {}

  ansi-regex@6.1.0: {}

  ansi-styles@4.3.0:
    dependencies:
      color-convert: 2.0.1

  ansi-styles@6.2.1: {}

  any-base@1.1.0: {}

  any-promise@1.3.0: {}

  anymatch@3.1.3:
    dependencies:
      normalize-path: 3.0.0
      picomatch: 2.3.1
    optional: true

  app-path@4.0.0:
    dependencies:
      execa: 5.1.1

  argparse@1.0.10:
    dependencies:
      sprintf-js: 1.0.3

  array-range@1.0.1: {}

  asap@2.0.6: {}

  asn1js@3.0.6:
    dependencies:
      pvtsutils: 1.3.6
      pvutils: 1.1.3
      tslib: 2.8.1

  await-to-js@3.0.0: {}

  bail@2.0.2: {}

  base-x@4.0.1: {}

  base64-js@1.5.1: {}

  base64-url@2.3.3: {}

  bignumber.js@9.3.1: {}

  binary-extensions@2.3.0:
    optional: true

  bmp-js@0.1.0: {}

  bmp-ts@1.0.9: {}

  bn.js@4.12.2: {}

  bn.js@5.2.1: {}

  body-parser@2.2.0:
    dependencies:
      bytes: 3.1.2
      content-type: 1.0.5
      debug: 4.4.1
      http-errors: 2.0.0
      iconv-lite: 0.6.3
      on-finished: 2.4.1
      qs: 6.14.0
      raw-body: 3.0.0
      type-is: 2.0.1
    transitivePeerDependencies:
      - supports-color

  bowser@2.11.0: {}

  boxen@8.0.1:
    dependencies:
      ansi-align: 3.0.1
      camelcase: 8.0.0
      chalk: 5.5.0
      cli-boxes: 3.0.0
      string-width: 7.2.0
      type-fest: 4.41.0
      widest-line: 5.0.0
      wrap-ansi: 9.0.0

  braces@3.0.3:
    dependencies:
      fill-range: 7.1.1
    optional: true

  brorand@1.1.0: {}

  bs58@5.0.0:
    dependencies:
      base-x: 4.0.1

  buffer-equal-constant-time@1.0.1: {}

  buffer-equal@0.0.1: {}

  buffer-to-arraybuffer@0.0.5: {}

  buffer@5.7.1:
    dependencies:
      base64-js: 1.5.1
      ieee754: 1.2.1

  buffer@6.0.3:
    dependencies:
      base64-js: 1.5.1
      ieee754: 1.2.1

  bundle-name@4.1.0:
    dependencies:
      run-applescript: 7.0.0

  bytes@3.1.2: {}

  call-bind-apply-helpers@1.0.2:
    dependencies:
      es-errors: 1.3.0
      function-bind: 1.1.2

  call-bound@1.0.4:
    dependencies:
      call-bind-apply-helpers: 1.0.2
      get-intrinsic: 1.3.0

  camelcase@8.0.0: {}

  camelize-ts@3.0.0: {}

  ccount@2.0.1: {}

  centra@2.7.0(debug@4.4.1):
    dependencies:
      follow-redirects: 1.15.11(debug@4.4.1)
    transitivePeerDependencies:
      - debug

  chalk@4.1.2:
    dependencies:
      ansi-styles: 4.3.0
      supports-color: 7.2.0

  chalk@5.5.0: {}

  char-regex@1.0.2: {}

  character-entities@2.0.2: {}

  chardet@2.1.0: {}

  chevrotain-allstar@0.3.1(chevrotain@11.0.3):
    dependencies:
      chevrotain: 11.0.3
      lodash-es: 4.17.21

  chevrotain@11.0.3:
    dependencies:
      '@chevrotain/cst-dts-gen': 11.0.3
      '@chevrotain/gast': 11.0.3
      '@chevrotain/regexp-to-ast': 11.0.3
      '@chevrotain/types': 11.0.3
      '@chevrotain/utils': 11.0.3
      lodash-es: 4.17.21

  chokidar@3.6.0:
    dependencies:
      anymatch: 3.1.3
      braces: 3.0.3
      glob-parent: 5.1.2
      is-binary-path: 2.1.0
      is-glob: 4.0.3
      normalize-path: 3.0.0
      readdirp: 3.6.0
    optionalDependencies:
      fsevents: 2.3.3
    optional: true

  chownr@3.0.0: {}

  cjs-module-lexer@1.4.3: {}

  cli-boxes@3.0.0: {}

  cli-cursor@5.0.0:
    dependencies:
      restore-cursor: 5.1.0

  cli-highlight@2.1.11:
    dependencies:
      chalk: 4.1.2
      highlight.js: 10.7.3
      mz: 2.7.0
      parse5: 5.1.1
      parse5-htmlparser2-tree-adapter: 6.0.1
      yargs: 16.2.0

  cli-table3@0.6.5:
    dependencies:
      string-width: 4.2.3
    optionalDependencies:
      '@colors/colors': 1.5.0

  cli-truncate@4.0.0:
    dependencies:
      slice-ansi: 5.0.0
      string-width: 7.2.0

  cli-width@4.1.0: {}

  cliui@7.0.4:
    dependencies:
      string-width: 4.2.3
      strip-ansi: 6.0.1
      wrap-ansi: 7.0.0

  cliui@8.0.1:
    dependencies:
      string-width: 4.2.3
      strip-ansi: 6.0.1
      wrap-ansi: 7.0.0

  cliui@9.0.1:
    dependencies:
      string-width: 7.2.0
      strip-ansi: 7.1.0
      wrap-ansi: 9.0.0

  coincident@1.2.3:
    dependencies:
      '@ungap/structured-clone': 1.3.0
      '@ungap/with-resolvers': 0.1.0
      gc-hook: 0.3.1
      proxy-target: 3.0.2
    optionalDependencies:
      ws: 8.18.3
    transitivePeerDependencies:
      - bufferutil
      - utf-8-validate

  color-convert@2.0.1:
    dependencies:
      color-name: 1.1.4

  color-name@1.1.4: {}

  colorette@2.0.20: {}

  commander@5.1.0: {}

  commander@7.2.0: {}

  commander@8.3.0: {}

  confbox@0.1.8: {}

  confbox@0.2.2: {}

  content-disposition@1.0.0:
    dependencies:
      safe-buffer: 5.2.1

  content-type@1.0.5: {}

  cookie-parser@1.4.7:
    dependencies:
      cookie: 0.7.2
      cookie-signature: 1.0.6

  cookie-signature@1.0.6: {}

  cookie-signature@1.2.2: {}

  cookie@0.7.2: {}

  cors@2.8.5:
    dependencies:
      object-assign: 4.1.1
      vary: 1.1.2

  cose-base@1.0.3:
    dependencies:
      layout-base: 1.0.2

  cose-base@2.2.0:
    dependencies:
      layout-base: 2.0.1

  cross-spawn@7.0.6:
    dependencies:
      path-key: 3.1.1
      shebang-command: 2.0.0
      which: 2.0.2

  crypto-js@4.2.0: {}

  cssstyle@4.6.0:
    dependencies:
      '@asamuzakjp/css-color': 3.2.0
      rrweb-cssom: 0.8.0

  cycled@1.2.0: {}

  cytoscape-cose-bilkent@4.1.0(cytoscape@3.33.0):
    dependencies:
      cose-base: 1.0.3
      cytoscape: 3.33.0

  cytoscape-fcose@2.2.0(cytoscape@3.33.0):
    dependencies:
      cose-base: 2.2.0
      cytoscape: 3.33.0

  cytoscape@3.33.0: {}

  d3-array@2.12.1:
    dependencies:
      internmap: 1.0.1

  d3-array@3.2.4:
    dependencies:
      internmap: 2.0.3

  d3-axis@3.0.0: {}

  d3-brush@3.0.0:
    dependencies:
      d3-dispatch: 3.0.1
      d3-drag: 3.0.0
      d3-interpolate: 3.0.1
      d3-selection: 3.0.0
      d3-transition: 3.0.1(d3-selection@3.0.0)

  d3-chord@3.0.1:
    dependencies:
      d3-path: 3.1.0

  d3-color@3.1.0: {}

  d3-contour@4.0.2:
    dependencies:
      d3-array: 3.2.4

  d3-delaunay@6.0.4:
    dependencies:
      delaunator: 5.0.1

  d3-dispatch@3.0.1: {}

  d3-drag@3.0.0:
    dependencies:
      d3-dispatch: 3.0.1
      d3-selection: 3.0.0

  d3-dsv@3.0.1:
    dependencies:
      commander: 7.2.0
      iconv-lite: 0.6.3
      rw: 1.3.3

  d3-ease@3.0.1: {}

  d3-fetch@3.0.1:
    dependencies:
      d3-dsv: 3.0.1

  d3-force@3.0.0:
    dependencies:
      d3-dispatch: 3.0.1
      d3-quadtree: 3.0.1
      d3-timer: 3.0.1

  d3-format@3.1.0: {}

  d3-geo@3.1.1:
    dependencies:
      d3-array: 3.2.4

  d3-hierarchy@3.1.2: {}

  d3-interpolate@3.0.1:
    dependencies:
      d3-color: 3.1.0

  d3-path@1.0.9: {}

  d3-path@3.1.0: {}

  d3-polygon@3.0.1: {}

  d3-quadtree@3.0.1: {}

  d3-random@3.0.1: {}

  d3-sankey@0.12.3:
    dependencies:
      d3-array: 2.12.1
      d3-shape: 1.3.7

  d3-scale-chromatic@3.1.0:
    dependencies:
      d3-color: 3.1.0
      d3-interpolate: 3.0.1

  d3-scale@4.0.2:
    dependencies:
      d3-array: 3.2.4
      d3-format: 3.1.0
      d3-interpolate: 3.0.1
      d3-time: 3.1.0
      d3-time-format: 4.1.0

  d3-selection@3.0.0: {}

  d3-shape@1.3.7:
    dependencies:
      d3-path: 1.0.9

  d3-shape@3.2.0:
    dependencies:
      d3-path: 3.1.0

  d3-time-format@4.1.0:
    dependencies:
      d3-time: 3.1.0

  d3-time@3.1.0:
    dependencies:
      d3-array: 3.2.4

  d3-timer@3.0.1: {}

  d3-transition@3.0.1(d3-selection@3.0.0):
    dependencies:
      d3-color: 3.1.0
      d3-dispatch: 3.0.1
      d3-ease: 3.0.1
      d3-interpolate: 3.0.1
      d3-selection: 3.0.0
      d3-timer: 3.0.1

  d3-zoom@3.0.0:
    dependencies:
      d3-dispatch: 3.0.1
      d3-drag: 3.0.0
      d3-interpolate: 3.0.1
      d3-selection: 3.0.0
      d3-transition: 3.0.1(d3-selection@3.0.0)

  d3@7.9.0:
    dependencies:
      d3-array: 3.2.4
      d3-axis: 3.0.0
      d3-brush: 3.0.0
      d3-chord: 3.0.1
      d3-color: 3.1.0
      d3-contour: 4.0.2
      d3-delaunay: 6.0.4
      d3-dispatch: 3.0.1
      d3-drag: 3.0.0
      d3-dsv: 3.0.1
      d3-ease: 3.0.1
      d3-fetch: 3.0.1
      d3-force: 3.0.0
      d3-format: 3.1.0
      d3-geo: 3.1.1
      d3-hierarchy: 3.1.2
      d3-interpolate: 3.0.1
      d3-path: 3.1.0
      d3-polygon: 3.0.1
      d3-quadtree: 3.0.1
      d3-random: 3.0.1
      d3-scale: 4.0.2
      d3-scale-chromatic: 3.1.0
      d3-selection: 3.0.0
      d3-shape: 3.2.0
      d3-time: 3.1.0
      d3-time-format: 4.1.0
      d3-timer: 3.0.1
      d3-transition: 3.0.1(d3-selection@3.0.0)
      d3-zoom: 3.0.0

  dagre-d3-es@7.0.11:
    dependencies:
      d3: 7.9.0
      lodash-es: 4.17.21

  data-uri-to-buffer@4.0.1: {}

  data-urls@5.0.0:
    dependencies:
      whatwg-mimetype: 4.0.0
      whatwg-url: 14.2.0

  dayjs@1.11.13: {}

  debug@2.6.9:
    dependencies:
      ms: 2.0.0

  debug@3.2.7:
    dependencies:
      ms: 2.1.3

  debug@4.4.1:
    dependencies:
      ms: 2.1.3

  decimal.js@10.6.0: {}

  decode-gif@1.0.1:
    dependencies:
      array-range: 1.0.1
      omggif: 1.0.10

  decode-named-character-reference@1.2.0:
    dependencies:
      character-entities: 2.0.2

  decode-uri-component@0.2.2: {}

  decompress-response@3.3.0:
    dependencies:
      mimic-response: 1.0.1

  default-browser-id@5.0.0: {}

  default-browser@5.2.1:
    dependencies:
      bundle-name: 4.1.0
      default-browser-id: 5.0.0

  define-lazy-prop@3.0.0: {}

  delaunator@5.0.1:
    dependencies:
      robust-predicates: 3.0.2

  delay@4.4.1: {}

  depd@2.0.0: {}

  dequal@2.0.3: {}

  detect-libc@2.0.2: {}

  detect-port@2.1.0:
    dependencies:
      address: 2.0.3

  devlop@1.1.0:
    dependencies:
      dequal: 2.0.3

  dom-walk@0.1.2: {}

  dompurify@3.2.6:
    optionalDependencies:
      '@types/trusted-types': 2.0.7

  dotenv-flow@4.1.0:
    dependencies:
      dotenv: 16.6.1

  dotenv@16.6.1: {}

  drizzle-orm@0.44.3(@libsql/client@0.15.10)(@opentelemetry/api@1.9.0):
    optionalDependencies:
      '@libsql/client': 0.15.10
      '@opentelemetry/api': 1.9.0

  dunder-proto@1.0.1:
    dependencies:
      call-bind-apply-helpers: 1.0.2
      es-errors: 1.3.0
      gopd: 1.2.0

  eastasianwidth@0.2.0: {}

  ecdsa-sig-formatter@1.0.11:
    dependencies:
      safe-buffer: 5.2.1

  ee-first@1.1.1: {}

  elliptic@6.6.1:
    dependencies:
      bn.js: 4.12.2
      brorand: 1.1.0
      hash.js: 1.1.7
      hmac-drbg: 1.0.1
      inherits: 2.0.4
      minimalistic-assert: 1.0.1
      minimalistic-crypto-utils: 1.0.1

  emoji-regex@10.4.0: {}

  emoji-regex@8.0.0: {}

  emoji-regex@9.2.2: {}

  emojilib@2.4.0: {}

  encodeurl@2.0.0: {}

  entities@6.0.1: {}

  environment@1.1.0: {}

  es-define-property@1.0.1: {}

  es-errors@1.3.0: {}

  es-object-atoms@1.1.1:
    dependencies:
      es-errors: 1.3.0

  escalade@3.2.0: {}

  escape-html@1.0.3: {}

  escape-string-regexp@5.0.0: {}

  esprima@4.0.1: {}

  etag@1.8.1: {}

  eth-lib@0.2.8:
    dependencies:
      bn.js: 4.12.2
      elliptic: 6.6.1
      xhr-request-promise: 0.1.3

  event-target-shim@5.0.1: {}

  eventemitter3@5.0.1: {}

  events@3.3.0: {}

  eventsource-parser@3.0.3: {}

  eventsource@3.0.7:
    dependencies:
      eventsource-parser: 3.0.3

  execa@5.1.1:
    dependencies:
      cross-spawn: 7.0.6
      get-stream: 6.0.1
      human-signals: 2.1.0
      is-stream: 2.0.1
      merge-stream: 2.0.0
      npm-run-path: 4.0.1
      onetime: 5.1.2
      signal-exit: 3.0.7
      strip-final-newline: 2.0.0

  exif-parser@0.1.12: {}

  express-rate-limit@7.5.1(express@5.1.0):
    dependencies:
      express: 5.1.0

  express-sse@1.0.0: {}

  express@5.1.0:
    dependencies:
      accepts: 2.0.0
      body-parser: 2.2.0
      content-disposition: 1.0.0
      content-type: 1.0.5
      cookie: 0.7.2
      cookie-signature: 1.2.2
      debug: 4.4.1
      encodeurl: 2.0.0
      escape-html: 1.0.3
      etag: 1.8.1
      finalhandler: 2.1.0
      fresh: 2.0.0
      http-errors: 2.0.0
      merge-descriptors: 2.0.0
      mime-types: 3.0.1
      on-finished: 2.4.1
      once: 1.4.0
      parseurl: 1.3.3
      proxy-addr: 2.0.7
      qs: 6.14.0
      range-parser: 1.2.1
      router: 2.2.0
      send: 1.2.0
      serve-static: 2.2.0
      statuses: 2.0.2
      type-is: 2.0.1
      vary: 1.1.2
    transitivePeerDependencies:
      - supports-color

  exsolve@1.0.7: {}

  extend-shallow@2.0.1:
    dependencies:
      is-extendable: 0.1.1

  extend@3.0.2: {}

  fast-deep-equal@3.1.3: {}

  fast-json-stable-stringify@2.1.0: {}

  fast-uri@3.0.6: {}

  fast-xml-parser@5.2.5:
    dependencies:
      strnum: 2.1.1

  fastq@1.19.1:
    dependencies:
      reusify: 1.1.0

  fetch-blob@3.2.0:
    dependencies:
      node-domexception: 1.0.0
      web-streams-polyfill: 3.3.3

  file-type@16.5.4:
    dependencies:
      readable-web-to-node-stream: 3.0.4
      strtok3: 6.3.0
      token-types: 4.2.1

  file-type@9.0.0: {}

  fill-range@7.1.1:
    dependencies:
      to-regex-range: 5.0.1
    optional: true

  finalhandler@2.1.0:
    dependencies:
      debug: 4.4.1
      encodeurl: 2.0.0
      escape-html: 1.0.3
      on-finished: 2.4.1
      parseurl: 1.3.3
      statuses: 2.0.2
    transitivePeerDependencies:
      - supports-color

  follow-redirects@1.15.11(debug@4.4.1):
    optionalDependencies:
      debug: 4.4.1

  foreground-child@3.3.1:
    dependencies:
      cross-spawn: 7.0.6
      signal-exit: 4.1.0

  formdata-polyfill@4.0.10:
    dependencies:
      fetch-blob: 3.2.0

  forwarded@0.2.0: {}

  fresh@2.0.0: {}

  fs-extra@11.3.1:
    dependencies:
      graceful-fs: 4.2.11
      jsonfile: 6.2.0
      universalify: 2.0.1

  fsevents@2.3.3:
    optional: true

  function-bind@1.1.2: {}

  gaxios@6.7.1:
    dependencies:
      extend: 3.0.2
      https-proxy-agent: 7.0.6
      is-stream: 2.0.1
      node-fetch: 2.7.0
      uuid: 9.0.1
    transitivePeerDependencies:
      - encoding
      - supports-color

  gc-hook@0.3.1: {}

  gcp-metadata@6.1.1:
    dependencies:
      gaxios: 6.7.1
      google-logging-utils: 0.0.2
      json-bigint: 1.0.0
    transitivePeerDependencies:
      - encoding
      - supports-color

  get-caller-file@2.0.5: {}

  get-east-asian-width@1.3.0: {}

  get-intrinsic@1.3.0:
    dependencies:
      call-bind-apply-helpers: 1.0.2
      es-define-property: 1.0.1
      es-errors: 1.3.0
      es-object-atoms: 1.1.1
      function-bind: 1.1.2
      get-proto: 1.0.1
      gopd: 1.2.0
      has-symbols: 1.1.0
      hasown: 2.0.2
      math-intrinsics: 1.1.0

  get-proto@1.0.1:
    dependencies:
      dunder-proto: 1.0.1
      es-object-atoms: 1.1.1

  get-stream@6.0.1: {}

  gifwrap@0.10.1:
    dependencies:
      image-q: 4.0.0
      omggif: 1.0.10

  gifwrap@0.9.4:
    dependencies:
      image-q: 4.0.0
      omggif: 1.0.10

  glob-parent@5.1.2:
    dependencies:
      is-glob: 4.0.3
    optional: true

  glob@11.0.3:
    dependencies:
      foreground-child: 3.3.1
      jackspeak: 4.1.1
      minimatch: 10.0.3
      minipass: 7.1.2
      package-json-from-dist: 1.0.1
      path-scurry: 2.0.0

  global@4.4.0:
    dependencies:
      min-document: 2.19.0
      process: 0.11.10

  globals@15.15.0: {}

  google-auth-library@9.15.1:
    dependencies:
      base64-js: 1.5.1
      ecdsa-sig-formatter: 1.0.11
      gaxios: 6.7.1
      gcp-metadata: 6.1.1
      gtoken: 7.1.0
      jws: 4.0.0
    transitivePeerDependencies:
      - encoding
      - supports-color

  google-logging-utils@0.0.2: {}

  gopd@1.2.0: {}

  graceful-fs@4.2.11: {}

  gradient-string@3.0.0:
    dependencies:
      chalk: 5.5.0
      tinygradient: 1.1.5

  gray-matter@4.0.3:
    dependencies:
      js-yaml: 3.14.1
      kind-of: 6.0.3
      section-matter: 1.0.0
      strip-bom-string: 1.0.0

  gtoken@7.1.0:
    dependencies:
      gaxios: 6.7.1
      jws: 4.0.0
    transitivePeerDependencies:
      - encoding
      - supports-color

  hachure-fill@0.5.2: {}

  has-flag@4.0.0: {}

  has-symbols@1.1.0: {}

  hash.js@1.1.7:
    dependencies:
      inherits: 2.0.4
      minimalistic-assert: 1.0.1

  hasown@2.0.2:
    dependencies:
      function-bind: 1.1.2

  he@1.2.0: {}

  highlight.js@10.7.3: {}

  hmac-drbg@1.0.1:
    dependencies:
      hash.js: 1.1.7
      minimalistic-assert: 1.0.1
      minimalistic-crypto-utils: 1.0.1

  html-encoding-sniffer@4.0.0:
    dependencies:
      whatwg-encoding: 3.1.1

  http-errors@2.0.0:
    dependencies:
      depd: 2.0.0
      inherits: 2.0.4
      setprototypeof: 1.2.0
      statuses: 2.0.1
      toidentifier: 1.0.1

  http-proxy-agent@7.0.2:
    dependencies:
      agent-base: 7.1.4
      debug: 4.4.1
    transitivePeerDependencies:
      - supports-color

  https-proxy-agent@7.0.6:
    dependencies:
      agent-base: 7.1.4
      debug: 4.4.1
    transitivePeerDependencies:
      - supports-color

  human-signals@2.1.0: {}

  iconv-lite@0.4.24:
    dependencies:
      safer-buffer: 2.1.2

  iconv-lite@0.6.3:
    dependencies:
      safer-buffer: 2.1.2

  ieee754@1.2.1: {}

  image-dimensions@2.4.0: {}

  image-q@4.0.0:
    dependencies:
      '@types/node': 16.9.1

  image-size@2.0.2: {}

  immer@10.1.1: {}

  import-in-the-middle@1.14.2:
    dependencies:
      acorn: 8.15.0
      acorn-import-attributes: 1.9.5(acorn@8.15.0)
      cjs-module-lexer: 1.4.3
      module-details-from-path: 1.0.4

  inherits@2.0.4: {}

  inquirer@12.9.4(@types/node@24.0.15):
    dependencies:
      '@inquirer/core': 10.2.0(@types/node@24.0.15)
      '@inquirer/prompts': 7.8.4(@types/node@24.0.15)
      '@inquirer/type': 3.0.8(@types/node@24.0.15)
      ansi-escapes: 4.3.2
      mute-stream: 2.0.0
      run-async: 4.0.5
      rxjs: 7.8.2
    optionalDependencies:
      '@types/node': 24.0.15

  interface@1.2.1: {}

  internmap@1.0.1: {}

  internmap@2.0.3: {}

  ipaddr.js@1.9.1: {}

  is-binary-path@2.1.0:
    dependencies:
      binary-extensions: 2.3.0
    optional: true

  is-core-module@2.16.1:
    dependencies:
      hasown: 2.0.2

  is-docker@3.0.0: {}

  is-extendable@0.1.1: {}

  is-extglob@2.1.1:
    optional: true

  is-fullwidth-code-point@3.0.0: {}

  is-fullwidth-code-point@4.0.0: {}

  is-fullwidth-code-point@5.0.0:
    dependencies:
      get-east-asian-width: 1.3.0

  is-function@1.0.2: {}

  is-glob@4.0.3:
    dependencies:
      is-extglob: 2.1.1
    optional: true

  is-inside-container@1.0.0:
    dependencies:
      is-docker: 3.0.0

  is-network-error@1.1.0: {}

  is-number@7.0.0:
    optional: true

  is-plain-obj@4.1.0: {}

  is-potential-custom-element-name@1.0.1: {}

  is-promise@4.0.0: {}

  is-stream@2.0.1: {}

  is-wsl@3.1.0:
    dependencies:
      is-inside-container: 1.0.0

  isexe@2.0.0: {}

  isomorphic.js@0.2.5: {}

  iterm2-version@5.0.0:
    dependencies:
      app-path: 4.0.0
      plist: 3.1.0

  jackspeak@4.1.1:
    dependencies:
      '@isaacs/cliui': 8.0.2

  jaison@2.0.2: {}

  jimp@0.14.0(debug@4.4.1):
    dependencies:
      '@babel/runtime': 7.28.2
      '@jimp/custom': 0.14.0(debug@4.4.1)
      '@jimp/plugins': 0.14.0(@jimp/custom@0.14.0(debug@4.4.1))(debug@4.4.1)
      '@jimp/types': 0.14.0(@jimp/custom@0.14.0(debug@4.4.1))
      regenerator-runtime: 0.13.11
    transitivePeerDependencies:
      - debug

  jimp@1.6.0:
    dependencies:
      '@jimp/core': 1.6.0
      '@jimp/diff': 1.6.0
      '@jimp/js-bmp': 1.6.0
      '@jimp/js-gif': 1.6.0
      '@jimp/js-jpeg': 1.6.0
      '@jimp/js-png': 1.6.0
      '@jimp/js-tiff': 1.6.0
      '@jimp/plugin-blit': 1.6.0
      '@jimp/plugin-blur': 1.6.0
      '@jimp/plugin-circle': 1.6.0
      '@jimp/plugin-color': 1.6.0
      '@jimp/plugin-contain': 1.6.0
      '@jimp/plugin-cover': 1.6.0
      '@jimp/plugin-crop': 1.6.0
      '@jimp/plugin-displace': 1.6.0
      '@jimp/plugin-dither': 1.6.0
      '@jimp/plugin-fisheye': 1.6.0
      '@jimp/plugin-flip': 1.6.0
      '@jimp/plugin-hash': 1.6.0
      '@jimp/plugin-mask': 1.6.0
      '@jimp/plugin-print': 1.6.0
      '@jimp/plugin-quantize': 1.6.0
      '@jimp/plugin-resize': 1.6.0
      '@jimp/plugin-rotate': 1.6.0
      '@jimp/plugin-threshold': 1.6.0
      '@jimp/types': 1.6.0
      '@jimp/utils': 1.6.0

  jpeg-js@0.4.4: {}

  js-base64@3.7.7: {}

  js-sha3@0.8.0: {}

  js-yaml@3.14.1:
    dependencies:
      argparse: 1.0.10
      esprima: 4.0.1

  jsdom@26.1.0:
    dependencies:
      cssstyle: 4.6.0
      data-urls: 5.0.0
      decimal.js: 10.6.0
      html-encoding-sniffer: 4.0.0
      http-proxy-agent: 7.0.2
      https-proxy-agent: 7.0.6
      is-potential-custom-element-name: 1.0.1
      nwsapi: 2.2.20
      parse5: 7.3.0
      rrweb-cssom: 0.8.0
      saxes: 6.0.0
      symbol-tree: 3.2.4
      tough-cookie: 5.1.2
      w3c-xmlserializer: 5.0.0
      webidl-conversions: 7.0.0
      whatwg-encoding: 3.1.1
      whatwg-mimetype: 4.0.0
      whatwg-url: 14.2.0
      ws: 8.18.3
      xml-name-validator: 5.0.0
    transitivePeerDependencies:
      - bufferutil
      - supports-color
      - utf-8-validate

  json-bigint@1.0.0:
    dependencies:
      bignumber.js: 9.3.1

  json-schema-traverse@0.4.1: {}

  json-schema-traverse@1.0.0: {}

  jsonata@2.0.6: {}

  jsonfile@6.2.0:
    dependencies:
      universalify: 2.0.1
    optionalDependencies:
      graceful-fs: 4.2.11

  jsonschema@1.5.0: {}

  jsonwebtoken@9.0.2:
    dependencies:
      jws: 3.2.2
      lodash.includes: 4.3.0
      lodash.isboolean: 3.0.3
      lodash.isinteger: 4.0.4
      lodash.isnumber: 3.0.3
      lodash.isplainobject: 4.0.6
      lodash.isstring: 4.0.1
      lodash.once: 4.1.1
      ms: 2.1.3
      semver: 7.7.2

  jwa@1.4.2:
    dependencies:
      buffer-equal-constant-time: 1.0.1
      ecdsa-sig-formatter: 1.0.11
      safe-buffer: 5.2.1

  jwa@2.0.1:
    dependencies:
      buffer-equal-constant-time: 1.0.1
      ecdsa-sig-formatter: 1.0.11
      safe-buffer: 5.2.1

  jws@3.2.2:
    dependencies:
      jwa: 1.4.2
      safe-buffer: 5.2.1

  jws@4.0.0:
    dependencies:
      jwa: 2.0.1
      safe-buffer: 5.2.1

  katex@0.16.22:
    dependencies:
      commander: 8.3.0

  khroma@2.1.0: {}

  kind-of@6.0.3: {}

  kolorist@1.8.0: {}

  langium@3.3.1:
    dependencies:
      chevrotain: 11.0.3
      chevrotain-allstar: 0.3.1(chevrotain@11.0.3)
      vscode-languageserver: 9.0.1
      vscode-languageserver-textdocument: 1.0.12
      vscode-uri: 3.0.8

  layout-base@1.0.2: {}

  layout-base@2.0.1: {}

  lexical@0.33.1: {}

  lib0@0.2.114:
    dependencies:
      isomorphic.js: 0.2.5

  libsql@0.5.16:
    dependencies:
      '@neon-rs/load': 0.0.4
      detect-libc: 2.0.2
    optionalDependencies:
      '@libsql/darwin-arm64': 0.5.16
      '@libsql/darwin-x64': 0.5.16
      '@libsql/linux-arm-gnueabihf': 0.5.16
      '@libsql/linux-arm-musleabihf': 0.5.16
      '@libsql/linux-arm64-gnu': 0.5.16
      '@libsql/linux-arm64-musl': 0.5.16
      '@libsql/linux-x64-gnu': 0.5.16
      '@libsql/linux-x64-musl': 0.5.16
      '@libsql/win32-x64-msvc': 0.5.16

  listr2@9.0.1:
    dependencies:
      cli-truncate: 4.0.0
      colorette: 2.0.20
      eventemitter3: 5.0.1
      log-update: 6.1.0
      rfdc: 1.4.1
      wrap-ansi: 9.0.0

  load-bmfont@1.4.2(debug@4.4.1):
    dependencies:
      buffer-equal: 0.0.1
      mime: 1.6.0
      parse-bmfont-ascii: 1.0.6
      parse-bmfont-binary: 1.0.6
      parse-bmfont-xml: 1.1.6
      phin: 3.7.1(debug@4.4.1)
      xhr: 2.6.0
      xtend: 4.0.2
    transitivePeerDependencies:
      - debug

  local-pkg@1.1.1:
    dependencies:
      mlly: 1.7.4
      pkg-types: 2.2.0
      quansync: 0.2.10

  lodash-es@4.17.21: {}

  lodash.camelcase@4.3.0: {}

  lodash.includes@4.3.0: {}

  lodash.isboolean@3.0.3: {}

  lodash.isinteger@4.0.4: {}

  lodash.isnumber@3.0.3: {}

  lodash.isplainobject@4.0.6: {}

  lodash.isstring@4.0.1: {}

  lodash.merge@4.6.2: {}

  lodash.once@4.1.1: {}

  lodash@4.17.21: {}

  log-update@6.1.0:
    dependencies:
      ansi-escapes: 7.0.0
      cli-cursor: 5.0.0
      slice-ansi: 7.1.0
      strip-ansi: 7.1.0
      wrap-ansi: 9.0.0

  long@5.3.2: {}

  longest-streak@3.1.0: {}

  lru-cache@10.4.3: {}

  lru-cache@11.1.0: {}

  markdown-table@3.0.4: {}

  marked@16.1.1: {}

  math-intrinsics@1.1.0: {}

  mdast-comment-marker@3.0.0:
    dependencies:
      '@types/mdast': 4.0.4
      mdast-util-mdx-expression: 2.0.1
    transitivePeerDependencies:
      - supports-color

  mdast-util-find-and-replace@3.0.2:
    dependencies:
      '@types/mdast': 4.0.4
      escape-string-regexp: 5.0.0
      unist-util-is: 6.0.0
      unist-util-visit-parents: 6.0.1

  mdast-util-from-markdown@2.0.2:
    dependencies:
      '@types/mdast': 4.0.4
      '@types/unist': 3.0.3
      decode-named-character-reference: 1.2.0
      devlop: 1.1.0
      mdast-util-to-string: 4.0.0
      micromark: 4.0.2
      micromark-util-decode-numeric-character-reference: 2.0.2
      micromark-util-decode-string: 2.0.1
      micromark-util-normalize-identifier: 2.0.1
      micromark-util-symbol: 2.0.1
      micromark-util-types: 2.0.2
      unist-util-stringify-position: 4.0.0
    transitivePeerDependencies:
      - supports-color

  mdast-util-gfm-autolink-literal@2.0.1:
    dependencies:
      '@types/mdast': 4.0.4
      ccount: 2.0.1
      devlop: 1.1.0
      mdast-util-find-and-replace: 3.0.2
      micromark-util-character: 2.1.1

  mdast-util-gfm-footnote@2.1.0:
    dependencies:
      '@types/mdast': 4.0.4
      devlop: 1.1.0
      mdast-util-from-markdown: 2.0.2
      mdast-util-to-markdown: 2.1.2
      micromark-util-normalize-identifier: 2.0.1
    transitivePeerDependencies:
      - supports-color

  mdast-util-gfm-strikethrough@2.0.0:
    dependencies:
      '@types/mdast': 4.0.4
      mdast-util-from-markdown: 2.0.2
      mdast-util-to-markdown: 2.1.2
    transitivePeerDependencies:
      - supports-color

  mdast-util-gfm-table@2.0.0:
    dependencies:
      '@types/mdast': 4.0.4
      devlop: 1.1.0
      markdown-table: 3.0.4
      mdast-util-from-markdown: 2.0.2
      mdast-util-to-markdown: 2.1.2
    transitivePeerDependencies:
      - supports-color

  mdast-util-gfm-task-list-item@2.0.0:
    dependencies:
      '@types/mdast': 4.0.4
      devlop: 1.1.0
      mdast-util-from-markdown: 2.0.2
      mdast-util-to-markdown: 2.1.2
    transitivePeerDependencies:
      - supports-color

  mdast-util-gfm@3.1.0:
    dependencies:
      mdast-util-from-markdown: 2.0.2
      mdast-util-gfm-autolink-literal: 2.0.1
      mdast-util-gfm-footnote: 2.1.0
      mdast-util-gfm-strikethrough: 2.0.0
      mdast-util-gfm-table: 2.0.0
      mdast-util-gfm-task-list-item: 2.0.0
      mdast-util-to-markdown: 2.1.2
    transitivePeerDependencies:
      - supports-color

  mdast-util-mdx-expression@2.0.1:
    dependencies:
      '@types/estree-jsx': 1.0.5
      '@types/hast': 3.0.4
      '@types/mdast': 4.0.4
      devlop: 1.1.0
      mdast-util-from-markdown: 2.0.2
      mdast-util-to-markdown: 2.1.2
    transitivePeerDependencies:
      - supports-color

  mdast-util-phrasing@4.1.0:
    dependencies:
      '@types/mdast': 4.0.4
      unist-util-is: 6.0.0

  mdast-util-to-markdown@2.1.2:
    dependencies:
      '@types/mdast': 4.0.4
      '@types/unist': 3.0.3
      longest-streak: 3.1.0
      mdast-util-phrasing: 4.1.0
      mdast-util-to-string: 4.0.0
      micromark-util-classify-character: 2.0.1
      micromark-util-decode-string: 2.0.1
      unist-util-visit: 5.0.0
      zwitch: 2.0.4

  mdast-util-to-string@4.0.0:
    dependencies:
      '@types/mdast': 4.0.4

  media-typer@1.1.0: {}

  merge-descriptors@2.0.0: {}

  merge-stream@2.0.0: {}

  mermaid@11.9.0:
    dependencies:
      '@braintree/sanitize-url': 7.1.1
      '@iconify/utils': 2.3.0
      '@mermaid-js/parser': 0.6.2
      '@types/d3': 7.4.3
      cytoscape: 3.33.0
      cytoscape-cose-bilkent: 4.1.0(cytoscape@3.33.0)
      cytoscape-fcose: 2.2.0(cytoscape@3.33.0)
      d3: 7.9.0
      d3-sankey: 0.12.3
      dagre-d3-es: 7.0.11
      dayjs: 1.11.13
      dompurify: 3.2.6
      katex: 0.16.22
      khroma: 2.1.0
      lodash-es: 4.17.21
      marked: 16.1.1
      roughjs: 4.6.6
      stylis: 4.3.6
      ts-dedent: 2.2.0
      uuid: 11.1.0
    transitivePeerDependencies:
      - supports-color

  micromark-core-commonmark@2.0.3:
    dependencies:
      decode-named-character-reference: 1.2.0
      devlop: 1.1.0
      micromark-factory-destination: 2.0.1
      micromark-factory-label: 2.0.1
      micromark-factory-space: 2.0.1
      micromark-factory-title: 2.0.1
      micromark-factory-whitespace: 2.0.1
      micromark-util-character: 2.1.1
      micromark-util-chunked: 2.0.1
      micromark-util-classify-character: 2.0.1
      micromark-util-html-tag-name: 2.0.1
      micromark-util-normalize-identifier: 2.0.1
      micromark-util-resolve-all: 2.0.1
      micromark-util-subtokenize: 2.1.0
      micromark-util-symbol: 2.0.1
      micromark-util-types: 2.0.2

  micromark-extension-gfm-autolink-literal@2.1.0:
    dependencies:
      micromark-util-character: 2.1.1
      micromark-util-sanitize-uri: 2.0.1
      micromark-util-symbol: 2.0.1
      micromark-util-types: 2.0.2

  micromark-extension-gfm-footnote@2.1.0:
    dependencies:
      devlop: 1.1.0
      micromark-core-commonmark: 2.0.3
      micromark-factory-space: 2.0.1
      micromark-util-character: 2.1.1
      micromark-util-normalize-identifier: 2.0.1
      micromark-util-sanitize-uri: 2.0.1
      micromark-util-symbol: 2.0.1
      micromark-util-types: 2.0.2

  micromark-extension-gfm-strikethrough@2.1.0:
    dependencies:
      devlop: 1.1.0
      micromark-util-chunked: 2.0.1
      micromark-util-classify-character: 2.0.1
      micromark-util-resolve-all: 2.0.1
      micromark-util-symbol: 2.0.1
      micromark-util-types: 2.0.2

  micromark-extension-gfm-table@2.1.1:
    dependencies:
      devlop: 1.1.0
      micromark-factory-space: 2.0.1
      micromark-util-character: 2.1.1
      micromark-util-symbol: 2.0.1
      micromark-util-types: 2.0.2

  micromark-extension-gfm-tagfilter@2.0.0:
    dependencies:
      micromark-util-types: 2.0.2

  micromark-extension-gfm-task-list-item@2.1.0:
    dependencies:
      devlop: 1.1.0
      micromark-factory-space: 2.0.1
      micromark-util-character: 2.1.1
      micromark-util-symbol: 2.0.1
      micromark-util-types: 2.0.2

  micromark-extension-gfm@3.0.0:
    dependencies:
      micromark-extension-gfm-autolink-literal: 2.1.0
      micromark-extension-gfm-footnote: 2.1.0
      micromark-extension-gfm-strikethrough: 2.1.0
      micromark-extension-gfm-table: 2.1.1
      micromark-extension-gfm-tagfilter: 2.0.0
      micromark-extension-gfm-task-list-item: 2.1.0
      micromark-util-combine-extensions: 2.0.1
      micromark-util-types: 2.0.2

  micromark-factory-destination@2.0.1:
    dependencies:
      micromark-util-character: 2.1.1
      micromark-util-symbol: 2.0.1
      micromark-util-types: 2.0.2

  micromark-factory-label@2.0.1:
    dependencies:
      devlop: 1.1.0
      micromark-util-character: 2.1.1
      micromark-util-symbol: 2.0.1
      micromark-util-types: 2.0.2

  micromark-factory-space@2.0.1:
    dependencies:
      micromark-util-character: 2.1.1
      micromark-util-types: 2.0.2

  micromark-factory-title@2.0.1:
    dependencies:
      micromark-factory-space: 2.0.1
      micromark-util-character: 2.1.1
      micromark-util-symbol: 2.0.1
      micromark-util-types: 2.0.2

  micromark-factory-whitespace@2.0.1:
    dependencies:
      micromark-factory-space: 2.0.1
      micromark-util-character: 2.1.1
      micromark-util-symbol: 2.0.1
      micromark-util-types: 2.0.2

  micromark-util-character@2.1.1:
    dependencies:
      micromark-util-symbol: 2.0.1
      micromark-util-types: 2.0.2

  micromark-util-chunked@2.0.1:
    dependencies:
      micromark-util-symbol: 2.0.1

  micromark-util-classify-character@2.0.1:
    dependencies:
      micromark-util-character: 2.1.1
      micromark-util-symbol: 2.0.1
      micromark-util-types: 2.0.2

  micromark-util-combine-extensions@2.0.1:
    dependencies:
      micromark-util-chunked: 2.0.1
      micromark-util-types: 2.0.2

  micromark-util-decode-numeric-character-reference@2.0.2:
    dependencies:
      micromark-util-symbol: 2.0.1

  micromark-util-decode-string@2.0.1:
    dependencies:
      decode-named-character-reference: 1.2.0
      micromark-util-character: 2.1.1
      micromark-util-decode-numeric-character-reference: 2.0.2
      micromark-util-symbol: 2.0.1

  micromark-util-encode@2.0.1: {}

  micromark-util-html-tag-name@2.0.1: {}

  micromark-util-normalize-identifier@2.0.1:
    dependencies:
      micromark-util-symbol: 2.0.1

  micromark-util-resolve-all@2.0.1:
    dependencies:
      micromark-util-types: 2.0.2

  micromark-util-sanitize-uri@2.0.1:
    dependencies:
      micromark-util-character: 2.1.1
      micromark-util-encode: 2.0.1
      micromark-util-symbol: 2.0.1

  micromark-util-subtokenize@2.1.0:
    dependencies:
      devlop: 1.1.0
      micromark-util-chunked: 2.0.1
      micromark-util-symbol: 2.0.1
      micromark-util-types: 2.0.2

  micromark-util-symbol@2.0.1: {}

  micromark-util-types@2.0.2: {}

  micromark@4.0.2:
    dependencies:
      '@types/debug': 4.1.12
      debug: 4.4.1
      decode-named-character-reference: 1.2.0
      devlop: 1.1.0
      micromark-core-commonmark: 2.0.3
      micromark-factory-space: 2.0.1
      micromark-util-character: 2.1.1
      micromark-util-chunked: 2.0.1
      micromark-util-combine-extensions: 2.0.1
      micromark-util-decode-numeric-character-reference: 2.0.2
      micromark-util-encode: 2.0.1
      micromark-util-normalize-identifier: 2.0.1
      micromark-util-resolve-all: 2.0.1
      micromark-util-sanitize-uri: 2.0.1
      micromark-util-subtokenize: 2.1.0
      micromark-util-symbol: 2.0.1
      micromark-util-types: 2.0.2
    transitivePeerDependencies:
      - supports-color

  mime-db@1.54.0: {}

  mime-types@3.0.1:
    dependencies:
      mime-db: 1.54.0

  mime@1.6.0: {}

  mime@3.0.0: {}

  mime@4.0.7: {}

  mimic-fn@2.1.0: {}

  mimic-function@5.0.1: {}

  mimic-response@1.0.1: {}

  min-document@2.19.0:
    dependencies:
      dom-walk: 0.1.2

  minimalistic-assert@1.0.1: {}

  minimalistic-crypto-utils@1.0.1: {}

  minimatch@10.0.3:
    dependencies:
      '@isaacs/brace-expansion': 5.0.0

  minimist@1.2.8: {}

  minipass@7.1.2: {}

  minizlib@3.0.2:
    dependencies:
      minipass: 7.1.2

  mkdirp@0.5.6:
    dependencies:
      minimist: 1.2.8

  mkdirp@3.0.1: {}

  mlly@1.7.4:
    dependencies:
      acorn: 8.15.0
      pathe: 2.0.3
      pkg-types: 1.3.1
      ufo: 1.6.1

  module-details-from-path@1.0.4: {}

  ms@2.0.0: {}

  ms@2.1.3: {}

  mute-stream@2.0.0: {}

  mz@2.7.0:
    dependencies:
      any-promise: 1.3.0
      object-assign: 4.1.1
      thenify-all: 1.6.0

  needle@2.9.1:
    dependencies:
      debug: 3.2.7
      iconv-lite: 0.4.24
      sax: 1.4.1
    transitivePeerDependencies:
      - supports-color

  negotiator@1.0.0: {}

  node-domexception@1.0.0: {}

  node-emoji@2.2.0:
    dependencies:
      '@sindresorhus/is': 4.6.0
      char-regex: 1.0.2
      emojilib: 2.4.0
      skin-tone: 2.0.0

  node-fetch@2.7.0:
    dependencies:
      whatwg-url: 5.0.0

  node-fetch@3.3.2:
    dependencies:
      data-uri-to-buffer: 4.0.1
      fetch-blob: 3.2.0
      formdata-polyfill: 4.0.10

  normalize-path@3.0.0:
    optional: true

  npm-run-path@4.0.1:
    dependencies:
      path-key: 3.1.1

  nunjucks@3.2.4(chokidar@3.6.0):
    dependencies:
      a-sync-waterfall: 1.0.1
      asap: 2.0.6
      commander: 5.1.0
    optionalDependencies:
      chokidar: 3.6.0

  nwsapi@2.2.20: {}

  object-assign@4.1.1: {}

  object-inspect@1.13.4: {}

  omggif@1.0.10: {}

  on-finished@2.4.1:
    dependencies:
      ee-first: 1.1.1

  once@1.4.0:
    dependencies:
      wrappy: 1.0.2

  onetime@5.1.2:
    dependencies:
      mimic-fn: 2.1.0

  onetime@7.0.0:
    dependencies:
      mimic-function: 5.0.1

  open@10.2.0:
    dependencies:
      default-browser: 5.2.1
      define-lazy-prop: 3.0.0
      is-inside-container: 1.0.0
      wsl-utils: 0.1.0

  openai@5.10.1(ws@8.18.3)(zod@3.25.76):
    optionalDependencies:
      ws: 8.18.3
      zod: 3.25.76

  p-limit@7.1.0:
    dependencies:
      yocto-queue: 1.2.1

  p-map@7.0.3: {}

  p-retry@6.2.1:
    dependencies:
      '@types/retry': 0.12.2
      is-network-error: 1.1.0
      retry: 0.13.1

  p-retry@7.0.0:
    dependencies:
      is-network-error: 1.1.0

  p-timeout@6.1.4: {}

  p-wait-for@5.0.2:
    dependencies:
      p-timeout: 6.1.4

  package-json-from-dist@1.0.1: {}

  package-manager-detector@1.3.0: {}

  pako@1.0.11: {}

  parse-bmfont-ascii@1.0.6: {}

  parse-bmfont-binary@1.0.6: {}

  parse-bmfont-xml@1.1.6:
    dependencies:
      xml-parse-from-string: 1.0.1
      xml2js: 0.5.0

  parse-headers@2.0.6: {}

  parse5-htmlparser2-tree-adapter@6.0.1:
    dependencies:
      parse5: 6.0.1

  parse5@5.1.1: {}

  parse5@6.0.1: {}

  parse5@7.3.0:
    dependencies:
      entities: 6.0.1

  parseurl@1.3.3: {}

  path-data-parser@0.1.0: {}

  path-key@3.1.1: {}

  path-parse@1.0.7: {}

  path-scurry@2.0.0:
    dependencies:
      lru-cache: 11.1.0
      minipass: 7.1.2

  path-to-regexp@8.2.0: {}

  pathe@2.0.3: {}

  peek-readable@4.1.0: {}

  phin@2.9.3: {}

  phin@3.7.1(debug@4.4.1):
    dependencies:
      centra: 2.7.0(debug@4.4.1)
    transitivePeerDependencies:
      - debug

  picomatch@2.3.1:
    optional: true

  pixelmatch@4.0.2:
    dependencies:
      pngjs: 3.4.0

  pixelmatch@5.3.0:
    dependencies:
      pngjs: 6.0.0

  pkce-challenge@5.0.0: {}

  pkg-types@1.3.1:
    dependencies:
      confbox: 0.1.8
      mlly: 1.7.4
      pathe: 2.0.3

  pkg-types@2.2.0:
    dependencies:
      confbox: 0.2.2
      exsolve: 1.0.7
      pathe: 2.0.3

  plist@3.1.0:
    dependencies:
      '@xmldom/xmldom': 0.8.11
      base64-js: 1.5.1
      xmlbuilder: 15.1.1

  pngjs@3.4.0: {}

  pngjs@6.0.0: {}

  pngjs@7.0.0: {}

  points-on-curve@0.2.0: {}

  points-on-path@0.2.1:
    dependencies:
      path-data-parser: 0.1.0
      points-on-curve: 0.2.0

  prettier@3.6.2: {}

  prismjs@1.30.0: {}

  probe-image-size@7.2.3:
    dependencies:
      lodash.merge: 4.6.2
      needle: 2.9.1
      stream-parser: 0.3.1
    transitivePeerDependencies:
      - supports-color

  process@0.11.10: {}

  promise-limit@2.7.0: {}

  protobufjs@7.5.3:
    dependencies:
      '@protobufjs/aspromise': 1.1.2
      '@protobufjs/base64': 1.1.2
      '@protobufjs/codegen': 2.0.4
      '@protobufjs/eventemitter': 1.1.0
      '@protobufjs/fetch': 1.1.0
      '@protobufjs/float': 1.0.2
      '@protobufjs/inquire': 1.1.0
      '@protobufjs/path': 1.1.2
      '@protobufjs/pool': 1.1.0
      '@protobufjs/utf8': 1.1.0
      '@types/node': 24.0.15
      long: 5.3.2

  proxy-addr@2.0.7:
    dependencies:
      forwarded: 0.2.0
      ipaddr.js: 1.9.1

  proxy-target@3.0.2: {}

  punycode@2.3.1: {}

  pvtsutils@1.3.6:
    dependencies:
      tslib: 2.8.1

  pvutils@1.1.3: {}

  qs@6.14.0:
    dependencies:
      side-channel: 1.1.0

  quansync@0.2.10: {}

  query-string@5.1.1:
    dependencies:
      decode-uri-component: 0.2.2
      object-assign: 4.1.1
      strict-uri-encode: 1.1.0

  randombytes@2.1.0:
    dependencies:
      safe-buffer: 5.2.1

  range-parser@1.2.1: {}

  raw-body@3.0.0:
    dependencies:
      bytes: 3.1.2
      http-errors: 2.0.0
      iconv-lite: 0.6.3
      unpipe: 1.0.0

  react-dom@19.1.0(react@19.1.0):
    dependencies:
      react: 19.1.0
      scheduler: 0.26.0

  react-error-boundary@3.1.4(react@19.1.0):
    dependencies:
      '@babel/runtime': 7.28.2
      react: 19.1.0

  react@19.1.0: {}

  readable-stream@4.7.0:
    dependencies:
      abort-controller: 3.0.0
      buffer: 6.0.3
      events: 3.3.0
      process: 0.11.10
      string_decoder: 1.3.0

  readable-web-to-node-stream@3.0.4:
    dependencies:
      readable-stream: 4.7.0

  readdirp@3.6.0:
    dependencies:
      picomatch: 2.3.1
    optional: true

  regenerator-runtime@0.13.11: {}

  remark-gfm@4.0.1:
    dependencies:
      '@types/mdast': 4.0.4
      mdast-util-gfm: 3.1.0
      micromark-extension-gfm: 3.0.0
      remark-parse: 11.0.0
      remark-stringify: 11.0.0
      unified: 11.0.5
    transitivePeerDependencies:
      - supports-color

  remark-lint@10.0.1:
    dependencies:
      '@types/mdast': 4.0.4
      remark-message-control: 8.0.0
      unified: 11.0.5
    transitivePeerDependencies:
      - supports-color

  remark-message-control@8.0.0:
    dependencies:
      '@types/mdast': 4.0.4
      mdast-comment-marker: 3.0.0
      unified-message-control: 5.0.0
      vfile: 6.0.3
    transitivePeerDependencies:
      - supports-color

  remark-parse@11.0.0:
    dependencies:
      '@types/mdast': 4.0.4
      mdast-util-from-markdown: 2.0.2
      micromark-util-types: 2.0.2
      unified: 11.0.5
    transitivePeerDependencies:
      - supports-color

  remark-stringify@11.0.0:
    dependencies:
      '@types/mdast': 4.0.4
      mdast-util-to-markdown: 2.1.2
      unified: 11.0.5

  render-gif@2.0.4(debug@4.4.1):
    dependencies:
      cycled: 1.2.0
      decode-gif: 1.0.1
      delay: 4.4.1
      jimp: 0.14.0(debug@4.4.1)
    transitivePeerDependencies:
      - debug

  require-directory@2.1.1: {}

  require-from-string@2.0.2: {}

  require-in-the-middle@7.5.2:
    dependencies:
      debug: 4.4.1
      module-details-from-path: 1.0.4
      resolve: 1.22.10
    transitivePeerDependencies:
      - supports-color

  resolve@1.22.10:
    dependencies:
      is-core-module: 2.16.1
      path-parse: 1.0.7
      supports-preserve-symlinks-flag: 1.0.0

  restore-cursor@5.1.0:
    dependencies:
      onetime: 7.0.0
      signal-exit: 4.1.0

  retry@0.13.1: {}

  reusify@1.1.0: {}

  rfdc@1.4.1: {}

  robust-predicates@3.0.2: {}

  roughjs@4.6.6:
    dependencies:
      hachure-fill: 0.5.2
      path-data-parser: 0.1.0
      points-on-curve: 0.2.0
      points-on-path: 0.2.1

  router@2.2.0:
    dependencies:
      debug: 4.4.1
      depd: 2.0.0
      is-promise: 4.0.0
      parseurl: 1.3.3
      path-to-regexp: 8.2.0
    transitivePeerDependencies:
      - supports-color

  rrweb-cssom@0.8.0: {}

  run-applescript@7.0.0: {}

  run-async@4.0.5: {}

  rw@1.3.3: {}

  rxjs@7.8.2:
    dependencies:
      tslib: 2.8.1

  safe-buffer@5.2.1: {}

  safer-buffer@2.1.2: {}

  sax@1.4.1: {}

  saxes@6.0.0:
    dependencies:
      xmlchars: 2.2.0

  scheduler@0.26.0: {}

  section-matter@1.0.0:
    dependencies:
      extend-shallow: 2.0.1
      kind-of: 6.0.3

  semver@7.7.2: {}

  send@1.2.0:
    dependencies:
      debug: 4.4.1
      encodeurl: 2.0.0
      escape-html: 1.0.3
      etag: 1.8.1
      fresh: 2.0.0
      http-errors: 2.0.0
      mime-types: 3.0.1
      ms: 2.1.3
      on-finished: 2.4.1
      range-parser: 1.2.1
      statuses: 2.0.2
    transitivePeerDependencies:
      - supports-color

  serve-static@2.2.0:
    dependencies:
      encodeurl: 2.0.0
      escape-html: 1.0.3
      parseurl: 1.3.3
      send: 1.2.0
    transitivePeerDependencies:
      - supports-color

  setprototypeof@1.2.0: {}

  shebang-command@2.0.0:
    dependencies:
      shebang-regex: 3.0.0

  shebang-regex@3.0.0: {}

  side-channel-list@1.0.0:
    dependencies:
      es-errors: 1.3.0
      object-inspect: 1.13.4

  side-channel-map@1.0.1:
    dependencies:
      call-bound: 1.0.4
      es-errors: 1.3.0
      get-intrinsic: 1.3.0
      object-inspect: 1.13.4

  side-channel-weakmap@1.0.2:
    dependencies:
      call-bound: 1.0.4
      es-errors: 1.3.0
      get-intrinsic: 1.3.0
      object-inspect: 1.13.4
      side-channel-map: 1.0.1

  side-channel@1.1.0:
    dependencies:
      es-errors: 1.3.0
      object-inspect: 1.13.4
      side-channel-list: 1.0.0
      side-channel-map: 1.0.1
      side-channel-weakmap: 1.0.2

  signal-exit@3.0.7: {}

  signal-exit@4.1.0: {}

  simple-concat@1.0.1: {}

  simple-get@2.8.2:
    dependencies:
      decompress-response: 3.3.0
      once: 1.4.0
      simple-concat: 1.0.1

  simple-xml-to-json@1.2.3: {}

  skin-tone@2.0.0:
    dependencies:
      unicode-emoji-modifier-base: 1.0.0

  slice-ansi@5.0.0:
    dependencies:
      ansi-styles: 6.2.1
      is-fullwidth-code-point: 4.0.0

  slice-ansi@7.1.0:
    dependencies:
      ansi-styles: 6.2.1
      is-fullwidth-code-point: 5.0.0

  space-separated-tokens@2.0.2: {}

  sprintf-js@1.0.3: {}

  sqlocal@0.14.2(drizzle-orm@0.44.3(@libsql/client@0.15.10)(@opentelemetry/api@1.9.0)):
    dependencies:
      '@sqlite.org/sqlite-wasm': 3.50.1-build1
      coincident: 1.2.3
    optionalDependencies:
      drizzle-orm: 0.44.3(@libsql/client@0.15.10)(@opentelemetry/api@1.9.0)
    transitivePeerDependencies:
      - bufferutil
      - utf-8-validate

  statuses@2.0.1: {}

  statuses@2.0.2: {}

  stream-parser@0.3.1:
    dependencies:
      debug: 2.6.9
    transitivePeerDependencies:
      - supports-color

  strict-event-emitter@0.5.1: {}

  strict-uri-encode@1.1.0: {}

  string-width@4.2.3:
    dependencies:
      emoji-regex: 8.0.0
      is-fullwidth-code-point: 3.0.0
      strip-ansi: 6.0.1

  string-width@5.1.2:
    dependencies:
      eastasianwidth: 0.2.0
      emoji-regex: 9.2.2
      strip-ansi: 7.1.0

  string-width@7.2.0:
    dependencies:
      emoji-regex: 10.4.0
      get-east-asian-width: 1.3.0
      strip-ansi: 7.1.0

  string_decoder@1.3.0:
    dependencies:
      safe-buffer: 5.2.1

  strip-ansi@6.0.1:
    dependencies:
      ansi-regex: 5.0.1

  strip-ansi@7.1.0:
    dependencies:
      ansi-regex: 6.1.0

  strip-bom-string@1.0.0: {}

  strip-final-newline@2.0.0: {}

  strnum@2.1.1: {}

  strtok3@6.3.0:
    dependencies:
      '@tokenizer/token': 0.3.0
      peek-readable: 4.1.0

  stylis@4.3.6: {}

  supports-color@7.2.0:
    dependencies:
      has-flag: 4.0.0

  supports-hyperlinks@3.2.0:
    dependencies:
      has-flag: 4.0.0
      supports-color: 7.2.0

  supports-preserve-symlinks-flag@1.0.0: {}

  symbol-tree@3.2.4: {}

  tabbable@6.2.0: {}

  tar@7.4.3:
    dependencies:
      '@isaacs/fs-minipass': 4.0.1
      chownr: 3.0.0
      minipass: 7.1.2
      minizlib: 3.0.2
      mkdirp: 3.0.1
      yallist: 5.0.0

  term-img@7.0.0:
    dependencies:
      ansi-escapes: 7.0.0
      iterm2-version: 5.0.0

  terminal-image@3.1.1(debug@4.4.1):
    dependencies:
      chalk: 5.5.0
      image-dimensions: 2.4.0
      jimp: 1.6.0
      log-update: 6.1.0
      render-gif: 2.0.4(debug@4.4.1)
      term-img: 7.0.0
    transitivePeerDependencies:
      - debug

  terminal-link@4.0.0:
    dependencies:
      ansi-escapes: 7.0.0
      supports-hyperlinks: 3.2.0

  thenify-all@1.6.0:
    dependencies:
      thenify: 3.3.1

  thenify@3.3.1:
    dependencies:
      any-promise: 1.3.0

  timed-out@4.0.1: {}

  timm@1.7.1: {}

  tinycolor2@1.6.0: {}

  tinyexec@1.0.1: {}

  tinygradient@1.1.5:
    dependencies:
      '@types/tinycolor2': 1.4.6
      tinycolor2: 1.6.0

  tldts-core@6.1.86: {}

  tldts@6.1.86:
    dependencies:
      tldts-core: 6.1.86

  to-regex-range@5.0.1:
    dependencies:
      is-number: 7.0.0
    optional: true

  toidentifier@1.0.1: {}

  token-types@4.2.1:
    dependencies:
      '@tokenizer/token': 0.3.0
      ieee754: 1.2.1

  tough-cookie@5.1.2:
    dependencies:
      tldts: 6.1.86

  tr46@0.0.3: {}

  tr46@5.1.1:
    dependencies:
      punycode: 2.3.1

  trough@2.2.0: {}

  ts-dedent@2.2.0: {}

  tslib@2.8.1: {}

  tweetnacl@1.0.3: {}

  type-fest@0.21.3: {}

  type-fest@4.41.0: {}

  type-is@2.0.1:
    dependencies:
      content-type: 1.0.5
      media-typer: 1.1.0
      mime-types: 3.0.1

  ufo@1.6.1: {}

  undici-types@7.8.0: {}

  unicode-emoji-modifier-base@1.0.0: {}

  unified-message-control@5.0.0:
    dependencies:
      '@types/unist': 3.0.3
      devlop: 1.1.0
      space-separated-tokens: 2.0.2
      unist-util-is: 6.0.0
      unist-util-visit: 5.0.0
      vfile: 6.0.3
      vfile-location: 5.0.3
      vfile-message: 4.0.3

  unified@11.0.5:
    dependencies:
      '@types/unist': 3.0.3
      bail: 2.0.2
      devlop: 1.1.0
      extend: 3.0.2
      is-plain-obj: 4.1.0
      trough: 2.2.0
      vfile: 6.0.3

  unist-util-is@6.0.0:
    dependencies:
      '@types/unist': 3.0.3

  unist-util-stringify-position@4.0.0:
    dependencies:
      '@types/unist': 3.0.3

  unist-util-visit-parents@6.0.1:
    dependencies:
      '@types/unist': 3.0.3
      unist-util-is: 6.0.0

  unist-util-visit@5.0.0:
    dependencies:
      '@types/unist': 3.0.3
      unist-util-is: 6.0.0
      unist-util-visit-parents: 6.0.1

  universalify@2.0.1: {}

  unpipe@1.0.0: {}

  uri-js@4.4.1:
    dependencies:
      punycode: 2.3.1

  url-set-query@1.0.0: {}

  utf8@3.0.0: {}

  utif2@4.1.0:
    dependencies:
      pako: 1.0.11

  utif@2.0.1:
    dependencies:
      pako: 1.0.11

  uuid@11.1.0: {}

  uuid@9.0.1: {}

  vary@1.1.2: {}

  vfile-location@5.0.3:
    dependencies:
      '@types/unist': 3.0.3
      vfile: 6.0.3

  vfile-message@4.0.3:
    dependencies:
      '@types/unist': 3.0.3
      unist-util-stringify-position: 4.0.0

  vfile@6.0.3:
    dependencies:
      '@types/unist': 3.0.3
      vfile-message: 4.0.3

  vscode-jsonrpc@8.2.0: {}

  vscode-languageserver-protocol@3.17.5:
    dependencies:
      vscode-jsonrpc: 8.2.0
      vscode-languageserver-types: 3.17.5

  vscode-languageserver-textdocument@1.0.12: {}

  vscode-languageserver-types@3.17.5: {}

  vscode-languageserver@9.0.1:
    dependencies:
      vscode-languageserver-protocol: 3.17.5

  vscode-uri@3.0.8: {}

  w3c-xmlserializer@5.0.0:
    dependencies:
      xml-name-validator: 5.0.0

  web-streams-polyfill@3.3.3: {}

  webidl-conversions@3.0.1: {}

  webidl-conversions@7.0.0: {}

  whatwg-encoding@3.1.1:
    dependencies:
      iconv-lite: 0.6.3

  whatwg-mimetype@4.0.0: {}

  whatwg-url@14.2.0:
    dependencies:
      tr46: 5.1.1
      webidl-conversions: 7.0.0

  whatwg-url@5.0.0:
    dependencies:
      tr46: 0.0.3
      webidl-conversions: 3.0.1

  which@2.0.2:
    dependencies:
      isexe: 2.0.0

  widest-line@5.0.0:
    dependencies:
      string-width: 7.2.0

  wrap-ansi@6.2.0:
    dependencies:
      ansi-styles: 4.3.0
      string-width: 4.2.3
      strip-ansi: 6.0.1

  wrap-ansi@7.0.0:
    dependencies:
      ansi-styles: 4.3.0
      string-width: 4.2.3
      strip-ansi: 6.0.1

  wrap-ansi@8.1.0:
    dependencies:
      ansi-styles: 6.2.1
      string-width: 5.1.2
      strip-ansi: 7.1.0

  wrap-ansi@9.0.0:
    dependencies:
      ansi-styles: 6.2.1
      string-width: 7.2.0
      strip-ansi: 7.1.0

  wrappy@1.0.2: {}

  ws@8.18.3: {}

  wsl-utils@0.1.0:
    dependencies:
      is-wsl: 3.1.0

  xhr-request-promise@0.1.3:
    dependencies:
      xhr-request: 1.1.0

  xhr-request@1.1.0:
    dependencies:
      buffer-to-arraybuffer: 0.0.5
      object-assign: 4.1.1
      query-string: 5.1.1
      simple-get: 2.8.2
      timed-out: 4.0.1
      url-set-query: 1.0.0
      xhr: 2.6.0

  xhr@2.6.0:
    dependencies:
      global: 4.4.0
      is-function: 1.0.2
      parse-headers: 2.0.6
      xtend: 4.0.2

  xml-name-validator@5.0.0: {}

  xml-parse-from-string@1.0.1: {}

  xml2js@0.5.0:
    dependencies:
      sax: 1.4.1
      xmlbuilder: 11.0.1

  xmlbuilder@11.0.1: {}

  xmlbuilder@15.1.1: {}

  xmlchars@2.2.0: {}

  xtend@4.0.2: {}

  y18n@5.0.8: {}

  yallist@5.0.0: {}

  yaml@2.8.0: {}

  yargs-parser@20.2.9: {}

  yargs-parser@21.1.1: {}

  yargs-parser@22.0.0: {}

  yargs@16.2.0:
    dependencies:
      cliui: 7.0.4
      escalade: 3.2.0
      get-caller-file: 2.0.5
      require-directory: 2.1.1
      string-width: 4.2.3
      y18n: 5.0.8
      yargs-parser: 20.2.9

  yargs@17.7.2:
    dependencies:
      cliui: 8.0.1
      escalade: 3.2.0
      get-caller-file: 2.0.5
      require-directory: 2.1.1
      string-width: 4.2.3
      y18n: 5.0.8
      yargs-parser: 21.1.1

  yargs@18.0.0:
    dependencies:
      cliui: 9.0.1
      escalade: 3.2.0
      get-caller-file: 2.0.5
      string-width: 7.2.0
      y18n: 5.0.8
      yargs-parser: 22.0.0

  yjs@13.6.27:
    dependencies:
      lib0: 0.2.114

  yocto-queue@1.2.1: {}

  yoctocolors-cjs@2.1.3: {}

  zod-to-json-schema@3.24.6(zod@3.25.76):
    dependencies:
      zod: 3.25.76

  zod@3.25.76: {}

  zwitch@2.0.4: {}<|MERGE_RESOLUTION|>--- conflicted
+++ resolved
@@ -15,13 +15,8 @@
         specifier: ^0.12.2
         version: 0.12.2(@libsql/client@0.15.10)(@types/node@24.0.15)(chokidar@3.6.0)
       '@aigne/cli':
-<<<<<<< HEAD
         specifier: ^1.44.2
-        version: 1.44.2(@libsql/client@0.15.10)(@opentelemetry/api@1.9.0)(@types/node@24.0.15)(chokidar@3.6.0)(listr2@9.0.1)(ws@8.18.3)
-=======
-        specifier: ^1.44.0
-        version: 1.44.0(@libsql/client@0.15.10)(@opentelemetry/api@1.9.0)(@types/node@24.0.15)(chokidar@3.6.0)(debug@4.4.1)(listr2@9.0.1)(ws@8.18.3)
->>>>>>> b0c38898
+        version: 1.44.3(@libsql/client@0.15.10)(@opentelemetry/api@1.9.0)(@types/node@24.0.15)(chokidar@3.6.0)(debug@4.4.1)(listr2@9.0.1)(ws@8.18.3)
       '@aigne/core':
         specifier: ^1.58.2
         version: 1.58.2(@libsql/client@0.15.10)(@types/node@24.0.15)(chokidar@3.6.0)
@@ -95,11 +90,14 @@
 
 packages:
 
-  '@aigne/agent-library@1.21.39':
-    resolution: {integrity: sha512-b1a2VUFZJyfsZ4piJH3F+YGc9tr05vMQ6Z2pHukkyHEiTpA1a5Bd/N9kG8dCyCh4W6pgrPSn2z/WixkpCNC4Uw==}
-
-  '@aigne/agentic-memory@1.0.39':
-    resolution: {integrity: sha512-nmr/NcNAf03JIcBffZNynzLkR/rNJiFKNYrAEtUq9l+8bqFryRjr4utPHBxSkCO5GUwP+bSGl4G2ylNxHRCLbg==}
+  '@aigne/agent-library@1.21.40':
+    resolution: {integrity: sha512-0yU5pMAdhlvQq+Ilwyv6WxDwgDDwd5Owvx5ihPQjr+eYfjcrfgxv/N7y5pU3NsSKfiFmkjtYbFK6jwxWB8b8YQ==}
+
+  '@aigne/agentic-memory@1.0.40':
+    resolution: {integrity: sha512-nKm9qR/B8bJPrPXPP279rx16OBe9F6W+Nc+8whwOQOyqGFpLbC4p3X10pF4pRCMuInF8DjXffg67NKM2YBfT/A==}
+
+  '@aigne/aigne-hub@0.8.10':
+    resolution: {integrity: sha512-1FVfuLbd3C453g951D/UTiy5u+DSuZNsS7zOAW2SvponNixgm0W1xnzC6f7IojmBh0sunUIu1wKIKwMGtYHkug==}
 
   '@aigne/aigne-hub@0.8.9':
     resolution: {integrity: sha512-zAu/z6VKDJUOZbFUrOLxd2e5qrAaoxEBkGSYZcv9KTclCNtol9IWtZ2jxlVXEvJf64IAR+7+l54xxeGZQF0ZhQ==}
@@ -107,27 +105,48 @@
   '@aigne/anthropic@0.12.2':
     resolution: {integrity: sha512-c4WqnqspRYeIccGfn6NIzD9orFmBKdWvYOghUOXhWU9436k3dWf4P+O+saOOefWPeOAmfrwVUIch0E5ISaqRdQ==}
 
+  '@aigne/anthropic@0.12.3':
+    resolution: {integrity: sha512-gOfohMmHL8zzpgLCUCl5hjBIEKvKeZd4sAWHwGhBXCoLWHGVzMevx8tPPbdFAtxBxbggfYSw+r/NvwZhnjojoQ==}
+
   '@aigne/bedrock@0.9.20':
     resolution: {integrity: sha512-vMtfQQJBzzgjJrPxWg99BBMv0/9lyVw/avfIxzkJkFcgPvktcEpFFnZKvunhIEe0UszPiz2wNBlJq6P2AWpwLw==}
 
-  '@aigne/cli@1.44.2':
-    resolution: {integrity: sha512-zNjVGneRzdvnvuaxFUVx7u0XmqdbyoEJI21tU7K0SUwv9rym/vKBS2EwlwSsRh86Rdrsr20/B/sdxm6z4epMdA==}
+  '@aigne/bedrock@0.9.21':
+    resolution: {integrity: sha512-abO3rcYXtjrt9KOqN6emYzmo8BUZSbepLanRw+vOsfUFyrPZUkR+RWHwN0YCYFclO1Z3obJwHwH2zEitd6A54Q==}
+
+  '@aigne/cli@1.44.3':
+    resolution: {integrity: sha512-VsI+bCN7a5udmZ/YbTkuzu/cEGdLmySi8gyIxIZ+SuRQwqEaWyhGgwWqJIxcaAQ9w0XBUwdhAzgE3XOtML/n2w==}
     hasBin: true
 
   '@aigne/core@1.58.2':
     resolution: {integrity: sha512-Y6mUzxiCiWXr2zVCon2is4Sek1iza8w5oKMW5VSyvqK2h7cPmVnnvFvkB4ccsFzYb3xvR4Rc0XkIZF8jB/JMJQ==}
 
+  '@aigne/core@1.58.3':
+    resolution: {integrity: sha512-+rHzcwvc1gIurkw7rR7VS2b7ccPt19f132eMH2QcNJwy0Rdr0F1ubYSCIQysCO1pNffFitIUAi0Ap63W8TjGqw==}
+
   '@aigne/deepseek@0.7.39':
     resolution: {integrity: sha512-lGhLimz98sZqYH1x7zur/g3URkE4slRQY+mE+FHTVbrDqZL8Kt1ElEG7lxd8NJe0TzE4QDz/Q3qgoOvZO30pzQ==}
 
-  '@aigne/default-memory@1.2.2':
-    resolution: {integrity: sha512-mkQB+P9iUvQAgcyzzW32QyVOIdQ/P7do32kua4Hy82Y2xlrHsh9ZpasEhc53FatDHGPhXr4pQYihomBN5X3i/g==}
+  '@aigne/deepseek@0.7.40':
+    resolution: {integrity: sha512-WDVev+5QH8E8gaWuFzxbSQSVgqTWD1jW7xgoX4OOiraK/xNwUfkRJGTEJ3fP3KfLvtcQUPM1GlvE1xY4hSpDqQ==}
+
+  '@aigne/default-memory@1.2.3':
+    resolution: {integrity: sha512-1Y6s9+R1IXqGpVZaNNJ8eNDvXVBd5DocfAYSEWuSZHvz1z2CeWiXjXarZSXTIEiAw/Z4ZHZdYI2WLz08qu0wUQ==}
 
   '@aigne/doubao@1.0.33':
     resolution: {integrity: sha512-wjA56vwIi4PM+P6h6WvLgc5fLfB2CqM02orvpiHfiUtJAx07x+jHURnq90WFc7Ro4kwd8v8AvFXEpQnrY0ewDg==}
 
+  '@aigne/doubao@1.0.34':
+    resolution: {integrity: sha512-U80dLQXYmyj2kx9WtzCFWj7o6qzrk9/flCsk321Dh/Hwlk0947RCk5ms4nOQIpKQO1oMw2mGyLYkl8vtnh5zhg==}
+
   '@aigne/gemini@0.12.2':
     resolution: {integrity: sha512-Ke3MU132/0rjS+aAj1E3NYw9y2gIXQEzJLQhzez9LWcNjeVFGpZq4Z74bT/mecjhV2YBqyNBCzaMV3sXT7aDwg==}
+
+  '@aigne/gemini@0.12.3':
+    resolution: {integrity: sha512-tKrOweMtTq6PnUgABFwFdvnQPminDP5zZEcMoUJHlniS20WLwhs5DsVJlzEIRRoc6CMZLg0TUYHNcsT486iIkQ==}
+
+  '@aigne/ideogram@0.3.10':
+    resolution: {integrity: sha512-W7IrmgcHhuxAVgpphmR+TM4JQhORz9EgrvQp/vB11H1cJFMKilpFUvoGtF1H7R1mK0qrYl8coaS/2qamdr/c8w==}
 
   '@aigne/ideogram@0.3.9':
     resolution: {integrity: sha512-E5JPgLlBeXEBDCaORZgNqHVLsQpSCYUOQCN0ID+q9Cd4RNFx1NSYqveR32L7Rk8NX8e1ajQnxOo52vKuBOAfJg==}
@@ -153,18 +172,30 @@
   '@aigne/ollama@0.7.39':
     resolution: {integrity: sha512-Um84ubaaAC88AUdHDBN+erkpuGl487sRPm082L14gxx2YYjhB3Lvq2mI7T0XCytNC7kBYngSs6ex7TP1mxBeXw==}
 
+  '@aigne/ollama@0.7.40':
+    resolution: {integrity: sha512-Khs3w+tdciUN+/Y/MPIgMG5uEumD3mDuA8zMA/PeP+E0QBUpkTuEqd8bufKycWJftEoA0fxkFgDGxSTw1nk5zA==}
+
   '@aigne/open-router@0.7.39':
     resolution: {integrity: sha512-THmzaZ1C8Y60YeIx2ihJ1y7y2LGWghTDHABpW8/YVnRTZgZBEKIpOT9uqg2KiIPsVug+icmHCzSrb1Olo36A8w==}
 
+  '@aigne/open-router@0.7.40':
+    resolution: {integrity: sha512-LBDAcXs51dD8XUdriLVKA797eCZCHyM09hOJimtMNba0lMJfc6nBo2zcB4GH6/jfGNKqRnKjG8E/BqarhbMVXg==}
+
   '@aigne/openai@0.14.2':
     resolution: {integrity: sha512-QLDUv45zcNRLRaaXKIo2jMVEHeGRayN132omrcfncEDoSGidtm0oOITf/VJRBOs27okcYpS6t5nF9GBtcPUn0w==}
 
+  '@aigne/openai@0.14.3':
+    resolution: {integrity: sha512-zAZjK8Fm3Ej3cER6oclf5apOF1cyrivneRUrGX4ndqLR2v80d7pPi3T6mGP23ULjg9NWj9nIIqmUw4hSVM37/Q==}
+
   '@aigne/platform-helpers@0.6.2':
     resolution: {integrity: sha512-UFp8siwBCfhfRL188i/0SQYsctJIeaN6dqVAzt+tvID59UQDUXGNdLpcP48fPSf+dI0aIjNi2TVsTn5itgl3Uw==}
 
   '@aigne/poe@1.0.19':
     resolution: {integrity: sha512-nnyVmj4w8bjyFYVW2KPdIMH32KsTVtXwk4S11aTaWSINXfaUMK9vigchrlj162KYSYCdWYcB3bkivZkZDKjeTA==}
 
+  '@aigne/poe@1.0.20':
+    resolution: {integrity: sha512-9HDwwmMXGZcyx8cFJjSJZNr/w34YsNmyEaPLszfvz13IaYBdfN9RNBDwBfRV2wgO+9rEpPioqls5xoY8/1Dkpg==}
+
   '@aigne/publish-docs@0.9.4':
     resolution: {integrity: sha512-PtI0e5KVVzLTKLdrP6kqi6lDP2sAG//8NX8xy/SUm2GtceJaufCHT+8TYpGUkd5DwDPgJImdFJmLacI1U0aH8Q==}
 
@@ -174,8 +205,14 @@
   '@aigne/transport@0.15.2':
     resolution: {integrity: sha512-eVvk6MwVGFoDaXtWKcJPjC8G7sYGOgmwFDp0Y0lsmtvy+5IQ8rVEpTOokvGx71I5Qi/SMMQtpm9h1cVG9pIf/w==}
 
+  '@aigne/transport@0.15.3':
+    resolution: {integrity: sha512-SzckJ02MnXQak8hWmMVXgu/mw7woHaNgHksRN/0QTQLs8KLjtSMzWsOzt9nDU1DIN5ebeSv5Ezr6NeiOWJMtJg==}
+
   '@aigne/xai@0.7.39':
     resolution: {integrity: sha512-f8PkYsYWEwB/aGJcQh3eKfAWOMNc3j6D044IM7Y9Q/hfhgI2Rmr1T4SkZ122zfM6FYneQYRqZoqcismUl9mWOA==}
+
+  '@aigne/xai@0.7.40':
+    resolution: {integrity: sha512-VwqPkAfkMXLhCpESQXxN3N/Uasl56HdTG0/5rWZRWp9Z3W6DPdV2xsOyX8KvUa8hW8OG9chpPhssgebfzEEeJA==}
 
   '@antfu/install-pkg@1.1.0':
     resolution: {integrity: sha512-MGQsmw10ZyI+EJo45CdSER4zEb+p31LpDAFp2Z3gkSd1yqVZGi0Ebx++YTEMonJy4oChEMLsxZ64j8FH6sSqtQ==}
@@ -4129,10 +4166,10 @@
 
 snapshots:
 
-  '@aigne/agent-library@1.21.39(@libsql/client@0.15.10)(@opentelemetry/api@1.9.0)(@types/node@24.0.15)(chokidar@3.6.0)(ws@8.18.3)':
-    dependencies:
-      '@aigne/core': 1.58.2(@libsql/client@0.15.10)(@types/node@24.0.15)(chokidar@3.6.0)
-      '@aigne/openai': 0.14.2(@libsql/client@0.15.10)(@types/node@24.0.15)(chokidar@3.6.0)(ws@8.18.3)
+  '@aigne/agent-library@1.21.40(@libsql/client@0.15.10)(@opentelemetry/api@1.9.0)(@types/node@24.0.15)(chokidar@3.6.0)(ws@8.18.3)':
+    dependencies:
+      '@aigne/core': 1.58.3(@libsql/client@0.15.10)(@types/node@24.0.15)(chokidar@3.6.0)
+      '@aigne/openai': 0.14.3(@libsql/client@0.15.10)(@types/node@24.0.15)(chokidar@3.6.0)(ws@8.18.3)
       '@aigne/sqlite': 0.4.1(@opentelemetry/api@1.9.0)
       drizzle-orm: 0.44.3(@libsql/client@0.15.10)(@opentelemetry/api@1.9.0)
       fastq: 1.19.1
@@ -4178,11 +4215,11 @@
       - utf-8-validate
       - ws
 
-  '@aigne/agentic-memory@1.0.39(@libsql/client@0.15.10)(@opentelemetry/api@1.9.0)(@types/node@24.0.15)(chokidar@3.6.0)(ws@8.18.3)':
-    dependencies:
-      '@aigne/core': 1.58.2(@libsql/client@0.15.10)(@types/node@24.0.15)(chokidar@3.6.0)
-      '@aigne/default-memory': 1.2.2(@libsql/client@0.15.10)(@opentelemetry/api@1.9.0)(@types/node@24.0.15)(chokidar@3.6.0)
-      '@aigne/openai': 0.14.2(@libsql/client@0.15.10)(@types/node@24.0.15)(chokidar@3.6.0)(ws@8.18.3)
+  '@aigne/agentic-memory@1.0.40(@libsql/client@0.15.10)(@opentelemetry/api@1.9.0)(@types/node@24.0.15)(chokidar@3.6.0)(ws@8.18.3)':
+    dependencies:
+      '@aigne/core': 1.58.3(@libsql/client@0.15.10)(@types/node@24.0.15)(chokidar@3.6.0)
+      '@aigne/default-memory': 1.2.3(@libsql/client@0.15.10)(@opentelemetry/api@1.9.0)(@types/node@24.0.15)(chokidar@3.6.0)
+      '@aigne/openai': 0.14.3(@libsql/client@0.15.10)(@types/node@24.0.15)(chokidar@3.6.0)(ws@8.18.3)
       zod: 3.25.76
     transitivePeerDependencies:
       - '@aws-sdk/client-rds-data'
@@ -4207,6 +4244,65 @@
       - bufferutil
       - bun-types
       - chokidar
+      - expo-sqlite
+      - gel
+      - knex
+      - kysely
+      - mysql2
+      - pg
+      - postgres
+      - prisma
+      - sql.js
+      - sqlite3
+      - supports-color
+      - utf-8-validate
+      - ws
+
+  '@aigne/aigne-hub@0.8.10(@libsql/client@0.15.10)(@modelcontextprotocol/sdk@1.16.0)(@types/node@24.0.15)(chokidar@3.6.0)(ws@8.18.3)':
+    dependencies:
+      '@aigne/anthropic': 0.12.3(@libsql/client@0.15.10)(@types/node@24.0.15)(chokidar@3.6.0)
+      '@aigne/bedrock': 0.9.21(@libsql/client@0.15.10)(@types/node@24.0.15)(chokidar@3.6.0)
+      '@aigne/core': 1.58.3(@libsql/client@0.15.10)(@types/node@24.0.15)(chokidar@3.6.0)
+      '@aigne/deepseek': 0.7.40(@libsql/client@0.15.10)(@types/node@24.0.15)(chokidar@3.6.0)(ws@8.18.3)
+      '@aigne/doubao': 1.0.34(@libsql/client@0.15.10)(@types/node@24.0.15)(chokidar@3.6.0)(ws@8.18.3)
+      '@aigne/gemini': 0.12.3(@libsql/client@0.15.10)(@modelcontextprotocol/sdk@1.16.0)(@types/node@24.0.15)(chokidar@3.6.0)(ws@8.18.3)
+      '@aigne/ideogram': 0.3.10(@libsql/client@0.15.10)(@types/node@24.0.15)(chokidar@3.6.0)
+      '@aigne/ollama': 0.7.40(@libsql/client@0.15.10)(@types/node@24.0.15)(chokidar@3.6.0)(ws@8.18.3)
+      '@aigne/open-router': 0.7.40(@libsql/client@0.15.10)(@types/node@24.0.15)(chokidar@3.6.0)(ws@8.18.3)
+      '@aigne/openai': 0.14.3(@libsql/client@0.15.10)(@types/node@24.0.15)(chokidar@3.6.0)(ws@8.18.3)
+      '@aigne/platform-helpers': 0.6.2
+      '@aigne/poe': 1.0.20(@libsql/client@0.15.10)(@types/node@24.0.15)(chokidar@3.6.0)(ws@8.18.3)
+      '@aigne/transport': 0.15.3(@libsql/client@0.15.10)(@types/node@24.0.15)(chokidar@3.6.0)(ws@8.18.3)
+      '@aigne/xai': 0.7.40(@libsql/client@0.15.10)(@types/node@24.0.15)(chokidar@3.6.0)(ws@8.18.3)
+      '@smithy/node-http-handler': 4.1.0
+      https-proxy-agent: 7.0.6
+      ufo: 1.6.1
+      zod: 3.25.76
+    transitivePeerDependencies:
+      - '@aws-sdk/client-rds-data'
+      - '@cloudflare/workers-types'
+      - '@electric-sql/pglite'
+      - '@libsql/client'
+      - '@libsql/client-wasm'
+      - '@modelcontextprotocol/sdk'
+      - '@neondatabase/serverless'
+      - '@op-engineering/op-sqlite'
+      - '@planetscale/database'
+      - '@prisma/client'
+      - '@tidbcloud/serverless'
+      - '@types/better-sqlite3'
+      - '@types/node'
+      - '@types/pg'
+      - '@types/sql.js'
+      - '@upstash/redis'
+      - '@vercel/postgres'
+      - '@xata.io/client'
+      - aws-crt
+      - better-sqlite3
+      - bufferutil
+      - bun-types
+      - chokidar
+      - encoding
       - expo-sqlite
       - gel
       - knex
@@ -4322,6 +4418,48 @@
       - supports-color
       - utf-8-validate
 
+  '@aigne/anthropic@0.12.3(@libsql/client@0.15.10)(@types/node@24.0.15)(chokidar@3.6.0)':
+    dependencies:
+      '@aigne/core': 1.58.3(@libsql/client@0.15.10)(@types/node@24.0.15)(chokidar@3.6.0)
+      '@aigne/platform-helpers': 0.6.2
+      '@anthropic-ai/sdk': 0.56.0
+      ajv: 8.17.1
+      zod: 3.25.76
+    transitivePeerDependencies:
+      - '@aws-sdk/client-rds-data'
+      - '@cloudflare/workers-types'
+      - '@electric-sql/pglite'
+      - '@libsql/client'
+      - '@libsql/client-wasm'
+      - '@neondatabase/serverless'
+      - '@op-engineering/op-sqlite'
+      - '@planetscale/database'
+      - '@prisma/client'
+      - '@tidbcloud/serverless'
+      - '@types/better-sqlite3'
+      - '@types/node'
+      - '@types/pg'
+      - '@types/sql.js'
+      - '@upstash/redis'
+      - '@vercel/postgres'
+      - '@xata.io/client'
+      - better-sqlite3
+      - bufferutil
+      - bun-types
+      - chokidar
+      - expo-sqlite
+      - gel
+      - knex
+      - kysely
+      - mysql2
+      - pg
+      - postgres
+      - prisma
+      - sql.js
+      - sqlite3
+      - supports-color
+      - utf-8-validate
+
   '@aigne/bedrock@0.9.20(@libsql/client@0.15.10)(@types/node@24.0.15)(chokidar@3.6.0)':
     dependencies:
       '@aigne/core': 1.58.2(@libsql/client@0.15.10)(@types/node@24.0.15)(chokidar@3.6.0)
@@ -4364,21 +4502,59 @@
       - supports-color
       - utf-8-validate
 
-<<<<<<< HEAD
-  '@aigne/cli@1.44.2(@libsql/client@0.15.10)(@opentelemetry/api@1.9.0)(@types/node@24.0.15)(chokidar@3.6.0)(listr2@9.0.1)(ws@8.18.3)':
-=======
-  '@aigne/cli@1.44.0(@libsql/client@0.15.10)(@opentelemetry/api@1.9.0)(@types/node@24.0.15)(chokidar@3.6.0)(debug@4.4.1)(listr2@9.0.1)(ws@8.18.3)':
->>>>>>> b0c38898
-    dependencies:
-      '@aigne/agent-library': 1.21.39(@libsql/client@0.15.10)(@opentelemetry/api@1.9.0)(@types/node@24.0.15)(chokidar@3.6.0)(ws@8.18.3)
-      '@aigne/agentic-memory': 1.0.39(@libsql/client@0.15.10)(@opentelemetry/api@1.9.0)(@types/node@24.0.15)(chokidar@3.6.0)(ws@8.18.3)
-      '@aigne/aigne-hub': 0.8.9(@libsql/client@0.15.10)(@modelcontextprotocol/sdk@1.16.0)(@types/node@24.0.15)(chokidar@3.6.0)(ws@8.18.3)
-      '@aigne/core': 1.58.2(@libsql/client@0.15.10)(@types/node@24.0.15)(chokidar@3.6.0)
-      '@aigne/default-memory': 1.2.2(@libsql/client@0.15.10)(@opentelemetry/api@1.9.0)(@types/node@24.0.15)(chokidar@3.6.0)
+  '@aigne/bedrock@0.9.21(@libsql/client@0.15.10)(@types/node@24.0.15)(chokidar@3.6.0)':
+    dependencies:
+      '@aigne/core': 1.58.3(@libsql/client@0.15.10)(@types/node@24.0.15)(chokidar@3.6.0)
+      '@aws-sdk/client-bedrock-runtime': 3.848.0
+      uuid: 11.1.0
+      zod: 3.25.76
+    transitivePeerDependencies:
+      - '@aws-sdk/client-rds-data'
+      - '@cloudflare/workers-types'
+      - '@electric-sql/pglite'
+      - '@libsql/client'
+      - '@libsql/client-wasm'
+      - '@neondatabase/serverless'
+      - '@op-engineering/op-sqlite'
+      - '@planetscale/database'
+      - '@prisma/client'
+      - '@tidbcloud/serverless'
+      - '@types/better-sqlite3'
+      - '@types/node'
+      - '@types/pg'
+      - '@types/sql.js'
+      - '@upstash/redis'
+      - '@vercel/postgres'
+      - '@xata.io/client'
+      - aws-crt
+      - better-sqlite3
+      - bufferutil
+      - bun-types
+      - chokidar
+      - expo-sqlite
+      - gel
+      - knex
+      - kysely
+      - mysql2
+      - pg
+      - postgres
+      - prisma
+      - sql.js
+      - sqlite3
+      - supports-color
+      - utf-8-validate
+
+  '@aigne/cli@1.44.3(@libsql/client@0.15.10)(@opentelemetry/api@1.9.0)(@types/node@24.0.15)(chokidar@3.6.0)(debug@4.4.1)(listr2@9.0.1)(ws@8.18.3)':
+    dependencies:
+      '@aigne/agent-library': 1.21.40(@libsql/client@0.15.10)(@opentelemetry/api@1.9.0)(@types/node@24.0.15)(chokidar@3.6.0)(ws@8.18.3)
+      '@aigne/agentic-memory': 1.0.40(@libsql/client@0.15.10)(@opentelemetry/api@1.9.0)(@types/node@24.0.15)(chokidar@3.6.0)(ws@8.18.3)
+      '@aigne/aigne-hub': 0.8.10(@libsql/client@0.15.10)(@modelcontextprotocol/sdk@1.16.0)(@types/node@24.0.15)(chokidar@3.6.0)(ws@8.18.3)
+      '@aigne/core': 1.58.3(@libsql/client@0.15.10)(@types/node@24.0.15)(chokidar@3.6.0)
+      '@aigne/default-memory': 1.2.3(@libsql/client@0.15.10)(@opentelemetry/api@1.9.0)(@types/node@24.0.15)(chokidar@3.6.0)
       '@aigne/listr2': 1.0.10
       '@aigne/marked-terminal': 7.3.2(marked@16.1.1)
       '@aigne/observability-api': 0.10.2(@libsql/client@0.15.10)
-      '@aigne/openai': 0.14.2(@libsql/client@0.15.10)(@types/node@24.0.15)(chokidar@3.6.0)(ws@8.18.3)
+      '@aigne/openai': 0.14.3(@libsql/client@0.15.10)(@types/node@24.0.15)(chokidar@3.6.0)(ws@8.18.3)
       '@inquirer/core': 10.2.0(@types/node@24.0.15)
       '@inquirer/figures': 1.0.13
       '@inquirer/prompts': 7.8.4(@types/node@24.0.15)
@@ -4520,6 +4696,72 @@
       - supports-color
       - utf-8-validate
 
+  '@aigne/core@1.58.3(@libsql/client@0.15.10)(@types/node@24.0.15)(chokidar@3.6.0)':
+    dependencies:
+      '@aigne/json-schema-to-zod': 1.3.3(zod@3.25.76)
+      '@aigne/observability-api': 0.10.2(@libsql/client@0.15.10)
+      '@aigne/platform-helpers': 0.6.2
+      '@inquirer/prompts': 7.8.4(@types/node@24.0.15)
+      '@modelcontextprotocol/sdk': 1.16.0
+      '@opentelemetry/api': 1.9.0
+      '@opentelemetry/sdk-trace-base': 2.0.1(@opentelemetry/api@1.9.0)
+      '@types/debug': 4.1.12
+      ajv: 8.17.1
+      camelize-ts: 3.0.0
+      content-type: 1.0.5
+      debug: 4.4.1
+      eventsource-parser: 3.0.3
+      fast-deep-equal: 3.1.3
+      fastq: 1.19.1
+      immer: 10.1.1
+      is-network-error: 1.1.0
+      jaison: 2.0.2
+      jsonata: 2.0.6
+      mime: 4.0.7
+      nunjucks: 3.2.4(chokidar@3.6.0)
+      p-retry: 6.2.1
+      raw-body: 3.0.0
+      strict-event-emitter: 0.5.1
+      ufo: 1.6.1
+      uuid: 11.1.0
+      yaml: 2.8.0
+      zod: 3.25.76
+      zod-to-json-schema: 3.24.6(zod@3.25.76)
+    transitivePeerDependencies:
+      - '@aws-sdk/client-rds-data'
+      - '@cloudflare/workers-types'
+      - '@electric-sql/pglite'
+      - '@libsql/client'
+      - '@libsql/client-wasm'
+      - '@neondatabase/serverless'
+      - '@op-engineering/op-sqlite'
+      - '@planetscale/database'
+      - '@prisma/client'
+      - '@tidbcloud/serverless'
+      - '@types/better-sqlite3'
+      - '@types/node'
+      - '@types/pg'
+      - '@types/sql.js'
+      - '@upstash/redis'
+      - '@vercel/postgres'
+      - '@xata.io/client'
+      - better-sqlite3
+      - bufferutil
+      - bun-types
+      - chokidar
+      - expo-sqlite
+      - gel
+      - knex
+      - kysely
+      - mysql2
+      - pg
+      - postgres
+      - prisma
+      - sql.js
+      - sqlite3
+      - supports-color
+      - utf-8-validate
+
   '@aigne/deepseek@0.7.39(@libsql/client@0.15.10)(@types/node@24.0.15)(chokidar@3.6.0)(ws@8.18.3)':
     dependencies:
       '@aigne/openai': 0.14.2(@libsql/client@0.15.10)(@types/node@24.0.15)(chokidar@3.6.0)(ws@8.18.3)
@@ -4559,9 +4801,48 @@
       - utf-8-validate
       - ws
 
-  '@aigne/default-memory@1.2.2(@libsql/client@0.15.10)(@opentelemetry/api@1.9.0)(@types/node@24.0.15)(chokidar@3.6.0)':
-    dependencies:
-      '@aigne/core': 1.58.2(@libsql/client@0.15.10)(@types/node@24.0.15)(chokidar@3.6.0)
+  '@aigne/deepseek@0.7.40(@libsql/client@0.15.10)(@types/node@24.0.15)(chokidar@3.6.0)(ws@8.18.3)':
+    dependencies:
+      '@aigne/openai': 0.14.3(@libsql/client@0.15.10)(@types/node@24.0.15)(chokidar@3.6.0)(ws@8.18.3)
+    transitivePeerDependencies:
+      - '@aws-sdk/client-rds-data'
+      - '@cloudflare/workers-types'
+      - '@electric-sql/pglite'
+      - '@libsql/client'
+      - '@libsql/client-wasm'
+      - '@neondatabase/serverless'
+      - '@op-engineering/op-sqlite'
+      - '@planetscale/database'
+      - '@prisma/client'
+      - '@tidbcloud/serverless'
+      - '@types/better-sqlite3'
+      - '@types/node'
+      - '@types/pg'
+      - '@types/sql.js'
+      - '@upstash/redis'
+      - '@vercel/postgres'
+      - '@xata.io/client'
+      - better-sqlite3
+      - bufferutil
+      - bun-types
+      - chokidar
+      - expo-sqlite
+      - gel
+      - knex
+      - kysely
+      - mysql2
+      - pg
+      - postgres
+      - prisma
+      - sql.js
+      - sqlite3
+      - supports-color
+      - utf-8-validate
+      - ws
+
+  '@aigne/default-memory@1.2.3(@libsql/client@0.15.10)(@opentelemetry/api@1.9.0)(@types/node@24.0.15)(chokidar@3.6.0)':
+    dependencies:
+      '@aigne/core': 1.58.3(@libsql/client@0.15.10)(@types/node@24.0.15)(chokidar@3.6.0)
       '@aigne/sqlite': 0.4.1(@opentelemetry/api@1.9.0)
       drizzle-orm: 0.44.3(@libsql/client@0.15.10)(@opentelemetry/api@1.9.0)
       uuid: 11.1.0
@@ -4606,6 +4887,45 @@
   '@aigne/doubao@1.0.33(@libsql/client@0.15.10)(@types/node@24.0.15)(chokidar@3.6.0)(ws@8.18.3)':
     dependencies:
       '@aigne/openai': 0.14.2(@libsql/client@0.15.10)(@types/node@24.0.15)(chokidar@3.6.0)(ws@8.18.3)
+    transitivePeerDependencies:
+      - '@aws-sdk/client-rds-data'
+      - '@cloudflare/workers-types'
+      - '@electric-sql/pglite'
+      - '@libsql/client'
+      - '@libsql/client-wasm'
+      - '@neondatabase/serverless'
+      - '@op-engineering/op-sqlite'
+      - '@planetscale/database'
+      - '@prisma/client'
+      - '@tidbcloud/serverless'
+      - '@types/better-sqlite3'
+      - '@types/node'
+      - '@types/pg'
+      - '@types/sql.js'
+      - '@upstash/redis'
+      - '@vercel/postgres'
+      - '@xata.io/client'
+      - better-sqlite3
+      - bufferutil
+      - bun-types
+      - chokidar
+      - expo-sqlite
+      - gel
+      - knex
+      - kysely
+      - mysql2
+      - pg
+      - postgres
+      - prisma
+      - sql.js
+      - sqlite3
+      - supports-color
+      - utf-8-validate
+      - ws
+
+  '@aigne/doubao@1.0.34(@libsql/client@0.15.10)(@types/node@24.0.15)(chokidar@3.6.0)(ws@8.18.3)':
+    dependencies:
+      '@aigne/openai': 0.14.3(@libsql/client@0.15.10)(@types/node@24.0.15)(chokidar@3.6.0)(ws@8.18.3)
     transitivePeerDependencies:
       - '@aws-sdk/client-rds-data'
       - '@cloudflare/workers-types'
@@ -4686,6 +5006,90 @@
       - supports-color
       - utf-8-validate
       - ws
+
+  '@aigne/gemini@0.12.3(@libsql/client@0.15.10)(@modelcontextprotocol/sdk@1.16.0)(@types/node@24.0.15)(chokidar@3.6.0)(ws@8.18.3)':
+    dependencies:
+      '@aigne/openai': 0.14.3(@libsql/client@0.15.10)(@types/node@24.0.15)(chokidar@3.6.0)(ws@8.18.3)
+      '@aigne/platform-helpers': 0.6.2
+      '@google/genai': 1.16.0(@modelcontextprotocol/sdk@1.16.0)
+      uuid: 11.1.0
+      zod: 3.25.76
+    transitivePeerDependencies:
+      - '@aws-sdk/client-rds-data'
+      - '@cloudflare/workers-types'
+      - '@electric-sql/pglite'
+      - '@libsql/client'
+      - '@libsql/client-wasm'
+      - '@modelcontextprotocol/sdk'
+      - '@neondatabase/serverless'
+      - '@op-engineering/op-sqlite'
+      - '@planetscale/database'
+      - '@prisma/client'
+      - '@tidbcloud/serverless'
+      - '@types/better-sqlite3'
+      - '@types/node'
+      - '@types/pg'
+      - '@types/sql.js'
+      - '@upstash/redis'
+      - '@vercel/postgres'
+      - '@xata.io/client'
+      - better-sqlite3
+      - bufferutil
+      - bun-types
+      - chokidar
+      - encoding
+      - expo-sqlite
+      - gel
+      - knex
+      - kysely
+      - mysql2
+      - pg
+      - postgres
+      - prisma
+      - sql.js
+      - sqlite3
+      - supports-color
+      - utf-8-validate
+      - ws
+
+  '@aigne/ideogram@0.3.10(@libsql/client@0.15.10)(@types/node@24.0.15)(chokidar@3.6.0)':
+    dependencies:
+      '@aigne/core': 1.58.3(@libsql/client@0.15.10)(@types/node@24.0.15)(chokidar@3.6.0)
+      ufo: 1.6.1
+    transitivePeerDependencies:
+      - '@aws-sdk/client-rds-data'
+      - '@cloudflare/workers-types'
+      - '@electric-sql/pglite'
+      - '@libsql/client'
+      - '@libsql/client-wasm'
+      - '@neondatabase/serverless'
+      - '@op-engineering/op-sqlite'
+      - '@planetscale/database'
+      - '@prisma/client'
+      - '@tidbcloud/serverless'
+      - '@types/better-sqlite3'
+      - '@types/node'
+      - '@types/pg'
+      - '@types/sql.js'
+      - '@upstash/redis'
+      - '@vercel/postgres'
+      - '@xata.io/client'
+      - better-sqlite3
+      - bufferutil
+      - bun-types
+      - chokidar
+      - expo-sqlite
+      - gel
+      - knex
+      - kysely
+      - mysql2
+      - pg
+      - postgres
+      - prisma
+      - sql.js
+      - sqlite3
+      - supports-color
+      - utf-8-validate
 
   '@aigne/ideogram@0.3.9(@libsql/client@0.15.10)(@types/node@24.0.15)(chokidar@3.6.0)':
     dependencies:
@@ -4841,9 +5245,87 @@
       - utf-8-validate
       - ws
 
+  '@aigne/ollama@0.7.40(@libsql/client@0.15.10)(@types/node@24.0.15)(chokidar@3.6.0)(ws@8.18.3)':
+    dependencies:
+      '@aigne/openai': 0.14.3(@libsql/client@0.15.10)(@types/node@24.0.15)(chokidar@3.6.0)(ws@8.18.3)
+    transitivePeerDependencies:
+      - '@aws-sdk/client-rds-data'
+      - '@cloudflare/workers-types'
+      - '@electric-sql/pglite'
+      - '@libsql/client'
+      - '@libsql/client-wasm'
+      - '@neondatabase/serverless'
+      - '@op-engineering/op-sqlite'
+      - '@planetscale/database'
+      - '@prisma/client'
+      - '@tidbcloud/serverless'
+      - '@types/better-sqlite3'
+      - '@types/node'
+      - '@types/pg'
+      - '@types/sql.js'
+      - '@upstash/redis'
+      - '@vercel/postgres'
+      - '@xata.io/client'
+      - better-sqlite3
+      - bufferutil
+      - bun-types
+      - chokidar
+      - expo-sqlite
+      - gel
+      - knex
+      - kysely
+      - mysql2
+      - pg
+      - postgres
+      - prisma
+      - sql.js
+      - sqlite3
+      - supports-color
+      - utf-8-validate
+      - ws
+
   '@aigne/open-router@0.7.39(@libsql/client@0.15.10)(@types/node@24.0.15)(chokidar@3.6.0)(ws@8.18.3)':
     dependencies:
       '@aigne/openai': 0.14.2(@libsql/client@0.15.10)(@types/node@24.0.15)(chokidar@3.6.0)(ws@8.18.3)
+    transitivePeerDependencies:
+      - '@aws-sdk/client-rds-data'
+      - '@cloudflare/workers-types'
+      - '@electric-sql/pglite'
+      - '@libsql/client'
+      - '@libsql/client-wasm'
+      - '@neondatabase/serverless'
+      - '@op-engineering/op-sqlite'
+      - '@planetscale/database'
+      - '@prisma/client'
+      - '@tidbcloud/serverless'
+      - '@types/better-sqlite3'
+      - '@types/node'
+      - '@types/pg'
+      - '@types/sql.js'
+      - '@upstash/redis'
+      - '@vercel/postgres'
+      - '@xata.io/client'
+      - better-sqlite3
+      - bufferutil
+      - bun-types
+      - chokidar
+      - expo-sqlite
+      - gel
+      - knex
+      - kysely
+      - mysql2
+      - pg
+      - postgres
+      - prisma
+      - sql.js
+      - sqlite3
+      - supports-color
+      - utf-8-validate
+      - ws
+
+  '@aigne/open-router@0.7.40(@libsql/client@0.15.10)(@types/node@24.0.15)(chokidar@3.6.0)(ws@8.18.3)':
+    dependencies:
+      '@aigne/openai': 0.14.3(@libsql/client@0.15.10)(@types/node@24.0.15)(chokidar@3.6.0)(ws@8.18.3)
     transitivePeerDependencies:
       - '@aws-sdk/client-rds-data'
       - '@cloudflare/workers-types'
@@ -4924,6 +5406,50 @@
       - utf-8-validate
       - ws
 
+  '@aigne/openai@0.14.3(@libsql/client@0.15.10)(@types/node@24.0.15)(chokidar@3.6.0)(ws@8.18.3)':
+    dependencies:
+      '@aigne/core': 1.58.3(@libsql/client@0.15.10)(@types/node@24.0.15)(chokidar@3.6.0)
+      '@aigne/platform-helpers': 0.6.2
+      ajv: 8.17.1
+      openai: 5.10.1(ws@8.18.3)(zod@3.25.76)
+      uuid: 11.1.0
+      zod: 3.25.76
+    transitivePeerDependencies:
+      - '@aws-sdk/client-rds-data'
+      - '@cloudflare/workers-types'
+      - '@electric-sql/pglite'
+      - '@libsql/client'
+      - '@libsql/client-wasm'
+      - '@neondatabase/serverless'
+      - '@op-engineering/op-sqlite'
+      - '@planetscale/database'
+      - '@prisma/client'
+      - '@tidbcloud/serverless'
+      - '@types/better-sqlite3'
+      - '@types/node'
+      - '@types/pg'
+      - '@types/sql.js'
+      - '@upstash/redis'
+      - '@vercel/postgres'
+      - '@xata.io/client'
+      - better-sqlite3
+      - bufferutil
+      - bun-types
+      - chokidar
+      - expo-sqlite
+      - gel
+      - knex
+      - kysely
+      - mysql2
+      - pg
+      - postgres
+      - prisma
+      - sql.js
+      - sqlite3
+      - supports-color
+      - utf-8-validate
+      - ws
+
   '@aigne/platform-helpers@0.6.2':
     dependencies:
       '@modelcontextprotocol/sdk': 1.16.0
@@ -4933,6 +5459,45 @@
   '@aigne/poe@1.0.19(@libsql/client@0.15.10)(@types/node@24.0.15)(chokidar@3.6.0)(ws@8.18.3)':
     dependencies:
       '@aigne/openai': 0.14.2(@libsql/client@0.15.10)(@types/node@24.0.15)(chokidar@3.6.0)(ws@8.18.3)
+    transitivePeerDependencies:
+      - '@aws-sdk/client-rds-data'
+      - '@cloudflare/workers-types'
+      - '@electric-sql/pglite'
+      - '@libsql/client'
+      - '@libsql/client-wasm'
+      - '@neondatabase/serverless'
+      - '@op-engineering/op-sqlite'
+      - '@planetscale/database'
+      - '@prisma/client'
+      - '@tidbcloud/serverless'
+      - '@types/better-sqlite3'
+      - '@types/node'
+      - '@types/pg'
+      - '@types/sql.js'
+      - '@upstash/redis'
+      - '@vercel/postgres'
+      - '@xata.io/client'
+      - better-sqlite3
+      - bufferutil
+      - bun-types
+      - chokidar
+      - expo-sqlite
+      - gel
+      - knex
+      - kysely
+      - mysql2
+      - pg
+      - postgres
+      - prisma
+      - sql.js
+      - sqlite3
+      - supports-color
+      - utf-8-validate
+      - ws
+
+  '@aigne/poe@1.0.20(@libsql/client@0.15.10)(@types/node@24.0.15)(chokidar@3.6.0)(ws@8.18.3)':
+    dependencies:
+      '@aigne/openai': 0.14.3(@libsql/client@0.15.10)(@types/node@24.0.15)(chokidar@3.6.0)(ws@8.18.3)
     transitivePeerDependencies:
       - '@aws-sdk/client-rds-data'
       - '@cloudflare/workers-types'
@@ -5084,9 +5649,91 @@
       - utf-8-validate
       - ws
 
+  '@aigne/transport@0.15.3(@libsql/client@0.15.10)(@types/node@24.0.15)(chokidar@3.6.0)(ws@8.18.3)':
+    dependencies:
+      '@aigne/openai': 0.14.3(@libsql/client@0.15.10)(@types/node@24.0.15)(chokidar@3.6.0)(ws@8.18.3)
+      content-type: 1.0.5
+      p-retry: 6.2.1
+      raw-body: 3.0.0
+      zod: 3.25.76
+    transitivePeerDependencies:
+      - '@aws-sdk/client-rds-data'
+      - '@cloudflare/workers-types'
+      - '@electric-sql/pglite'
+      - '@libsql/client'
+      - '@libsql/client-wasm'
+      - '@neondatabase/serverless'
+      - '@op-engineering/op-sqlite'
+      - '@planetscale/database'
+      - '@prisma/client'
+      - '@tidbcloud/serverless'
+      - '@types/better-sqlite3'
+      - '@types/node'
+      - '@types/pg'
+      - '@types/sql.js'
+      - '@upstash/redis'
+      - '@vercel/postgres'
+      - '@xata.io/client'
+      - better-sqlite3
+      - bufferutil
+      - bun-types
+      - chokidar
+      - expo-sqlite
+      - gel
+      - knex
+      - kysely
+      - mysql2
+      - pg
+      - postgres
+      - prisma
+      - sql.js
+      - sqlite3
+      - supports-color
+      - utf-8-validate
+      - ws
+
   '@aigne/xai@0.7.39(@libsql/client@0.15.10)(@types/node@24.0.15)(chokidar@3.6.0)(ws@8.18.3)':
     dependencies:
       '@aigne/openai': 0.14.2(@libsql/client@0.15.10)(@types/node@24.0.15)(chokidar@3.6.0)(ws@8.18.3)
+    transitivePeerDependencies:
+      - '@aws-sdk/client-rds-data'
+      - '@cloudflare/workers-types'
+      - '@electric-sql/pglite'
+      - '@libsql/client'
+      - '@libsql/client-wasm'
+      - '@neondatabase/serverless'
+      - '@op-engineering/op-sqlite'
+      - '@planetscale/database'
+      - '@prisma/client'
+      - '@tidbcloud/serverless'
+      - '@types/better-sqlite3'
+      - '@types/node'
+      - '@types/pg'
+      - '@types/sql.js'
+      - '@upstash/redis'
+      - '@vercel/postgres'
+      - '@xata.io/client'
+      - better-sqlite3
+      - bufferutil
+      - bun-types
+      - chokidar
+      - expo-sqlite
+      - gel
+      - knex
+      - kysely
+      - mysql2
+      - pg
+      - postgres
+      - prisma
+      - sql.js
+      - sqlite3
+      - supports-color
+      - utf-8-validate
+      - ws
+
+  '@aigne/xai@0.7.40(@libsql/client@0.15.10)(@types/node@24.0.15)(chokidar@3.6.0)(ws@8.18.3)':
+    dependencies:
+      '@aigne/openai': 0.14.3(@libsql/client@0.15.10)(@types/node@24.0.15)(chokidar@3.6.0)(ws@8.18.3)
     transitivePeerDependencies:
       - '@aws-sdk/client-rds-data'
       - '@cloudflare/workers-types'
