import { getActiveRulesForScope } from "../../utils/preferences-utils.mjs";
import { recordUpdate } from "../../utils/history-utils.mjs";
import { printDocumentStructure } from "../../utils/docs-finder-utils.mjs";
import equal from "fast-deep-equal";

export default async function userReviewDocumentStructure({ documentStructure, ...rest }, options) {
  // Check if documentation structure exists
  if (!documentStructure || !Array.isArray(documentStructure) || documentStructure.length === 0) {
    console.log("No documentation structure was generated to review.");
    return { documentStructure };
  }

  // Print current documentation structure in a user-friendly format
  if (!rest.isChat) {
    printDocumentStructure(documentStructure);

    // Ask user if they want to review the documentation structure
    const needReview = await options.prompts.select({
      message: "Would you like to refine the documentation structure?",
      choices: [
        {
          name: "No, looks good",
          value: "no",
        },
        {
          name: "Yes, optimize the structure (e.g. rename 'Getting Started' to 'Quick Start', move 'API Reference' before 'Configuration')",
          value: "yes",
        },
      ],
    });

    if (needReview === "no") {
      return { documentStructure };
    }
  }

  let currentStructure = documentStructure;

  const MAX_ITERATIONS = 100;
  let iterationCount = 0;

  // share current structure with updateDocumentStructure agent
  options.context.userContext.currentStructure = currentStructure;
  while (iterationCount < MAX_ITERATIONS) {
    iterationCount++;

    // Ask for feedback
    const feedback = rest.isChat
      ? rest.feedback
      : await options.prompts.input({
          message:
            "How would you like to improve the structure?\n" +
            "Examples:\n" +
            "  • Add a new document 'Troubleshooting'\n" +
            "  • Remove the 'Legacy Features' document\n" +
            "  • Move 'Installation' to the top of the structure\n\n" +
            "  Press Enter to finish reviewing:",
        });

    // If no feedback, break the loop
    if (!feedback?.trim()) {
      break;
    }

    // Get the refineDocumentStructure agent
    const refineAgent = options.context.agents["generateStructureExp"];
    if (!refineAgent) {
      console.log(
        "Unable to process your feedback - the documentation structure update feature is unavailable.",
      );
      console.log("Please try again later or contact support if this continues.");
      break;
    }

    // Get user preferences
    const structureRules = getActiveRulesForScope("structure", []);
    const globalRules = getActiveRulesForScope("global", []);
    const allApplicableRules = [...structureRules, ...globalRules];
    const ruleTexts = allApplicableRules.map((rule) => rule.rule);
    const userPreferences = ruleTexts.length > 0 ? ruleTexts.join("\n\n") : "";

    try {
      // Call refineDocumentStructure agent with feedback
      const { message, ...result } = await options.context.invoke(refineAgent, {
        ...rest,
<<<<<<< HEAD
        // dataSourceChunk: rest.dataSources[0].dataSourceChunk,
        userFeedback: feedback.trim(),
        // documentStructure: currentStructure,
        // userPreferences,
=======
        dataSourceChunk: rest.dataSources[0]?.dataSourceChunk || "",
        feedback: feedback.trim(),
        documentStructure: currentStructure,
        userPreferences,
>>>>>>> feb98dd4
      });

      // currentStructure = options.context.userContext.currentStructure;
      currentStructure = result.documentStructure;

      if (rest.isChat && equal(currentStructure, documentStructure)) {
        throw new Error(
          `The suggested structure changes did not modify the existing documentation structure. ${message}`,
        );
      }

      // Check if feedback should be saved as user preference
      const feedbackRefinerAgent = options.context.agents["checkFeedbackRefiner"];
      if (feedbackRefinerAgent) {
        try {
          await options.context.invoke(feedbackRefinerAgent, {
            documentStructureFeedback: feedback.trim(),
            stage: "structure",
          });
        } catch (refinerError) {
          console.warn("Could not save feedback as a user preference:", refinerError.message);
          console.warn("Your feedback was applied but not saved as a preference.");
        }
      }

      // Record update in history
      recordUpdate({
        operation: "structure_update",
        feedback: feedback.trim(),
      });

      // Print current documentation structure in a user-friendly format
      printDocumentStructure(currentStructure);

      if (rest.isChat) {
        break;
      }
    } catch (error) {
      console.error("Error processing your feedback:");
      console.error(`Type: ${error.name}`);
      console.error(`Message: ${error.message}`);
      console.error(`Stack: ${error.stack}`);
      console.log("\nPlease try rephrasing your feedback or continue with the current structure.");
      break;
    }
  }

  return { documentStructure: currentStructure };
}

userReviewDocumentStructure.taskTitle = "User review and modify documentation structure";<|MERGE_RESOLUTION|>--- conflicted
+++ resolved
@@ -83,17 +83,10 @@
       // Call refineDocumentStructure agent with feedback
       const { message, ...result } = await options.context.invoke(refineAgent, {
         ...rest,
-<<<<<<< HEAD
-        // dataSourceChunk: rest.dataSources[0].dataSourceChunk,
-        userFeedback: feedback.trim(),
-        // documentStructure: currentStructure,
-        // userPreferences,
-=======
         dataSourceChunk: rest.dataSources[0]?.dataSourceChunk || "",
         feedback: feedback.trim(),
         documentStructure: currentStructure,
         userPreferences,
->>>>>>> feb98dd4
       });
 
       // currentStructure = options.context.userContext.currentStructure;
