type: team
name: update
<<<<<<< HEAD
=======
alias:
  - up
>>>>>>> 8cb0a5ce
description: Optimize and regenerate individual document content and translations
skills:
  - ./load-config.mjs
  - ./load-sources.mjs
  - type: transform
    jsonata: |
      $merge([
        $,
        {
          'structurePlan': originalStructurePlan,
          'structurePlanResult': $map(originalStructurePlan, function($item) {
            $merge([
              $item,
              {
                'translates': [$map(translateLanguages, function($lang) { {"language": $lang} })]
              }
            ])
          })
        }
      ])
  - ./find-item-by-path.mjs
  - ./format-structure-plan.mjs
  - ./detail-generator-and-translate.yaml
input_schema:
  type: object
  properties:
    config:
      type: string
      description: Path to the config file
      default: ./doc-smith/config.yaml
    # nodeName:
    #   type: string
    #   description: Name of the section to generate documentation for
    #   default: Section
    # locale:
    #   type: string
    #   description: Primary language for documentation (e.g., zh, en)
    # targetAudience:
    #   type: string
    #   description: Target audience for the documentation
    glossary:
      type: string
      description: Glossary of terms for consistent terminology
    doc-path:
      type: string
      description: Document path to regenerate
    feedback:
      type: string
      description: Feedback for content improvement
    # sources:
    #   type: array
    #   items:
    #     type: string
    #   description: Source code files for documentation generation
    # sourcesPath:
    #   type: array
    #   description: Source code paths
    #   items:
    #     type: string
    #   default:
    #     - ./
    # includePatterns:
    #   type: array
    #   description: File patterns to include
    #   items:
    #     type: string
    # excludePatterns:
    #   type: array
    #   description: File patterns to exclude
    #   items:
    #     type: string
    # outputDir:
    #   type: string
    #   description: Output directory for intermediate files
    #   default: ./doc-smith/output
    # docsDir:
    #   type: string
    #   description: Directory to save generated documentation
    #   default: ./doc-smith/docs
    # additionalInformation:
    #   type: string
    #   description: Additional context or information for documentation
    # translateLanguages:
    #   type: array
    #   items:
    #     type: string
    #     description: Target languages for translation (e.g., zh, en)
    # labels:
    #   type: array
    #   items:
    #     type: string
    #     description: Tags or labels for categorization
output_schema:
  type: object
  properties:
    title:
      type: string
    description:
      type: string
    path:
      type: string
    content:
      type: string
mode: sequential<|MERGE_RESOLUTION|>--- conflicted
+++ resolved
@@ -1,10 +1,7 @@
 type: team
 name: update
-<<<<<<< HEAD
-=======
 alias:
   - up
->>>>>>> 8cb0a5ce
 description: Optimize and regenerate individual document content and translations
 skills:
   - ./load-config.mjs
