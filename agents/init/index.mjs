--- conflicted
+++ resolved
@@ -5,17 +5,7 @@
 import {
   DEFAULT_REASONING_EFFORT_LEVEL,
   DEFAULT_THINKING_EFFORT_LEVEL,
-<<<<<<< HEAD
-=======
-  DEPTH_RECOMMENDATION_LOGIC,
   DIAGRAM_STYLES,
-  DOCUMENT_STYLES,
-  DOCUMENTATION_DEPTH,
-  PURPOSE_TO_KNOWLEDGE_MAPPING,
-  READER_KNOWLEDGE_LEVELS,
-  SUPPORTED_LANGUAGES,
-  TARGET_AUDIENCES,
->>>>>>> 3b8d4fc1
 } from "../../utils/constants/index.mjs";
 import loadConfig from "../../utils/load-config.mjs";
 import { detectSystemLanguage, getProjectInfo } from "../../utils/utils.mjs";
