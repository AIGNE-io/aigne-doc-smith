import chalk from "chalk";
import {
  addFeedbackToItems,
  findItemByPath,
  getActionText,
  getMainLanguageFiles,
  processSelectedFiles,
  readFileContent,
} from "../../utils/docs-finder-utils.mjs";
import {
  hasDiagramContent,
  getDiagramTypeLabels,
  formatDiagramTypeSuffix,
} from "../../utils/check-document-has-diagram.mjs";
import { debug } from "../../utils/debug.mjs";
import { DOC_ACTION } from "../../utils/constants/index.mjs";

function getFeedbackMessage(action) {
  if (action === DOC_ACTION.translate) {
    return "Any specific translation preferences or instructions? (Press Enter to skip):";
  }
  return "How would you like to improve this document? (Press Enter to skip)";
}

export default async function chooseDocs(
  {
    docs,
    documentStructure,
    boardId,
    docsDir,
    isTranslate,
    feedback,
    locale,
    reset = false,
    requiredFeedback = true,
    action,
    shouldUpdateDiagrams = false,
    shouldAutoSelectDiagrams = false,
<<<<<<< HEAD
    shouldSyncImages = false,
    ...rest
=======
>>>>>>> feb98dd4
  },
  options,
) {
  let foundItems = [];
  let selectedFiles = [];
  const docAction = action || (isTranslate ? DOC_ACTION.translate : DOC_ACTION.update);

  // If docs is empty or not provided, let user select multiple documents
  if (!docs || docs.length === 0) {
    try {
      // Get all main language .md files in docsDir
      const mainLanguageFiles = await getMainLanguageFiles(docsDir, locale, documentStructure);

      if (mainLanguageFiles.length === 0) {
        throw new Error(
          `No documents found in the docs directory. You can generate them with ${chalk.yellow(
            "`aigne doc create`",
          )}`,
        );
      }

      // If --diagram flag is set, filter documents by diagram content
      if (shouldUpdateDiagrams) {
        debug("🔄 Filtering documents with diagram content...");

        // Read content for all files and filter by diagram content
        const filesWithDiagrams = [];
        for (const fileName of mainLanguageFiles) {
          const content = await readFileContent(docsDir, fileName);
          if (content && hasDiagramContent(content)) {
            filesWithDiagrams.push(fileName);
          }
        }

        if (filesWithDiagrams.length === 0) {
          debug(
            "ℹ️  No documents found with diagram content (d2 code blocks, placeholders, or diagram images).",
          );
          return {
            selectedDocs: [],
            feedback: "",
            selectedPaths: [],
          };
        }

        debug(`✅ Found ${filesWithDiagrams.length} document(s) with diagram content.`);

        // If --diagram-all, auto-select all; otherwise let user choose
        if (shouldAutoSelectDiagrams) {
          debug("📋 Auto-selecting all documents with diagrams...");
          // Show diagram types for each document in auto-select mode
          for (const file of filesWithDiagrams) {
            const content = await readFileContent(docsDir, file);
            const diagramLabels = content ? getDiagramTypeLabels(content) : [];
            const diagramSuffix = formatDiagramTypeSuffix(diagramLabels);
            debug(`   • ${file}${diagramSuffix}`);
          }
          selectedFiles = filesWithDiagrams;
        } else {
          // --diagram mode: show only documents with diagrams, let user select
          const choices = await Promise.all(
            filesWithDiagrams.map(async (file) => {
              // Convert filename to flat path to find corresponding documentation structure item
              const flatName = file.replace(/\.md$/, "").replace(/\.\w+(-\w+)?$/, "");
              const docItem = documentStructure.find((item) => {
                const itemFlattenedPath = item.path.replace(/^\//, "").replace(/\//g, "-");
                return itemFlattenedPath === flatName;
              });

              // Read content to detect diagram types
              const content = await readFileContent(docsDir, file);
              const diagramLabels = content ? getDiagramTypeLabels(content) : [];
              const diagramSuffix = formatDiagramTypeSuffix(diagramLabels);

              // Use title if available, otherwise fall back to filename
              let displayName = docItem?.title;
              if (displayName) {
                displayName = `${displayName} (${file})${diagramSuffix}`;
              } else {
                displayName = `${file}${diagramSuffix}`;
              }

              return {
                name: displayName,
                value: file,
              };
            }),
          );

          // Let user select multiple files from filtered list
          selectedFiles = await options.prompts.checkbox({
            message: getActionText("Select documents with diagrams to {action}:", docAction),
            source: (term) => {
              if (!term) return choices;

              return choices.filter((choice) =>
                choice.name.toLowerCase().includes(term.toLowerCase()),
              );
            },
            validate: (answer) => {
              if (answer.length === 0) {
                return "Please select at least one document";
              }
              return true;
            },
          });

          if (!selectedFiles || selectedFiles.length === 0) {
            throw new Error("No documents selected");
          }
        }
      } else {
        // Normal flow: let user select documents from all files
        // Convert files to choices with titles
        const choices = mainLanguageFiles.map((file) => {
          // Convert filename to flat path to find corresponding documentation structure item
          const flatName = file.replace(/\.md$/, "").replace(/\.\w+(-\w+)?$/, "");
          const docItem = documentStructure.find((item) => {
            const itemFlattenedPath = item.path.replace(/^\//, "").replace(/\//g, "-");
            return itemFlattenedPath === flatName;
          });

          // Use title if available, otherwise fall back to filename
          let displayName = docItem?.title;
          if (displayName) {
            displayName = `${displayName} (${file})`;
          } else {
            displayName = file;
          }

          return {
            name: displayName,
            value: file,
          };
        });

        // Let user select multiple files
        selectedFiles = await options.prompts.checkbox({
          message: getActionText("Select documents to {action}:", docAction),
          source: (term) => {
            if (!term) return choices;

            return choices.filter((choice) =>
              choice.name.toLowerCase().includes(term.toLowerCase()),
            );
          },
          validate: (answer) => {
            if (answer.length === 0) {
              return "Please select at least one document";
            }
            return true;
          },
        });

        if (!selectedFiles || selectedFiles.length === 0) {
          throw new Error("No documents selected");
        }
      }

      // Process selected files and convert to found items
      foundItems = await processSelectedFiles(selectedFiles, documentStructure, docsDir);
    } catch (error) {
      debug(getActionText(`\nFailed to select documents to {action}: ${error.message}`, docAction));
      process.exit(0);
    }
  } else {
    // Process the provided docs array
    for (const docPath of docs) {
      const foundItem = await findItemByPath(documentStructure, docPath, boardId, docsDir, locale);

      if (!foundItem) {
        debug(`⚠️  Item with path "${docPath}" not found in documentStructure`);
        continue;
      }

      foundItems.push({
        ...foundItem,
      });
    }

    if (foundItems.length === 0) {
      throw new Error("None of the specified document paths were found in documentStructure");
    }
  }

  // Prompt for feedback if not provided
  // Skip feedback prompt if --diagram or --diagram-all flag is set
  let userFeedback = feedback;
<<<<<<< HEAD
  if (
    !userFeedback &&
    (requiredFeedback || foundItems?.length > 1) &&
    !shouldUpdateDiagrams &&
    !shouldSyncImages &&
    !rest.isChat
  ) {
=======
  if (!userFeedback && (requiredFeedback || foundItems?.length > 1) && !shouldUpdateDiagrams) {
>>>>>>> feb98dd4
    const feedbackMessage = getFeedbackMessage(docAction);

    userFeedback = await options.prompts.input({
      message: feedbackMessage,
    });
  }

  // Add feedback to all results if provided
  foundItems = addFeedbackToItems(foundItems, userFeedback);

  // if reset is true, set content to null for all items
  if (reset) {
    foundItems = foundItems.map((item) => ({
      ...item,
      content: null,
    }));
  }

  return {
    selectedDocs: foundItems,
    feedback: userFeedback,
    selectedPaths: foundItems.map((item) => item.path),
  };
}<|MERGE_RESOLUTION|>--- conflicted
+++ resolved
@@ -36,11 +36,7 @@
     action,
     shouldUpdateDiagrams = false,
     shouldAutoSelectDiagrams = false,
-<<<<<<< HEAD
-    shouldSyncImages = false,
     ...rest
-=======
->>>>>>> feb98dd4
   },
   options,
 ) {
@@ -229,17 +225,12 @@
   // Prompt for feedback if not provided
   // Skip feedback prompt if --diagram or --diagram-all flag is set
   let userFeedback = feedback;
-<<<<<<< HEAD
   if (
     !userFeedback &&
     (requiredFeedback || foundItems?.length > 1) &&
     !shouldUpdateDiagrams &&
-    !shouldSyncImages &&
     !rest.isChat
   ) {
-=======
-  if (!userFeedback && (requiredFeedback || foundItems?.length > 1) && !shouldUpdateDiagrams) {
->>>>>>> feb98dd4
     const feedbackMessage = getFeedbackMessage(docAction);
 
     userFeedback = await options.prompts.input({
