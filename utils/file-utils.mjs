import { execSync } from "node:child_process";
import { access, readFile, stat } from "node:fs/promises";
import path from "node:path";
import { glob } from "glob";
import { isBinaryFile } from "isbinaryfile";
import { encode } from "gpt-tokenizer";
import { isGlobPattern } from "./utils.mjs";
import { INTELLIGENT_SUGGESTION_TOKEN_THRESHOLD } from "./constants/index.mjs";

/**
 * Check if a directory is inside a git repository using git command
 * @param {string} dir - Directory path to check
 * @returns {boolean} True if inside a git repository
 */
function isInGitRepository(dir) {
  try {
    execSync("git rev-parse --is-inside-work-tree", {
      cwd: dir,
      stdio: "pipe",
      encoding: "utf8",
    });
    return true;
  } catch {
    return false;
  }
}

/**
 * Find git repository root directory using git command
 * @param {string} startDir - Starting directory path
 * @returns {string|null} Git repository root path or null if not found
 */
function findGitRoot(startDir) {
  try {
    const gitRoot = execSync("git rev-parse --show-toplevel", {
      cwd: startDir,
      stdio: "pipe",
      encoding: "utf8",
    }).trim();
    return gitRoot;
  } catch {
    return null;
  }
}

/**
 * Convert gitignore patterns to glob-compatible patterns
 * @param {string} pattern - A single gitignore pattern
 * @returns {string[]} Array of glob patterns that match gitignore behavior
 */
function gitignoreToGlobPatterns(pattern) {
  const patterns = [];

  // Remove leading slash (already handled by gitignore parsing)
  const cleanPattern = pattern.replace(/^\//, "");

  // If pattern doesn't contain wildcards and doesn't end with /
  // it could match both files and directories
  if (!cleanPattern.includes("*") && !cleanPattern.includes("?") && !cleanPattern.endsWith("/")) {
    // Add patterns to match both file and directory
    patterns.push(cleanPattern); // Exact match
    patterns.push(`${cleanPattern}/**`); // Directory contents
    patterns.push(`**/${cleanPattern}`); // Nested exact match
    patterns.push(`**/${cleanPattern}/**`); // Nested directory contents
  } else if (cleanPattern.endsWith("/")) {
    // Directory-only pattern
    const dirPattern = cleanPattern.slice(0, -1);
    patterns.push(`${dirPattern}/**`);
    patterns.push(`**/${dirPattern}/**`);
  } else {
    // Pattern with wildcards or specific file
    patterns.push(cleanPattern);
    if (!cleanPattern.startsWith("**/")) {
      patterns.push(`**/${cleanPattern}`);
    }
  }

  return patterns;
}

/**
 * Parse .gitignore content into patterns
 * @param {string} content - .gitignore file content
 * @returns {string[]} Array of ignore patterns converted to glob format
 */
function parseGitignoreContent(content) {
  const lines = content
    .split("\n")
    .map((line) => line.trim())
    .filter((line) => line && !line.startsWith("#"))
    .map((line) => line.replace(/^\//, "")); // Remove leading slash

  // Convert each gitignore pattern to glob patterns
  const allPatterns = [];
  for (const line of lines) {
    allPatterns.push(...gitignoreToGlobPatterns(line));
  }

  return [...new Set(allPatterns)]; // Remove duplicates
}

/**
 * Load .gitignore patterns from multiple directories (current + all parent directories up to git root)
 * @param {string} dir - Directory path (will search up to find all .gitignore files)
 * @returns {string[]|null} Array of merged ignore patterns or null if no .gitignore found
 */
export async function loadGitignore(dir) {
  // First, check if we're in a git repository
  const inGitRepo = isInGitRepository(dir);
  if (!inGitRepo) {
    // Not in a git repository, just check the current directory
    const gitignorePath = path.join(dir, ".gitignore");
    try {
      await access(gitignorePath);
      const gitignoreContent = await readFile(gitignorePath, "utf8");
      const ignorePatterns = parseGitignoreContent(gitignoreContent);
      return ignorePatterns.length > 0 ? ignorePatterns : null;
    } catch {
      return null;
    }
  }

  // We're in a git repository, collect all .gitignore files from current dir to git root
  const gitRoot = findGitRoot(dir);
  if (!gitRoot) {
    return null;
  }

  const allPatterns = [];
  let currentDir = path.resolve(dir);

  // Collect .gitignore patterns from current directory up to git root
  while (currentDir.startsWith(gitRoot)) {
    const gitignorePath = path.join(currentDir, ".gitignore");
    try {
      await access(gitignorePath);
      const gitignoreContent = await readFile(gitignorePath, "utf8");
      const patterns = parseGitignoreContent(gitignoreContent);

      // Add patterns with context of which directory they came from
      // Patterns from deeper directories take precedence
      allPatterns.unshift(...patterns);
    } catch {
      // .gitignore doesn't exist in this directory, continue
    }

    // Move up one directory
    if (currentDir === gitRoot) {
      break;
    }
    currentDir = path.dirname(currentDir);
  }

  return allPatterns.length > 0 ? [...new Set(allPatterns)] : null;
}

/**
 * Get files using glob patterns
 * @param {string} dir - Directory to search
 * @param {string[]} includePatterns - Include patterns
 * @param {string[]} excludePatterns - Exclude patterns
 * @param {string[]} gitignorePatterns - .gitignore patterns
 * @returns {Promise<string[]>} Array of file paths
 */
export async function getFilesWithGlob(dir, includePatterns, excludePatterns, gitignorePatterns) {
  if (!includePatterns || includePatterns.length === 0) {
    console.warn("No include patterns provided");
    return [];
  }

  // Prepare all ignore patterns
  const allIgnorePatterns = [];

  if (excludePatterns) {
    allIgnorePatterns.push(...excludePatterns);
  }

  if (gitignorePatterns) {
    allIgnorePatterns.push(...gitignorePatterns);
  }

  // Add default exclusions if not already present
  const defaultExclusions = ["node_modules/**", "test/**", "temp/**"];
  for (const exclusion of defaultExclusions) {
    if (!allIgnorePatterns.includes(exclusion)) {
      allIgnorePatterns.push(exclusion);
    }
  }

  // Convert patterns to be relative to the directory
  const patterns = includePatterns.map((pattern) => {
    // If pattern doesn't start with / or **, make it relative to dir
    if (!pattern.startsWith("/") && !pattern.startsWith("**")) {
      return `**/${pattern}`; // Use ** to search recursively
    }
    return pattern;
  });

  try {
    const files = await glob(patterns, {
      cwd: dir,
      ignore: allIgnorePatterns.length > 0 ? allIgnorePatterns : undefined,
      absolute: true,
      nodir: true, // Only return files, not directories
      dot: false, // Don't include dot files by default
      gitignore: true, // Enable .gitignore support
    });

    return files;
  } catch (error) {
    console.warn(`Warning: Error during glob search in ${dir}: ${error.message}`);
    return [];
  }
}

/**
 * Check if a path exists
 * @param {string} targetPath - Path to check
 * @returns {Promise<boolean>} True if path exists
 */
export async function pathExists(targetPath) {
  try {
    await stat(targetPath);
    return true;
  } catch (error) {
    if (error.code === "ENOENT") return false;
    throw error;
  }
}

/**
 * Convert absolute path to display path relative to current working directory
 * @param {string} targetPath - Absolute path to convert
 * @returns {string} Display path (relative or absolute)
 */
export function toDisplayPath(targetPath) {
  const rel = path.relative(process.cwd(), targetPath);
  return rel.startsWith("..") ? targetPath : rel || ".";
}

/**
 * Resolve path to absolute path
 * @param {string} value - Path to resolve
 * @returns {string|undefined} Absolute path or undefined if no value provided
 */
export function resolveToAbsolute(value) {
  if (!value) return undefined;
  return path.isAbsolute(value) ? value : path.resolve(process.cwd(), value);
}

/**
<<<<<<< HEAD
 * Load files from sourcesPath array
 * Supports file paths, directory paths, and glob patterns
 * @param {string|string[]} sourcesPath - Single path or array of paths
 * @param {object} options - Options for file loading
 * @param {string|string[]} options.includePatterns - Include patterns for directories
 * @param {string|string[]} options.excludePatterns - Exclude patterns for directories
 * @param {boolean} options.useDefaultPatterns - Whether to use default patterns (default: true)
 * @param {string[]} options.defaultIncludePatterns - Default include patterns
 * @param {string[]} options.defaultExcludePatterns - Default exclude patterns
 * @returns {Promise<string[]>} Array of absolute file paths
 */
export async function loadFilesFromPaths(sourcesPath, options = {}) {
  const {
    includePatterns,
    excludePatterns,
    useDefaultPatterns = true,
    defaultIncludePatterns = [],
    defaultExcludePatterns = [],
  } = options;

  const paths = Array.isArray(sourcesPath) ? sourcesPath : [sourcesPath];
  let allFiles = [];

  for (const dir of paths) {
    try {
      if (typeof dir !== "string") {
        console.warn(`Invalid source path: ${dir}`);
        continue;
      }

      // First try to access as a file or directory
      const stats = await stat(dir);

      if (stats.isFile()) {
        // If it's a file, add it directly without filtering
        allFiles.push(dir);
      } else if (stats.isDirectory()) {
        // If it's a directory, use the existing glob logic
        // Load .gitignore for this directory
        const gitignorePatterns = await loadGitignore(dir);

        // Prepare patterns
        let finalIncludePatterns = null;
        let finalExcludePatterns = null;

        if (useDefaultPatterns) {
          // Merge with default patterns
          const userInclude = includePatterns
            ? Array.isArray(includePatterns)
              ? includePatterns
              : [includePatterns]
            : [];
          const userExclude = excludePatterns
            ? Array.isArray(excludePatterns)
              ? excludePatterns
              : [excludePatterns]
            : [];

          finalIncludePatterns = [...defaultIncludePatterns, ...userInclude];
          finalExcludePatterns = [...defaultExcludePatterns, ...userExclude];
        } else {
          // Use only user patterns
          if (includePatterns) {
            finalIncludePatterns = Array.isArray(includePatterns)
              ? includePatterns
              : [includePatterns];
          }
          if (excludePatterns) {
            finalExcludePatterns = Array.isArray(excludePatterns)
              ? excludePatterns
              : [excludePatterns];
          }
        }

        // Get files using glob
        const filesInDir = await getFilesWithGlob(
          dir,
          finalIncludePatterns,
          finalExcludePatterns,
          gitignorePatterns,
        );
        allFiles = allFiles.concat(filesInDir);
      }
    } catch (err) {
      if (err.code === "ENOENT") {
        // Path doesn't exist as file or directory, try as glob pattern
        try {
          // Check if it looks like a glob pattern
          const isGlobPatternResult = isGlobPattern(dir);

          if (isGlobPatternResult) {
            // Use glob to find matching files from current working directory
            const matchedFiles = await glob(dir, {
              absolute: true,
              nodir: true, // Only files, not directories
              dot: false, // Don't include hidden files
            });

            if (matchedFiles.length > 0) {
              allFiles = allFiles.concat(matchedFiles);
            }
          }
        } catch (globErr) {
          console.warn(`Failed to process glob pattern "${dir}": ${globErr.message}`);
        }
      } else {
        throw err;
      }
    }
  }

  return allFiles;
}

/**
 * Check if a file is likely a text file by checking if it's binary
 * @param {string} filePath - File path to check
 * @returns {Promise<boolean>} True if file appears to be a text file
 */
async function isTextFile(filePath) {
  try {
    const isBinary = await isBinaryFile(filePath);
    return !isBinary;
  } catch (_error) {
    // If we can't read the file, assume it might be binary to be safe
    return false;
  }
}

/**
 * Read and parse file contents from an array of file paths
 * @param {string[]} files - Array of file paths to read
 * @param {string} baseDir - Base directory for calculating relative paths (defaults to cwd)
 * @param {object} options - Options for reading files
 * @param {boolean} options.skipBinaryFiles - Whether to skip binary files (default: true)
 * @returns {Promise<{sourceId: string, content: string}[]>} Array of file objects with sourceId and content
 */
export async function readFileContents(files, baseDir = process.cwd(), options = {}) {
  const { skipBinaryFiles = true } = options;

  const results = await Promise.all(
    files.map(async (file) => {
      // Skip binary files if enabled
      if (skipBinaryFiles) {
        const isText = await isTextFile(file);
        if (!isText) {
          return null;
        }
      }

      try {
        const content = await readFile(file, "utf8");
        const relativePath = path.relative(baseDir, file);
        return {
          sourceId: relativePath,
          content,
        };
      } catch (error) {
        // If reading as text fails (e.g., binary file), skip it
        console.warn(`Failed to read file as text: ${file} - ${error.message}`);
        return null;
      }
    }),
  );

  // Filter out null results
  return results.filter((result) => result !== null);
}

/**
 * Calculate total lines and tokens from file contents
 * @param {Array<{content: string}>} sourceFiles - Array of objects containing content property
 * @returns {{totalTokens: number, totalLines: number}} Object with totalTokens and totalLines
 */
export function calculateFileStats(sourceFiles) {
  let totalTokens = 0;
  let totalLines = 0;

  for (const source of sourceFiles) {
    const { content } = source;
    if (content) {
      // Count tokens using gpt-tokenizer
      const tokens = encode(content);
      totalTokens += tokens.length;

      // Count lines (excluding empty lines)
      totalLines += content.split("\n").filter((line) => line.trim() !== "").length;
    }
  }

  return { totalTokens, totalLines };
}

/**
 * Build sources content string based on context size
 * For large contexts, only include core project files to avoid token limit issues
 * @param {Array<{sourceId: string, content: string}>} sourceFiles - Array of source file objects
 * @param {boolean} isLargeContext - Whether the context is large
 * @returns {string} Concatenated sources content with sourceId comments
 */
export function buildSourcesContent(sourceFiles, isLargeContext = false) {
  // Define core file patterns that represent project structure and key information
  const coreFilePatterns = [
    // Configuration files
    /package\.json$/,
    /tsconfig\.json$/,
    /jsconfig\.json$/,
    /\.env\.example$/,
    /Cargo\.toml$/,
    /go\.mod$/,
    /pom\.xml$/,
    /build\.gradle$/,
    /Gemfile$/,
    /requirements\.txt$/,
    /Pipfile$/,
    /composer\.json$/,
    /pyproject\.toml$/,

    // Documentation
    /README\.md$/i,
    /CHANGELOG\.md$/i,
    /CONTRIBUTING\.md$/i,
    /\.github\/.*\.md$/i,

    // Entry points and main files
    /index\.(js|ts|jsx|tsx|py|go|rs|java|rb|php)$/,
    /main\.(js|ts|jsx|tsx|py|go|rs|java|rb|php)$/,
    /app\.(js|ts|jsx|tsx|py)$/,
    /server\.(js|ts|jsx|tsx|py)$/,

    // API definitions
    /api\/.*\.(js|ts|jsx|tsx|py|go|rs|java|rb|php)$/,
    /routes\/.*\.(js|ts|jsx|tsx|py|go|rs|java|rb|php)$/,
    /controllers\/.*\.(js|ts|jsx|tsx|py|go|rs|java|rb|php)$/,

    // Type definitions and schemas
    /types\.(ts|d\.ts)$/,
    /schema\.(js|ts|jsx|tsx|py|go|rs|java|rb|php)$/,
    /.*\.d\.ts$/,

    // Core utilities
    /utils\/.*\.(js|ts|jsx|tsx|py|go|rs|java|rb|php)$/,
    /lib\/.*\.(js|ts|jsx|tsx|py|go|rs|java|rb|php)$/,
    /helpers\/.*\.(js|ts|jsx|tsx|py|go|rs|java|rb|php)$/,
  ];

  // Function to check if a file is a core file
  const isCoreFile = (filePath) => {
    return coreFilePatterns.some((pattern) => pattern.test(filePath));
  };

  // Build sources string
  let allSources = "";

  if (isLargeContext) {
    // Only include core files for large contexts
    const coreFiles = sourceFiles.filter((source) => isCoreFile(source.sourceId));

    // Determine which files to use and set appropriate message
    const filesToInclude = coreFiles.length > 0 ? coreFiles : sourceFiles;
    const noteMessage =
      coreFiles.length > 0
        ? "// Note: Context is large, showing only core project files.\n"
        : "// Note: Context is large, showing a sample of files.\n";

    allSources += noteMessage;
    let accumulatedTokens = 0;

    for (const source of filesToInclude) {
      const fileContent = `// sourceId: ${source.sourceId}\n${source.content}\n`;
      const fileTokens = encode(fileContent);

      // Check if adding this file would exceed the token limit
      if (accumulatedTokens + fileTokens.length > INTELLIGENT_SUGGESTION_TOKEN_THRESHOLD) {
        break;
      }

      allSources += fileContent;
      accumulatedTokens += fileTokens.length;
    }
  } else {
    // Include all files for normal contexts
    for (const source of sourceFiles) {
      allSources += `// sourceId: ${source.sourceId}\n${source.content}\n`;
    }
  }

  return allSources;
=======
 * Get doc-smith configuration file path
 * @param {string} workDir - Working directory (defaults to current directory)
 * @returns {string} Absolute path to config.yaml
 */
export function getConfigFilePath(workDir) {
  const cwd = workDir || process.cwd();
  return path.join(cwd, ".aigne", "doc-smith", "config.yaml");
}

/**
 * Get doc-smith structure plan file path
 * @param {string} workDir - Working directory (defaults to current directory)
 * @returns {string} Absolute path to structure-plan.json
 */
export function getStructurePlanPath(workDir) {
  const cwd = workDir || process.cwd();
  return path.join(cwd, ".aigne", "doc-smith", "output", "structure-plan.json");
>>>>>>> 71c19e06
}<|MERGE_RESOLUTION|>--- conflicted
+++ resolved
@@ -249,7 +249,6 @@
 }
 
 /**
-<<<<<<< HEAD
  * Load files from sourcesPath array
  * Supports file paths, directory paths, and glob patterns
  * @param {string|string[]} sourcesPath - Single path or array of paths
@@ -538,7 +537,9 @@
   }
 
   return allSources;
-=======
+}
+
+/**
  * Get doc-smith configuration file path
  * @param {string} workDir - Working directory (defaults to current directory)
  * @returns {string} Absolute path to config.yaml
@@ -556,5 +557,4 @@
 export function getStructurePlanPath(workDir) {
   const cwd = workDir || process.cwd();
   return path.join(cwd, ".aigne", "doc-smith", "output", "structure-plan.json");
->>>>>>> 71c19e06
 }