import { execSync } from "node:child_process";
import crypto from "node:crypto";
import { accessSync, constants, existsSync, mkdirSync, readdirSync, statSync } from "node:fs";
import fs from "node:fs/promises";
import path from "node:path";
import { parse, stringify as yamlStringify } from "yaml";
import {
  detectResolvableConflicts,
  generateConflictResolutionRules,
} from "./conflict-detector.mjs";
import {
  DEFAULT_EXCLUDE_PATTERNS,
  DEFAULT_INCLUDE_PATTERNS,
  DOCUMENT_STYLES,
  DOCUMENTATION_DEPTH,
  READER_KNOWLEDGE_LEVELS,
  SUPPORTED_FILE_EXTENSIONS,
  SUPPORTED_LANGUAGES,
  TARGET_AUDIENCES,
} from "./constants.mjs";

/**
 * Normalize path to absolute path for consistent comparison
 * @param {string} filePath - The path to normalize
 * @returns {string} - Absolute path
 */
export function normalizePath(filePath) {
  return path.isAbsolute(filePath) ? filePath : path.resolve(process.cwd(), filePath);
}

/**
 * Convert path to relative path from current working directory
 * @param {string} filePath - The path to convert
 * @returns {string} - Relative path
 */
export function toRelativePath(filePath) {
  return path.isAbsolute(filePath) ? path.relative(process.cwd(), filePath) : filePath;
}

/**
 * Check if a string looks like a glob pattern
 * @param {string} pattern - The string to check
 * @returns {boolean} - True if the string contains glob pattern characters
 */
export function isGlobPattern(pattern) {
  if (pattern == null) return false;
  return /[*?[\]]|(\*\*)/.test(pattern);
}

export function processContent({ content }) {
  // Match markdown regular links [text](link), exclude images ![text](link)
  return content.replace(/(?<!!)\[([^\]]+)\]\(([^)]+)\)/g, (match, text, link) => {
    const trimLink = link.trim();
    // Exclude external links and mailto
    if (/^(https?:\/\/|mailto:)/.test(trimLink)) return match;
    // Preserve anchors
    const [path, hash] = trimLink.split("#");
    // Skip if already has extension
    if (/\.[a-zA-Z0-9]+$/.test(path)) return match;
    // Only process relative paths or paths starting with /
    if (!path) return match;
    // Flatten to ./xxx-yyy.md
    let finalPath = path;
    if (path.startsWith(".")) {
      finalPath = path.replace(/^\./, "");
    }
    let flatPath = finalPath.replace(/^\//, "").replace(/\//g, "-");
    flatPath = `./${flatPath}.md`;
    const newLink = hash ? `${flatPath}#${hash}` : flatPath;
    return `[${text}](${newLink})`;
  });
}

/**
 * Save a single document and its translations to files
 * @param {Object} params
 * @param {string} params.path - Relative path (without extension)
 * @param {string} params.content - Main document content
 * @param {string} params.docsDir - Root directory
 * @param {string} params.locale - Main content language (e.g., 'en', 'zh', 'fr')
 * @param {Array<{language: string, translation: string}>} [params.translates] - Translation content
 * @param {Array<string>} [params.labels] - Document labels for front matter
 * @returns {Promise<Array<{ path: string, success: boolean, error?: string }>>}
 */
export async function saveDocWithTranslations({
  path: docPath,
  content,
  docsDir,
  locale,
  translates = [],
  labels,
  isTranslate = false,
}) {
  const results = [];
  try {
    // Flatten path: remove leading /, replace all / with -
    const flatName = docPath.replace(/^\//, "").replace(/\//g, "-");
    await fs.mkdir(docsDir, { recursive: true });

    // Helper function to generate filename based on language
    const getFileName = (language) => {
      const isEnglish = language === "en";
      return isEnglish ? `${flatName}.md` : `${flatName}.${language}.md`;
    };

    // Save main content with appropriate filename based on locale (skip if isTranslate is true)
    if (!isTranslate) {
      const mainFileName = getFileName(locale);
      const mainFilePath = path.join(docsDir, mainFileName);

      // Add labels front matter if labels are provided
      let finalContent = processContent({ content });

      if (labels && labels.length > 0) {
        const frontMatter = `---\nlabels: ${JSON.stringify(labels)}\n---\n\n`;
        finalContent = frontMatter + finalContent;
      }

      await fs.writeFile(mainFilePath, finalContent, "utf8");
      results.push({ path: mainFilePath, success: true });
    }

    // Process all translations
    for (const translate of translates) {
      const translateFileName = getFileName(translate.language);
      const translatePath = path.join(docsDir, translateFileName);

      // Add labels front matter to translation content if labels are provided
      let finalTranslationContent = processContent({
        content: translate.translation,
      });

      if (labels && labels.length > 0) {
        const frontMatter = `---\nlabels: ${JSON.stringify(labels)}\n---\n\n`;
        finalTranslationContent = frontMatter + finalTranslationContent;
      }

      await fs.writeFile(translatePath, finalTranslationContent, "utf8");
      results.push({ path: translatePath, success: true });
    }
  } catch (err) {
    results.push({ path: docPath, success: false, error: err.message });
  }
  return results;
}

/**
 * Get current git HEAD commit hash
 * @returns {string} - The current git HEAD commit hash
 */
export function getCurrentGitHead() {
  try {
    return execSync("git rev-parse HEAD", {
      encoding: "utf8",
      stdio: ["pipe", "pipe", "ignore"],
    }).trim();
  } catch (error) {
    // Not in git repository or git command failed
    console.warn("Failed to get git HEAD:", error.message);
    return null;
  }
}

/**
 * Save git HEAD to config.yaml file
 * @param {string} gitHead - The current git HEAD commit hash
 */
export async function saveGitHeadToConfig(gitHead) {
  if (!gitHead || process.env.NODE_ENV === "test" || process.env.BUN_TEST) {
    return; // Skip if no git HEAD available or in test environment
  }

  try {
    const docSmithDir = path.join(process.cwd(), "./.aigne/doc-smith");
    if (!existsSync(docSmithDir)) {
      mkdirSync(docSmithDir, { recursive: true });
    }

    const inputFilePath = path.join(docSmithDir, "config.yaml");
    let fileContent = "";

    // Read existing file content if it exists
    if (existsSync(inputFilePath)) {
      fileContent = await fs.readFile(inputFilePath, "utf8");
    }

    // Check if lastGitHead already exists in the file
    const lastGitHeadRegex = /^lastGitHead:\s*.*$/m;
    // Use yaml library to safely serialize the git head value
    const yamlContent = yamlStringify({ lastGitHead: gitHead }).trim();
    const newLastGitHeadLine = yamlContent;

    if (lastGitHeadRegex.test(fileContent)) {
      // Replace existing lastGitHead line
      fileContent = fileContent.replace(lastGitHeadRegex, newLastGitHeadLine);
    } else {
      // Add lastGitHead to the end of file
      if (fileContent && !fileContent.endsWith("\n")) {
        fileContent += "\n";
      }
      fileContent += `${newLastGitHeadLine}\n`;
    }

    await fs.writeFile(inputFilePath, fileContent);
  } catch (error) {
    console.warn("Failed to save git HEAD to config.yaml:", error.message);
  }
}

/**
 * Check if files have been modified between two git commits
 * @param {string} fromCommit - Starting commit hash
 * @param {string} toCommit - Ending commit hash (defaults to HEAD)
 * @param {Array<string>} filePaths - Array of file paths to check
 * @returns {Array<string>} - Array of modified file paths
 */
export function getModifiedFilesBetweenCommits(fromCommit, toCommit = "HEAD", filePaths = []) {
  try {
    // Get all modified files between commits
    const modifiedFiles = execSync(`git diff --name-only ${fromCommit}..${toCommit}`, {
      encoding: "utf8",
      stdio: ["pipe", "pipe", "ignore"],
    })
      .trim()
      .split("\n")
      .filter(Boolean);

    // Filter to only include files we care about
    if (filePaths.length === 0) {
      return modifiedFiles;
    }

    return modifiedFiles.filter((file) =>
      filePaths.some((targetPath) => {
        const absoluteFile = normalizePath(file);
        const absoluteTarget = normalizePath(targetPath);
        return absoluteFile === absoluteTarget;
      }),
    );
  } catch (error) {
    console.warn(
      `Failed to get modified files between ${fromCommit} and ${toCommit}:`,
      error.message,
    );
    return [];
  }
}

/**
 * Check if any source files have changed based on modified files list
 * @param {Array<string>} sourceIds - Source file paths
 * @param {Array<string>} modifiedFiles - List of modified files between commits
 * @returns {boolean} - True if any source files have changed
 */
export function hasSourceFilesChanged(sourceIds, modifiedFiles) {
  if (!sourceIds || sourceIds.length === 0 || !modifiedFiles) {
    return false; // No source files or no modified files
  }

  return modifiedFiles.some((modifiedFile) =>
    sourceIds.some((sourceId) => {
      const absoluteModifiedFile = normalizePath(modifiedFile);
      const absoluteSourceId = normalizePath(sourceId);
      return absoluteModifiedFile === absoluteSourceId;
    }),
  );
}

/**
 * Check if there are any added or deleted files between two git commits that match the include/exclude patterns
 * @param {string} fromCommit - Starting commit hash
 * @param {string} toCommit - Ending commit hash (defaults to HEAD)
 * @param {Array<string>} includePatterns - Include patterns to match files
 * @param {Array<string>} excludePatterns - Exclude patterns to filter files
 * @returns {boolean} - True if there are relevant added/deleted files
 */
export function hasFileChangesBetweenCommits(
  fromCommit,
  toCommit = "HEAD",
  includePatterns = DEFAULT_INCLUDE_PATTERNS,
  excludePatterns = DEFAULT_EXCLUDE_PATTERNS,
) {
  try {
    // Get file changes with status (A=added, D=deleted, M=modified)
    const changes = execSync(`git diff --name-status ${fromCommit}..${toCommit}`, {
      encoding: "utf8",
      stdio: ["pipe", "pipe", "ignore"],
    })
      .trim()
      .split("\n")
      .filter(Boolean);

    // Only check for added (A) and deleted (D) files
    const addedOrDeletedFiles = changes
      .filter((line) => {
        const [status, filePath] = line.split(/\s+/);
        return (status === "A" || status === "D") && filePath;
      })
      .map((line) => line.split(/\s+/)[1]);

    if (addedOrDeletedFiles.length === 0) {
      return false;
    }

    // Check if any of the added/deleted files match the include patterns and don't match exclude patterns
    return addedOrDeletedFiles.some((filePath) => {
      // Check if file matches any include pattern
      const matchesInclude = includePatterns.some((pattern) => {
<<<<<<< HEAD
        // Convert glob pattern to regex for matching
=======
>>>>>>> ffb50dc4
        // First escape all regex special characters except * and ?
        const escapedPattern = pattern.replace(/[.+^${}()|[\]\\]/g, "\\$&");
        // Then convert glob wildcards to regex
        const regexPattern = escapedPattern.replace(/\*/g, ".*").replace(/\?/g, ".");
        const regex = new RegExp(regexPattern);
        return regex.test(filePath);
      });

      if (!matchesInclude) {
        return false;
      }

      // Check if file matches any exclude pattern
      const matchesExclude = excludePatterns.some((pattern) => {
<<<<<<< HEAD
        // Convert glob pattern to regex for matching
=======
>>>>>>> ffb50dc4
        // First escape all regex special characters except * and ?
        const escapedPattern = pattern.replace(/[.+^${}()|[\]\\]/g, "\\$&");
        // Then convert glob wildcards to regex
        const regexPattern = escapedPattern.replace(/\*/g, ".*").replace(/\?/g, ".");
        const regex = new RegExp(regexPattern);
        return regex.test(filePath);
      });

      return !matchesExclude;
    });
  } catch (error) {
    console.warn(
      `Failed to check file changes between ${fromCommit} and ${toCommit}:`,
      error.message,
    );
    return false;
  }
}

/**
 * Load config from config.yaml file
 * @returns {Promise<Object|null>} - The config object or null if file doesn't exist
 */
export async function loadConfigFromFile() {
  const configPath = path.join(process.cwd(), "./.aigne/doc-smith", "config.yaml");

  try {
    if (!existsSync(configPath)) {
      return null;
    }

    const configContent = await fs.readFile(configPath, "utf8");
    return parse(configContent);
  } catch (error) {
    console.warn("Failed to read config file:", error.message);
    return null;
  }
}

/**
 * Save value to config.yaml file
 * @param {string} key - The config key to save
 * @param {string|Array} value - The value to save (can be string or array)
 * @param {string} [comment] - Optional comment to add above the key
 */
/**
 * Handle array value formatting and updating in YAML config
 * @param {string} key - The configuration key
 * @param {Array} value - The array value to save
 * @param {string} comment - Optional comment
 * @param {string} fileContent - Current file content
 * @returns {string} Updated file content
 */
function handleArrayValueUpdate(key, value, comment, fileContent) {
  // Use yaml library to safely serialize the key-value pair
  const yamlObject = { [key]: value };
  const yamlContent = yamlStringify(yamlObject).trim();
  const formattedValue = yamlContent;

  const lines = fileContent.split("\n");

  // Find the start line of the key
  const keyStartIndex = lines.findIndex((line) => line.match(new RegExp(`^${key}:\\s*`)));

  if (keyStartIndex !== -1) {
    // Find the end of the array (next non-indented line or end of file)
    let keyEndIndex = keyStartIndex;
    for (let i = keyStartIndex + 1; i < lines.length; i++) {
      const line = lines[i].trim();
      // If line is empty, starts with comment, or doesn't start with "- ", it's not part of the array
      if (line === "" || line.startsWith("#") || (!line.startsWith("- ") && !line.match(/^\w+:/))) {
        if (!line.startsWith("- ")) {
          keyEndIndex = i - 1;
          break;
        }
      } else if (line.match(/^\w+:/)) {
        // Found another key, stop here
        keyEndIndex = i - 1;
        break;
      } else if (line.startsWith("- ")) {
        keyEndIndex = i;
      }
    }

    // If we reached the end of file
    if (keyEndIndex === keyStartIndex) {
      // Check if the value is on the same line
      const keyLine = lines[keyStartIndex];
      if (keyLine.includes("[") || !keyLine.endsWith(":")) {
        keyEndIndex = keyStartIndex;
      } else {
        // Find the actual end of the array
        for (let i = keyStartIndex + 1; i < lines.length; i++) {
          const line = lines[i].trim();
          if (line.startsWith("- ")) {
            keyEndIndex = i;
          } else if (line !== "" && !line.startsWith("#")) {
            break;
          }
        }
      }
    }

    // Replace the entire array section
    const replacementLines = formattedValue.split("\n");
    lines.splice(keyStartIndex, keyEndIndex - keyStartIndex + 1, ...replacementLines);

    // Add comment if provided and not already present
    if (comment && keyStartIndex > 0 && !lines[keyStartIndex - 1].trim().startsWith("# ")) {
      lines.splice(keyStartIndex, 0, `# ${comment}`);
    }

    return lines.join("\n");
  } else {
    // Add new array to end of file
    let updatedContent = fileContent;
    if (updatedContent && !updatedContent.endsWith("\n")) {
      updatedContent += "\n";
    }

    // Add comment if provided
    if (comment) {
      updatedContent += `# ${comment}\n`;
    }

    updatedContent += `${formattedValue}\n`;
    return updatedContent;
  }
}

/**
 * Handle string value formatting and updating in YAML config
 * @param {string} key - The configuration key
 * @param {string} value - The string value to save
 * @param {string} comment - Optional comment
 * @param {string} fileContent - Current file content
 * @returns {string} Updated file content
 */
function handleStringValueUpdate(key, value, comment, fileContent) {
  // Use yaml library to safely serialize the key-value pair
  const yamlObject = { [key]: value };
  const yamlContent = yamlStringify(yamlObject).trim();
  const formattedValue = yamlContent;
  const lines = fileContent.split("\n");

  // Handle string values (original logic)
  const keyRegex = new RegExp(`^${key}:\\s*.*$`);
  const keyIndex = lines.findIndex((line) => keyRegex.test(line));

  if (keyIndex !== -1) {
    // Replace existing key line
    lines[keyIndex] = formattedValue;

    // Add comment if provided and not already present
    if (comment) {
      const hasCommentAbove = keyIndex > 0 && lines[keyIndex - 1].trim().startsWith("# ");
      if (!hasCommentAbove) {
        // Add comment above the key if it doesn't already have one
        lines.splice(keyIndex, 0, `# ${comment}`);
      }
    }

    return lines.join("\n");
  } else {
    // Add key to the end of file
    let updatedContent = fileContent;
    if (updatedContent && !updatedContent.endsWith("\n")) {
      updatedContent += "\n";
    }

    // Add comment if provided
    if (comment) {
      updatedContent += `# ${comment}\n`;
    }

    updatedContent += `${formattedValue}\n`;
    return updatedContent;
  }
}

export async function saveValueToConfig(key, value, comment) {
  if (value === undefined) {
    return; // Skip if value is undefined
  }

  try {
    const docSmithDir = path.join(process.cwd(), "./.aigne/doc-smith");
    if (!existsSync(docSmithDir)) {
      mkdirSync(docSmithDir, { recursive: true });
    }

    const configPath = path.join(docSmithDir, "config.yaml");
    let fileContent = "";

    // Read existing file content if it exists
    if (existsSync(configPath)) {
      fileContent = await fs.readFile(configPath, "utf8");
    }

    // Use extracted helper functions for better maintainability
    let updatedContent;
    if (Array.isArray(value)) {
      updatedContent = handleArrayValueUpdate(key, value, comment, fileContent);
    } else {
      updatedContent = handleStringValueUpdate(key, value, comment, fileContent);
    }

    await fs.writeFile(configPath, updatedContent);
  } catch (error) {
    console.warn(`Failed to save ${key} to config.yaml:`, error.message);
  }
}

/**
 * Validate if a path exists and is accessible
 * @param {string} filePath - The path to validate (can be absolute or relative)
 * @returns {Object} - Validation result with isValid boolean and error message
 */
export function validatePath(filePath) {
  try {
    const absolutePath = normalizePath(filePath);

    // Check if path exists
    if (!existsSync(absolutePath)) {
      return {
        isValid: false,
        error: `Path does not exist: ${filePath}`,
      };
    }

    // Check if path is accessible (readable)
    try {
      accessSync(absolutePath, constants.R_OK);
    } catch (_accessError) {
      return {
        isValid: false,
        error: `Path is not accessible: ${filePath}`,
      };
    }

    return {
      isValid: true,
      error: null,
    };
  } catch (_error) {
    return {
      isValid: false,
      error: `Invalid path format: ${filePath}`,
    };
  }
}

/**
 * Validate multiple paths and return validation results
 * @param {Array<string>} paths - Array of paths to validate
 * @returns {Object} - Validation results with validPaths array and errors array
 */
export function validatePaths(paths) {
  const validPaths = [];
  const errors = [];

  for (const path of paths) {
    const validation = validatePath(path);
    if (validation.isValid) {
      validPaths.push(path);
    } else {
      errors.push({
        path: path,
        error: validation.error,
      });
    }
  }

  return {
    validPaths,
    errors,
  };
}

/**
 * Check if input is a valid directory or file and add it to results if so
 * @param {string} searchTerm - The search term to check
 * @param {Array} results - The results array to modify
 */
function addExactPathMatch(searchTerm, results) {
  const inputValidation = validatePath(searchTerm);
  if (inputValidation.isValid) {
    const stats = statSync(normalizePath(searchTerm));
    const isDirectory = stats.isDirectory();
    results.unshift({
      name: searchTerm,
      value: searchTerm,
      description: isDirectory ? "📁 Directory" : "📄 File",
    });
  }
}

/**
 * Get available paths for search suggestions based on user input
 * @param {string} userInput - User's input string
 * @returns {Array<Object>} - Array of path objects with name, value, and description
 */
export function getAvailablePaths(userInput = "") {
  try {
    const searchTerm = userInput.trim();

    // If no input, return current directory contents
    if (!searchTerm) {
      return getDirectoryContents("./");
    }

    let results = [];

    // Handle absolute paths
    if (searchTerm.startsWith("/")) {
      const dirPath = path.dirname(searchTerm);
      const fileName = path.basename(searchTerm);
      results = getDirectoryContents(dirPath, fileName);
      addExactPathMatch(searchTerm, results);
    }
    // Handle relative paths
    else if (searchTerm.startsWith("./") || searchTerm.startsWith("../")) {
      // Extract directory path and search term
      const lastSlashIndex = searchTerm.lastIndexOf("/");
      if (lastSlashIndex === -1) {
        // No slash found, treat as current directory search
        results = getDirectoryContents("./", searchTerm);
        addExactPathMatch(searchTerm, results);
      } else {
        const dirPath = searchTerm.substring(0, lastSlashIndex + 1);
        const fileName = searchTerm.substring(lastSlashIndex + 1);

        // Validate directory path
        const validation = validatePath(dirPath);
        if (!validation.isValid) {
          return [
            {
              name: dirPath,
              value: dirPath,
              description: validation.error,
            },
          ];
        }

        results = getDirectoryContents(dirPath, fileName);
        addExactPathMatch(searchTerm, results);
      }
    }
    // Handle simple file/directory names (search in current directory)
    else {
      results = getDirectoryContents("./", searchTerm);
      addExactPathMatch(searchTerm, results);
    }

    // Remove duplicates based on value (path)
    const uniqueResults = [];
    const seenPaths = new Set();

    for (const item of results) {
      if (!seenPaths.has(item.value)) {
        seenPaths.add(item.value);
        uniqueResults.push(item);
      }
    }

    return uniqueResults;
  } catch (error) {
    console.warn(`Failed to get available paths for "${userInput}":`, error.message);
    return [];
  }
}

/**
 * Get directory contents for a specific path
 * @param {string} dirPath - Directory path to search in
 * @param {string} searchTerm - Optional search term to filter results
 * @returns {Array<Object>} - Array of path objects (both files and directories)
 */
function getDirectoryContents(dirPath, searchTerm = "") {
  try {
    const absoluteDirPath = normalizePath(dirPath);

    // Check if directory exists
    if (!existsSync(absoluteDirPath)) {
      return [
        {
          name: dirPath,
          value: dirPath,
          description: "Directory does not exist",
        },
      ];
    }

    const items = [];

    // Read directory contents
    const entries = readdirSync(absoluteDirPath, { withFileTypes: true });

    for (const entry of entries) {
      const entryName = entry.name;

      // Preserve ./ prefix when dirPath is "./"
      let relativePath = path.join(dirPath, entryName);
      if (dirPath?.startsWith("./")) {
        relativePath = `./${relativePath}`;
      }

      // Filter by search term if provided
      if (searchTerm && !entryName.toLowerCase().includes(searchTerm.toLowerCase())) {
        continue;
      }

      // Skip hidden files and common ignore patterns
      if (
        entryName.startsWith(".") ||
        entryName === "node_modules" ||
        entryName === ".git" ||
        entryName === "dist" ||
        entryName === "build"
      ) {
        continue;
      }

      const isDirectory = entry.isDirectory();

      // Include both directories and files
      items.push({
        name: relativePath,
        value: relativePath,
        description: isDirectory ? "📁 Directory" : "📄 File",
      });
    }

    // Sort alphabetically (directories first, then files)
    items.sort((a, b) => {
      const aIsDir = a.description === "📁 Directory";
      const bIsDir = b.description === "📁 Directory";

      if (aIsDir && !bIsDir) return -1;
      if (!aIsDir && bIsDir) return 1;

      return a.name.localeCompare(b.name);
    });

    return items;
  } catch (error) {
    console.warn(`Failed to get directory contents from ${dirPath}:`, error.message);
    return [];
  }
}

/**
 * Get GitHub repository URL from git remote
 * @returns {string} GitHub repository URL or empty string if not a GitHub repo (e.g. git@github.com:xxxx/xxxx.git)
 */
export function getGithubRepoUrl() {
  try {
    const gitRemote = execSync("git remote get-url origin", {
      encoding: "utf8",
      stdio: ["pipe", "pipe", "ignore"],
    }).trim();

    // Check if it's a GitHub repository
    if (gitRemote.includes("github.com")) {
      return gitRemote;
    }

    return "";
  } catch {
    // Not in git repository or no origin remote
    return "";
  }
}

/**
 * Get GitHub repository information
 * @param {string} repoUrl - The repository URL
 * @returns {Promise<Object>} - Repository information
 */
export async function getGitHubRepoInfo(repoUrl) {
  try {
    // Extract owner and repo from GitHub URL
    const match = repoUrl.match(/github\.com[/:]([^/]+)\/([^/]+?)(?:\.git)?$/);
    if (!match) return null;

    const [, owner, repo] = match;
    const apiUrl = `https://api.github.com/repos/${owner}/${repo}`;

    const response = await fetch(apiUrl);
    if (!response.ok) return null;

    const data = await response.json();
    return {
      name: data.name,
      description: data.description || "",
      icon: data.owner?.avatar_url || "",
    };
  } catch (error) {
    console.warn("Failed to fetch GitHub repository info:", error.message);
    return null;
  }
}

/**
 * Get project information automatically without user confirmation
 * @returns {Promise<Object>} - Project information including name, description, icon, and fromGitHub flag
 */
export async function getProjectInfo() {
  let repoInfo = null;
  let defaultName = path.basename(process.cwd());
  let defaultDescription = "";
  let defaultIcon = "";
  let fromGitHub = false;

  // Check if we're in a git repository
  try {
    const gitRemote = execSync("git remote get-url origin", {
      encoding: "utf8",
      stdio: ["pipe", "pipe", "ignore"],
    }).trim();

    // Extract repository name from git remote URL
    const repoName = gitRemote.split("/").pop().replace(".git", "");
    defaultName = repoName;

    // If it's a GitHub repository, try to get additional info
    if (gitRemote.includes("github.com")) {
      repoInfo = await getGitHubRepoInfo(gitRemote);
      if (repoInfo) {
        defaultDescription = repoInfo.description;
        defaultIcon = repoInfo.icon;
        fromGitHub = true;
      }
    }
  } catch (_error) {
    // Not in git repository or no origin remote, use current directory name
    console.warn("No git repository found, using current directory name");
  }

  return {
    name: defaultName,
    description: defaultDescription,
    icon: defaultIcon,
    fromGitHub,
  };
}

/**
 * Process configuration fields - convert keys to actual content
 * @param {Object} config - Parsed configuration
 * @returns {Object} Processed configuration with content fields
 */
export function processConfigFields(config) {
  const processed = {};
  const allRulesContent = [];

  // Set default values for missing or empty fields
  const defaults = {
    nodeName: "Section",
    locale: "en",
    sourcesPath: ["./"],
    docsDir: "./.aigne/doc-smith/docs",
    outputDir: "./.aigne/doc-smith/output",
    translateLanguages: [],
    rules: "",
    targetAudience: "",
  };

  // Apply defaults for missing or empty fields
  for (const [key, defaultValue] of Object.entries(defaults)) {
    if (
      !config[key] ||
      (Array.isArray(defaultValue) && (!config[key] || config[key].length === 0)) ||
      (typeof defaultValue === "string" && (!config[key] || config[key].trim() === ""))
    ) {
      processed[key] = defaultValue;
    }
  }

  // Check if original rules field has content
  if (config.rules) {
    if (typeof config.rules === "string") {
      const existingRules = config.rules.trim();
      if (existingRules) {
        allRulesContent.push(existingRules);
      }
    } else if (Array.isArray(config.rules)) {
      // Handle array of rules - join them with newlines
      const rulesText = config.rules
        .filter((rule) => typeof rule === "string" && rule.trim())
        .join("\n\n");
      if (rulesText) {
        allRulesContent.push(rulesText);
      }
    }
  }

  // Process document purpose (array)
  if (config.documentPurpose && Array.isArray(config.documentPurpose)) {
    const purposeRules = config.documentPurpose
      .map((key) => {
        const style = DOCUMENT_STYLES[key];
        if (!style) return null;
        return `Document Purpose - ${style.name}:\n${style.description}\n${style.content}`;
      })
      .filter(Boolean);

    if (purposeRules.length > 0) {
      allRulesContent.push(purposeRules.join("\n\n"));
    }
  }

  // Process target audience types (array)
  let audienceNames = "";
  if (config.targetAudienceTypes && Array.isArray(config.targetAudienceTypes)) {
    // Get structured content for rules
    const audienceRules = config.targetAudienceTypes
      .map((key) => {
        const audience = TARGET_AUDIENCES[key];
        if (!audience) return null;
        return `Target Audience - ${audience.name}:\n${audience.description}\n${audience.content}`;
      })
      .filter(Boolean);

    if (audienceRules.length > 0) {
      allRulesContent.push(audienceRules.join("\n\n"));
    }

    // Get names for targetAudience field
    audienceNames = config.targetAudienceTypes
      .map((key) => TARGET_AUDIENCES[key]?.name)
      .filter(Boolean)
      .join(", ");

    if (audienceNames) {
      // Check if original targetAudience field has content
      const existingTargetAudience = config.targetAudience?.trim();
      const newAudienceNames = audienceNames;

      if (existingTargetAudience) {
        processed.targetAudience = `${existingTargetAudience}\n\n${newAudienceNames}`;
      } else {
        processed.targetAudience = newAudienceNames;
      }
    }
  }

  // Process reader knowledge level (single value)
  let knowledgeContent = "";
  if (config.readerKnowledgeLevel) {
    knowledgeContent = READER_KNOWLEDGE_LEVELS[config.readerKnowledgeLevel]?.content;
    if (knowledgeContent) {
      processed.readerKnowledgeContent = knowledgeContent;
      allRulesContent.push(`Reader Knowledge Level:\n${knowledgeContent}`);
    }
  }

  // Process documentation depth (single value)
  let depthContent = "";
  if (config.documentationDepth) {
    depthContent = DOCUMENTATION_DEPTH[config.documentationDepth]?.content;
    if (depthContent) {
      processed.documentationDepthContent = depthContent;
      allRulesContent.push(`Documentation Depth:\n${depthContent}`);
    }
  }

  // Detect and handle conflicts in user selections
  const conflicts = detectResolvableConflicts(config);
  if (conflicts.length > 0) {
    const conflictResolutionRules = generateConflictResolutionRules(conflicts);
    allRulesContent.push(conflictResolutionRules);

    // Store conflict information for debugging/logging
    processed.detectedConflicts = conflicts;
  }

  // Combine all content into rules field
  if (allRulesContent.length > 0) {
    processed.rules = allRulesContent.join("\n\n");
  }

  return processed;
}

/**
 * Recursively resolves file references in a configuration object.
 *
 * This function traverses the input object, array, or string recursively. Any string value that starts
 * with '@' is treated as a file reference, and the file's content is loaded asynchronously. Supported
 * file formats include .txt, .md, .json, .yaml, and .yml. For .json and .yaml/.yml files, the content
 * is parsed into objects; for .txt and .md, the raw string is returned.
 *
 * If a file cannot be loaded (e.g., does not exist, is of unsupported type, or parsing fails), the
 * original string value (with '@' prefix) is returned in place of the file content.
 *
 * The function processes nested arrays and objects recursively, returning a new structure with file
 * contents loaded in place of references. The input object is not mutated.
 *
 * Examples of supported file reference formats:
 *   - "@notes.txt"
 *   - "@docs/readme.md"
 *   - "@config/settings.json"
 *   - "@data.yaml"
 *
 * @param {any} obj - The configuration object, array, or string to process.
 * @param {string} basePath - Base path for resolving relative file paths (defaults to process.cwd()).
 * @returns {Promise<any>} - The processed configuration with file content loaded in place of references.
 */
export async function resolveFileReferences(obj, basePath = process.cwd()) {
  if (typeof obj === "string" && obj.startsWith("@")) {
    return await loadFileContent(obj.slice(1), basePath);
  }

  if (Array.isArray(obj)) {
    return Promise.all(obj.map((item) => resolveFileReferences(item, basePath)));
  }

  if (obj && typeof obj === "object") {
    const result = {};
    for (const [key, value] of Object.entries(obj)) {
      result[key] = await resolveFileReferences(value, basePath);
    }
    return result;
  }

  return obj;
}

/**
 * Load content from a file path
 * @param {string} filePath - The file path to load
 * @param {string} basePath - Base path for resolving relative paths
 * @returns {Promise<any>} - The loaded content or original path if loading fails
 */
async function loadFileContent(filePath, basePath) {
  try {
    // Resolve path - if absolute, use as is; if relative, resolve from basePath
    const resolvedPath = path.isAbsolute(filePath) ? filePath : path.resolve(basePath, filePath);

    // Check if file exists
    if (!existsSync(resolvedPath)) {
      return `@${filePath}`; // Return original value if file doesn't exist
    }

    // Check file extension
    const ext = path.extname(resolvedPath).toLowerCase();

    if (!SUPPORTED_FILE_EXTENSIONS.includes(ext)) {
      return `@${filePath}`; // Return original value if unsupported file type
    }

    // Read file content
    const content = await fs.readFile(resolvedPath, "utf-8");

    // Parse JSON/YAML files
    if (ext === ".json") {
      try {
        return JSON.parse(content);
      } catch {
        return content; // Return raw string if JSON parsing fails
      }
    }

    if (ext === ".yaml" || ext === ".yml") {
      try {
        return parse(content);
      } catch {
        return content; // Return raw string if YAML parsing fails
      }
    }

    // Return raw content for .txt and .md files
    return content;
  } catch {
    // Return original value if any error occurs
    return `@${filePath}`;
  }
}

/**
 * Detect system language and map to supported language code
 * @returns {string} - Supported language code (defaults to 'en' if detection fails or unsupported)
 */
export function detectSystemLanguage() {
  try {
    // Try multiple methods to detect system language
    let systemLocale = null;

    // Method 1: Environment variables (most reliable on Unix systems)
    systemLocale = process.env.LANG || process.env.LANGUAGE || process.env.LC_ALL;

    // Method 2: Node.js Intl API (fallback)
    if (!systemLocale) {
      try {
        systemLocale = Intl.DateTimeFormat().resolvedOptions().locale;
      } catch (_error) {
        // Intl API failed, continue to fallback
      }
    }

    if (!systemLocale) {
      return "en"; // Default fallback
    }

    // Extract language code from locale (e.g., 'zh_CN' -> 'zh', 'en_US' -> 'en')
    const langCode = systemLocale.split(/[-_]/)[0].toLowerCase();

    // Map to supported language codes
    const supportedLang = SUPPORTED_LANGUAGES.find((lang) => lang.code === langCode);
    if (supportedLang) {
      return supportedLang.code;
    }

    // Handle special cases for Chinese variants
    if (langCode === "zh") {
      // Check for Traditional Chinese indicators
      const fullLocale = systemLocale.toLowerCase();
      if (fullLocale.includes("tw") || fullLocale.includes("hk") || fullLocale.includes("mo")) {
        return "zh-TW";
      }
      return "zh"; // Default to Simplified Chinese
    }

    // Return default if no match found
    return "en";
  } catch (_error) {
    // Any error in detection, return default
    return "en";
  }
}

export function getContentHash(str) {
  return crypto.createHash("sha256").update(str).digest("hex");
}<|MERGE_RESOLUTION|>--- conflicted
+++ resolved
@@ -306,10 +306,6 @@
     return addedOrDeletedFiles.some((filePath) => {
       // Check if file matches any include pattern
       const matchesInclude = includePatterns.some((pattern) => {
-<<<<<<< HEAD
-        // Convert glob pattern to regex for matching
-=======
->>>>>>> ffb50dc4
         // First escape all regex special characters except * and ?
         const escapedPattern = pattern.replace(/[.+^${}()|[\]\\]/g, "\\$&");
         // Then convert glob wildcards to regex
@@ -324,10 +320,6 @@
 
       // Check if file matches any exclude pattern
       const matchesExclude = excludePatterns.some((pattern) => {
-<<<<<<< HEAD
-        // Convert glob pattern to regex for matching
-=======
->>>>>>> ffb50dc4
         // First escape all regex special characters except * and ?
         const escapedPattern = pattern.replace(/[.+^${}()|[\]\\]/g, "\\$&");
         // Then convert glob wildcards to regex
